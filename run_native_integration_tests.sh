--- conflicted
+++ resolved
@@ -26,12 +26,4 @@
 
 cd exonum-java-binding-core/rust
 
-<<<<<<< HEAD
-cargo "+${RUST_VERSION}" test \
-  --manifest-path integration_tests/Cargo.toml
-=======
-# Stable works well unless you want benchmarks.
-RUST_COMPILER_VERSION="stable"
-
-cargo "+${RUST_COMPILER_VERSION}" test
->>>>>>> e606dbe8
+cargo "+${RUST_VERSION}" test