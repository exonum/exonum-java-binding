--- conflicted
+++ resolved
@@ -44,14 +44,7 @@
 -Djunit.jupiter.execution.parallel.enabled=true \
 -Djunit.jupiter.execution.parallel.mode.default=concurrent"
     fi
-<<<<<<< HEAD
-    echo "-Djunit.jupiter.execution.parallel.enabled=${PARALLEL_TESTS_ENABLED} \
-          -Djunit.jupiter.execution.parallel.mode.default=concurrent \
-          --batch-mode" > \
-      .mvn/maven.config
-=======
-     echo "${MAVEN_CONFIG}" > .mvn/maven.config
->>>>>>> 0487f776
+    echo "${MAVEN_CONFIG}" > .mvn/maven.config
 
     # Run all tests
     ./run_all_tests.sh
