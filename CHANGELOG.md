# Changelog

All notable changes to this project will be documented in this file.

The format is based on [Keep a Changelog](http://keepachangelog.com/en/1.0.0/)
and this project adheres to [Semantic Versioning](http://semver.org/spec/v2.0.0.html).

<!-- Use the following sections from the spec: http://keepachangelog.com/en/1.0.0/
  - Added for new features.
  - Changed for changes in existing functionality.
  - Deprecated for soon-to-be removed features.
  - Removed for now removed features.
  - Fixed for any bug fixes.
  - Security in case of vulnerabilities. -->

## [Unreleased]

### Added
- `Message.Builder#setBody(byte[])` to avoid `ByteBuffer.wrap` in the client code.
- `MapIndex.isEmpty()` method to check if MapIndex is empty.
- Flat map proofs support, including multiproofs — proofs for several
  entries at once. (#250, #507, #532)
- Wallet transactions history support to the cryptocurrency-demo. (#481)
- `StandardSerializers` now supports `bool`, `fixed32`, `uint32`, `sint32`, 
  `fixed64`, `uint64`, `sint64`, `float` and `double` primitive types, 
  `PrivateKey`, `PublicKey` and `byte[]` serialization. (#514, #523)
- A deterministic `Serializer` of any protobuf message — `StandardSerializers#protobuf`. (#493)
- Static factory methods accepting protobuf messages to collections,
  allowing to pass Protocol Buffer messages directly instead of using
  `StandardSerializers#protobuf`. (#505)
<<<<<<< HEAD
- `StandardSerializers` now supports `bool`, `fixed32`, `uint32`, `sint32`, 
  `fixed64`, `uint64`, `sint64`, `float` and `double` primitive types, 
  `PrivateKey`, `PublicKey` and `bytes` serialization. (#514, #523)
- Transaction Message support. (#534)
=======
>>>>>>> 249098f9

### Changed
- `Transaction#execute` can throw `TransactionExecutionException` to roll back 
  any changes to the database. The exception includes an error code and an optional 
  description which the framework saves to the storage for later retrieval. (#392)
- `ListProofValidator` returns an instance of `NavigableMap` instead of `Map`. (#457)
- Refactor `exonum-java-proofs` module to `exonum-java-binding-common` module 
  with `com.exonum.binding.common` root package so that more functionality
  is available to client applications with no dependency on `exonum-java-binding-core` (#459)
  - Move `crypto` package to `exonum-java-binding-common` module. (#467)
  - Move `hash` package to `exonum-java-binding-common` module. (#469)
  - Move `Transaction`-related classes to the new `com.exonum.binding.transaction` package. (#469)
  - Move `messages` package to `message` package in `exonum-java-binding-common` module. (#469)
  - Move `proofs` package to `com.exonum.binding.common` package. (#469)
  - Move `serialization` package to `com.exonum.binding.common` package. (#469)
- `ProofMapIndexProxy#getProof` to return a flat `UncheckedMapProof` 
  instead of tree-like `MapProof`, which is a more efficient format in terms of space. (#478)
- `ProofListIndexProxy#getProof` and `ProofListIndexProxy#getRangeProof` to return
  `UncheckedListProof` instead of `ListProof`. The latter is renamed into `ListProofNode`
  and may be accessed through `UncheckedListProof#getRootProofNode` (#516)

### Removed
- `Hashing#toHexString`. (#379)
- Deprecated tree map proofs in preference to flat map proofs,
  the only supported format by the Exonum storage. (#518)

## 0.2 - 2018-07-23

### Added

- Standard services may be enabled using specific `ejb_app_services.toml` file.
  It supports only `configuration` and `btc-anchoring` services at the moment.

  To enable services put `ejb_app_services.toml` file into EJB App's directory
  with the following content: 

  ```toml
  services = ["configuration", "btc-anchoring"]
  ```

  Configuration service is enabled by default. (#338, #313)
 
- Added operations to get a message with and without signature 
  (`BinaryMessage#getMessageNoSignature` and `BinaryMessage#getSignedMessage` respectively).
  (#339)

- Added methods to sign transaction messages and verify their signatures. (#341)

- Enabled passing extra arguments to the JVM from the command line.
  Use `--ejb-jvm-args` flag to specify an additional argument, e.g., 
  `--ejb-jvm-args=Xmx2g`. (#342)

### Changed

- Prepended `/api` before the path to the REST API endpoints of a service. (#340)

- `Message#getSignature` returns a byte array. (#339)

### Removed
- `--ejb-debug` option — use the corresponding JVM flags, e.g.,
  `--ejb-jvm-args=Xcheck:jni`. (#342)

## 0.1.2 - 2018-07-19

Parent module and BOM module were released as they are required dependencies to define a Java service.

## 0.1 - 2018-06-16

The first release of Exonum Java Binding.

[Unreleased]: https://github.com/exonum/exonum-java-binding/compare/v0.2...HEAD
[0.2]: https://github.com/exonum/exonum-java-binding/compare/v0.1.2...v0.2
[0.1.2]: https://github.com/exonum/exonum-java-binding/compare/v0.1...v0.1.2<|MERGE_RESOLUTION|>--- conflicted
+++ resolved
@@ -28,13 +28,7 @@
 - Static factory methods accepting protobuf messages to collections,
   allowing to pass Protocol Buffer messages directly instead of using
   `StandardSerializers#protobuf`. (#505)
-<<<<<<< HEAD
-- `StandardSerializers` now supports `bool`, `fixed32`, `uint32`, `sint32`, 
-  `fixed64`, `uint64`, `sint64`, `float` and `double` primitive types, 
-  `PrivateKey`, `PublicKey` and `bytes` serialization. (#514, #523)
 - Transaction Message support. (#534)
-=======
->>>>>>> 249098f9
 
 ### Changed
 - `Transaction#execute` can throw `TransactionExecutionException` to roll back 
