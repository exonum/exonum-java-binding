# Changelog

All notable changes to this project will be documented in this file.

The format is based on [Keep a Changelog](http://keepachangelog.com/en/1.0.0/)
and this project adheres to [Semantic Versioning](http://semver.org/spec/v2.0.0.html).

<<<<<<< HEAD
## [Unreleased]
=======
- `Message#getSignature` returns a byte array. (#339)
- Prepended `/api` before the path to the REST API endpoints of a service. (#340)
>>>>>>> b66cd8bd

### Added

- Standard services may be enabled using specific `ejb_app_services.toml` file.
  It supports only `configuration` and `btc-anchoring` services at the moment.

  To enable services place `ejb_app_services.toml` file in the directory 
  with EJB App with the following content: 

  ```toml
  services = ["configuration", "btc-anchoring"]
  ```

  Configuration service is enabled by default. (#338, #313)
 
- Added operations to get a message with and without signature 
  (`BinaryMessage#getMessageNoSignature` and `BinaryMessage#getSignedMessage` respectively).
  (#339)

- Methods to sign transaction messages and verify their signatures. (#341)

### Changed

- Prepended `/api` before the path to the REST API endpoints of a service. (#340)

- Enable passing extra arguments to the JVM from the command line.
  Use `--ejb-jvm-args` flag to specify an additional argument, e.g., 
  `--ejb-jvm-args=Xmx2g`. (#342)

## 0.1 - 2018-06-16

The first release of Exonum Java Binding.

[Unreleased]: https://github.com/exonum/exonum-java-binding/compare/v0.1...HEAD<|MERGE_RESOLUTION|>--- conflicted
+++ resolved
@@ -5,12 +5,7 @@
 The format is based on [Keep a Changelog](http://keepachangelog.com/en/1.0.0/)
 and this project adheres to [Semantic Versioning](http://semver.org/spec/v2.0.0.html).
 
-<<<<<<< HEAD
 ## [Unreleased]
-=======
-- `Message#getSignature` returns a byte array. (#339)
-- Prepended `/api` before the path to the REST API endpoints of a service. (#340)
->>>>>>> b66cd8bd
 
 ### Added
 
@@ -32,13 +27,16 @@
 
 - Methods to sign transaction messages and verify their signatures. (#341)
 
+- Enable passing extra arguments to the JVM from the command line.
+  Use `--ejb-jvm-args` flag to specify an additional argument, e.g., 
+  `--ejb-jvm-args=Xmx2g`. (#342)
+
 ### Changed
 
 - Prepended `/api` before the path to the REST API endpoints of a service. (#340)
 
-- Enable passing extra arguments to the JVM from the command line.
-  Use `--ejb-jvm-args` flag to specify an additional argument, e.g., 
-  `--ejb-jvm-args=Xmx2g`. (#342)
+- `Message#getSignature` returns a byte array. (#339)
+
 
 ## 0.1 - 2018-06-16
 
