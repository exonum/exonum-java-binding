--- conflicted
+++ resolved
@@ -24,12 +24,9 @@
 - Static factory methods accepting protobuf messages to collections,
   allowing to pass Protocol Buffer messages directly instead of using
   `StandardSerializers#protobuf`. (#505)
-<<<<<<< HEAD
+- `StandardSerializers` now supports `bool`, `fixed32`, `fixed64`, `float` and `double`
+  primitive types, `PrivateKey`, `PublicKey` and `bytes` serialization (#514)
 - Multiproofs support in `ProofMapIndexProxy`. (#507)
-=======
-- `StandardSerializers` now supports `bool`, `fixed32`, `fixed64`, `float` and `double` 
-  primitive types, `PrivateKey`, `PublicKey` and `bytes` serialization (#514)  
->>>>>>> 8dd116af
 
 ### Changed
 - `Transaction#execute` can throw `TransactionExecutionException` to roll back 
