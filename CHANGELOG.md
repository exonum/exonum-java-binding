--- conflicted
+++ resolved
@@ -17,11 +17,7 @@
 
 ### Added
 - Support of new transaction message format added in Exonum 0.10. (#534)
-<<<<<<< HEAD
-- Support of core schema API. (#548, #549, #573)
-=======
-- Support of core schema API. (#548, #549, #571)
->>>>>>> a00ad21b
+- Support of core schema API. (#548, #549, #571, #573)
 - Support of `Service#afterCommit(BlockCommittedEvent event)` method
   that is invoked after each block commit event. (#550)
 
