--- conflicted
+++ resolved
@@ -19,10 +19,7 @@
 
     <properties>
         <ejb-core.nativeLibPath>${project.basedir}/../exonum-java-binding-core/rust/target/debug</ejb-core.nativeLibPath>
-<<<<<<< HEAD
-=======
         <!-- Disable as some tests running during 'test' phase require the native library. -->
->>>>>>> 27ad796c
         <skipTests>${project.skipJavaITs}</skipTests>
     </properties>
 
