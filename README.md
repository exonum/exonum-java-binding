# Exonum Java Binding

[![Build Status](https://www.travis-ci.com/exonum/exonum-java-binding.svg?token=2dVYazsUZFvBqHW82g4U&branch=master)](https://www.travis-ci.com/exonum/exonum-java-binding)

## How to build
You need JDK 1.8+, [Maven 3](https://maven.apache.org/download.cgi) 
and [Rust](https://www.rust-lang.org/).

### Install system dependencies
<<<<<<< HEAD
Please install Rust and the system dependencies of 
Exonum. The instructions are available [here](https://github.com/exonum/exonum/blob/v0.4/INSTALL.md).
=======
Please install Rust and the system dependencies of Exonum. 
The instructions are available [here](https://github.com/exonum/exonum/blob/v0.4/INSTALL.md).
>>>>>>> 36357374
You do _not_ need to manually fetch and compile Exonum.

### Build the project
To build the project, run
```$sh
$ mvn install
```
The native library will be in `exonum-java-binding-core/rust/target/debug/`, 
a jar archive&mdash;in `exonum-java-binding-core/target/`.
 
## Developer guide
### How to run all tests
To run _all_ tests, including CI-only and slow Java tests, native integration tests 
depending on the JVM, invoke this script:
```$sh
$ ./run_all_tests.sh
```

### Working with Error Prone
We use [Error Prone](https://github.com/google/error-prone/) to catch common programming errors 
at compile time.

#### How to pass a flag to Error Prone
Override `java.compiler.errorprone.flag` property:
```$sh
$ mvn -Djava.compiler.errorprone.flag=-XepAllDisabledChecksAsWarnings compile
```
Some useful flags:
 * `-XepAllErrorsAsWarnings`
 * `-XepAllDisabledChecksAsWarnings`
 * `-XepDisableAllChecks`

For a complete list of flags, go to http://errorprone.info/docs/flags 

#### How to enable a particular Error Prone check
Use `java.compiler.errorprone.flag` property:
```$sh
$ mvn -Djava.compiler.errorprone.flag=-Xep:MissingOverride:ERROR compile
```
In this example, Error Prone will fail the build if any method 
does not have `@Override` annotation.

For a complete list of checks, go to http://errorprone.info/bugpatterns

#### How to fix bugs found by Error Prone
Run `compile` goal in `fixerrors` profile, 
which produces a patch with suggested fixes `error-prone.patch`.

##### Produce a patch fixing any errors
```$sh
$ mvn compile -P fixerrors
```

##### Produce a patch fixing particular warnings/errors
```$sh
$ mvn -Djava.compiler.errorprone.patchChecks=MissingOverride,ClassNewInstance \
        compile -P fixerrors
```

##### Enable a certain check and produce a patch
```$sh
$ mvn -Djava.compiler.errorprone.flag=-Xep:MissingOverride:ERROR \
        -Djava.compiler.errorprone.patchChecks=MissingOverride \
        compile -P fixerrors
```

### Code style checks
#### Java
The style guide of the project: https://google.github.io/styleguide/javaguide.html 

**TODO:** Create a separate repo with a customized version of the code style document.
 
[Checkstyle](http://checkstyle.sourceforge.net/index.html) checks the project 
during `validate` phase (i.e., _before_ compilation). You can run code style checks explicitly 
via `mvn checkstyle:check`.<|MERGE_RESOLUTION|>--- conflicted
+++ resolved
@@ -7,13 +7,8 @@
 and [Rust](https://www.rust-lang.org/).
 
 ### Install system dependencies
-<<<<<<< HEAD
-Please install Rust and the system dependencies of 
-Exonum. The instructions are available [here](https://github.com/exonum/exonum/blob/v0.4/INSTALL.md).
-=======
 Please install Rust and the system dependencies of Exonum. 
-The instructions are available [here](https://github.com/exonum/exonum/blob/v0.4/INSTALL.md).
->>>>>>> 36357374
+The instructions are available [here](https://github.com/exonum/exonum/blob/v0.5.1/INSTALL.md).
 You do _not_ need to manually fetch and compile Exonum.
 
 ### Build the project
