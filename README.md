# Exonum Java Binding

[![Build Status](https://www.travis-ci.com/exonum/exonum-java-binding.svg?token=2dVYazsUZFvBqHW82g4U&branch=master)](https://www.travis-ci.com/exonum/exonum-java-binding)

## How to build
You need JDK 8+, [Maven 3.5](https://maven.apache.org/download.cgi) 
and the latest stable [Rust](https://www.rust-lang.org/).

### Install system dependencies
Please install Rust and the system dependencies of Exonum. 
<<<<<<< HEAD
The instructions are available [here](https://github.com/exonum/exonum/blob/v0.6/INSTALL.md).
=======
The instructions are available [here](https://exonum.com/doc/get-started/install/).
>>>>>>> 7727875e
You do _not_ need to manually fetch and compile Exonum.

### Build the project
To build the project, run
```$sh
$ mvn install
```
The native library will be in `exonum-java-binding-core/rust/target/debug/`, 
a jar archive&mdash;in `exonum-java-binding-core/target/`.
 
## Developer guide
### How to run all tests
To run _all_ tests, including CI-only and slow Java tests, native integration tests 
depending on the JVM, invoke this script:
```$sh
$ ./run_all_tests.sh
```

### Working with Error Prone
We use [Error Prone](https://github.com/google/error-prone/) to catch common programming errors 
at compile time.

#### How to pass a flag to Error Prone
Override `java.compiler.errorprone.flag` property:
```$sh
$ mvn -Djava.compiler.errorprone.flag=-XepAllDisabledChecksAsWarnings compile
```
Some useful flags:
 * `-XepAllErrorsAsWarnings`
 * `-XepAllDisabledChecksAsWarnings`
 * `-XepDisableAllChecks`

For a complete list of flags, go to http://errorprone.info/docs/flags 

#### How to enable a particular Error Prone check
Use `java.compiler.errorprone.flag` property:
```$sh
$ mvn -Djava.compiler.errorprone.flag=-Xep:MissingOverride:ERROR compile
```
In this example, Error Prone will fail the build if any method 
does not have `@Override` annotation.

For a complete list of checks, go to http://errorprone.info/bugpatterns

#### How to fix bugs found by Error Prone
Run `compile` goal in `fixerrors` profile, 
which produces a patch with suggested fixes `error-prone.patch`.

##### Produce a patch fixing any errors
```$sh
$ mvn compile -P fixerrors
```

##### Produce a patch fixing particular warnings/errors
```$sh
$ mvn -Djava.compiler.errorprone.patchChecks=MissingOverride,ClassNewInstance \
        compile -P fixerrors
```

##### Enable a certain check and produce a patch
```$sh
$ mvn -Djava.compiler.errorprone.flag=-Xep:MissingOverride:ERROR \
        -Djava.compiler.errorprone.patchChecks=MissingOverride \
        compile -P fixerrors
```

### Code style checks
#### Java
The style guide of the project: https://google.github.io/styleguide/javaguide.html 

**TODO:** Create a separate repo with a customized version of the code style document.
 
[Checkstyle](http://checkstyle.sourceforge.net/index.html) checks the project 
during `validate` phase (i.e., _before_ compilation). You can run code style checks explicitly 
via `mvn checkstyle:check`.

## LICENSE

Exonum Java Binding is licensed under the Apache License (Version 2.0).
See [LICENSE] for details.<|MERGE_RESOLUTION|>--- conflicted
+++ resolved
@@ -8,11 +8,7 @@
 
 ### Install system dependencies
 Please install Rust and the system dependencies of Exonum. 
-<<<<<<< HEAD
-The instructions are available [here](https://github.com/exonum/exonum/blob/v0.6/INSTALL.md).
-=======
 The instructions are available [here](https://exonum.com/doc/get-started/install/).
->>>>>>> 7727875e
 You do _not_ need to manually fetch and compile Exonum.
 
 ### Build the project
