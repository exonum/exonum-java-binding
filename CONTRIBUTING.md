--- conflicted
+++ resolved
@@ -57,7 +57,6 @@
 and is not desired for production usage. To enable release mode, you need
 to pass `--release` flag to the `package_app.sh` script.
 
-<<<<<<< HEAD
 #### (Optional) Maven Configuration
 Each _independent_ module and the root aggregator project contain `.mvn` directory 
 with Maven configuration files. 
@@ -88,13 +87,12 @@
 See [Maven configuration documentation](https://maven.apache.org/configure.html) for details. 
 
 [build-benches]: https://jira.bf.local/browse/ECR-534?focusedCommentId=48501&page=com.atlassian.jira.plugin.system.issuetabpanels:comment-tabpanel#comment-48501
-=======
+
 #### Useful Commands
 
 ##### Clean Rust Targets using Maven
 
 Run `mvn clean -DcleanRust`.
->>>>>>> d4fb457a
 
 ## EJB Modules
 The [Exonum Java Binding](exonum-java-binding) project is split into several modules. 
