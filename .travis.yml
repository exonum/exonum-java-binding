language: java
dist: xenial
sudo: false

# Build only the following branches/tags pushed to the repository:
branches:
  only:
    - master
    # Also build tagged revisions, e.g. v1.2.3-beta
    - /^v\d+\.\d+(\.\d+)?(-\S*)?$/
    # … and release branches, e.g. jlc/v0.2.0-release
    - /^.+-release$/
    - dynamic-services

addons:
  apt:
    sources:
      - sourceline: 'ppa:fsgmhoward/shadowsocks-libev'
      - sourceline: 'ppa:maarten-fonville/protobuf'
      - sourceline: 'ppa:exonum/rocksdb'
    packages:
      - build-essential
      - libsodium-dev
      - librocksdb5.17
      - libssl-dev
      - pkg-config
      - protobuf-compiler
      - libprotobuf-dev

env:
  global:
    - RUST_COMPILER_VERSION=1.36.0
    - OSX_PACKAGES="libsodium rocksdb pkg-config protobuf"
    - ROCKSDB_LIB_DIR=/usr/lib
    # REPO_TOKEN used for integration with coveralls is encoded here
    - secure: Fp22iaJpttsIArAyWmdCGNtljIALTYRVKO7O+H2hgBkwHHqrU7+15sbaq3xzhz4YNWNfuFMIkFUBgd/KYHgAuNDDrtm2agib13C0lQT1NFQO9ccmNCJNsXQrYrXGwpnNqPKp0YmfBfgNwzEpBerlbtvzV/T/RZukT/403XxwxU9y5tHfQokwVLibqP2jJsxdihTfCKIOs+o6hBfArmsn+e+panEv17ZrCjOmBIM/W70Rf2rEM26wFnYsfnAUTCkpl4Ong0SYNpZZxNMtw61W8ApDY8bpz7cKUxCv7SmD3kO7Y+TTHWfWYx6FNXtUpE1vCi6I7fZAY16rViTWOX55NCeFQz56XER7ArJQZtC/nC1lZ9tGKtcofu2Rq7WUoRuTwvLTaf6VzAP/CUj0DUxkV+8WUggl3s/Im7Y9rn8Aqvh8LReZmqzTY+dJ0hFG4DLoLtl71eTEnNoumi5UleBhJPaei3wPNPHg1WlOmhFyhRCsbIIGiyFtSj/faLmdc7tN/sBFANb0g4Exl0mRNvB0IfS1gM6XouEGUTlVree68p11PnsGJGs/QaUB9F9AAGVKTZ2kz7sqkCDdGmLxzbdidYDHZtYWfOIYSJCQsA09n2Txi0fwNByKfl/spdyMmtI1uGeT803rhN9vu0NGrQFG3mU7mqO33fUDEStIQ6/xn0A=

matrix:
  include:
    - name: "Linux JDK 8 CHECK_RUST=true"
      os: linux
      jdk: openjdk8
      env: CHECK_RUST=true
    - name: "Linux JDK 8 CHECK_RUST=false"
      os: linux
      jdk: openjdk8
      env: CHECK_RUST=false
    - name: "Linux JDK 12 CHECK_RUST=false"
      os: linux
      jdk: openjdk12
      env: CHECK_RUST=false
    - name: "OSX JDK 8 CHECK_RUST=false"
      os: osx
      # Specify the image containing JDK 8
      # See: https://docs.travis-ci.com/user/reference/osx#os-x-version
      osx_image: xcode9.3
      env:
<<<<<<< HEAD
      - CHECK_RUST=false
      - ROCKSDB_LIB_DIR=/usr/local/lib
      - ROCKSDB_STATIC=1
      - SNAPPY_LIB_DIR=/usr/local/lib
      - SNAPPY_STATIC=1
    - name: "Linux JDK 13 CHECK_RUST=false"
      os: linux
      jdk: openjdk13
      env: CHECK_RUST=false
=======
        - CHECK_RUST=false
        - ROCKSDB_LIB_DIR=/usr/local/lib
        - ROCKSDB_STATIC=1
        - SNAPPY_LIB_DIR=/usr/local/lib
        - SNAPPY_STATIC=1
>>>>>>> 6e0ae0ad

cache:
  directories:
    - "$HOME/.cargo"
    - "$HOME/.m2"

before_cache:
  # Remove the project artifacts — no need to cache them.
  - rm -rf ${HOME}/.m2/repository/com/exonum/binding/ ${HOME}/.m2/repository/com/exonum/client/


before_install:
  # Skip the build if only md files were updated.
  - source .travis/skip-ci.sh
  - export PATH="$PATH":"$HOME/.cargo/bin"
  # Install rustup if it's not already installed (i.e., not in CI cache).
  - which rustup > /dev/null || curl https://sh.rustup.rs -sSf | sh -s -- -y --default-toolchain "$RUST_COMPILER_VERSION"
  - rustup default "$RUST_COMPILER_VERSION"
  # List all installed cargo packages.
  - cargo install --list
  # Install OSX requirements
  # TODO: Temporary fix, the problem is described here: https://jira.bf.local/browse/ECR-2795
  - if [[ "$TRAVIS_OS_NAME" == "osx" ]]; then brew install $OSX_PACKAGES || brew install $OSX_PACKAGES; fi

install: true  # Skip the installation step, as Maven requires
               # several extra properties when run on a CI server (see below).

script:
  - cd "$TRAVIS_BUILD_DIR"
  - .travis/run_travis_job.sh<|MERGE_RESOLUTION|>--- conflicted
+++ resolved
@@ -45,9 +45,9 @@
       os: linux
       jdk: openjdk8
       env: CHECK_RUST=false
-    - name: "Linux JDK 12 CHECK_RUST=false"
+    - name: "Linux JDK 13 CHECK_RUST=false"
       os: linux
-      jdk: openjdk12
+      jdk: openjdk13
       env: CHECK_RUST=false
     - name: "OSX JDK 8 CHECK_RUST=false"
       os: osx
@@ -55,23 +55,11 @@
       # See: https://docs.travis-ci.com/user/reference/osx#os-x-version
       osx_image: xcode9.3
       env:
-<<<<<<< HEAD
-      - CHECK_RUST=false
-      - ROCKSDB_LIB_DIR=/usr/local/lib
-      - ROCKSDB_STATIC=1
-      - SNAPPY_LIB_DIR=/usr/local/lib
-      - SNAPPY_STATIC=1
-    - name: "Linux JDK 13 CHECK_RUST=false"
-      os: linux
-      jdk: openjdk13
-      env: CHECK_RUST=false
-=======
         - CHECK_RUST=false
         - ROCKSDB_LIB_DIR=/usr/local/lib
         - ROCKSDB_STATIC=1
         - SNAPPY_LIB_DIR=/usr/local/lib
         - SNAPPY_STATIC=1
->>>>>>> 6e0ae0ad
 
 cache:
   directories:
