language: java
dist: trusty
<<<<<<< HEAD
jdk: openjdk8
=======
jdk:
  - openjdk8
  - openjdk10
>>>>>>> 7727875e
sudo: false

addons:
  apt:
<<<<<<< HEAD
    packages:
    - build-essential
=======
    sources:
    - sourceline: 'ppa:giskou/librocksdb'
    - sourceline: 'ppa:chris-lea/libsodium'
    packages:
    - librocksdb
    - libsnappy-dev
    - build-essential
    - libsodium-dev
>>>>>>> 7727875e
    - libssl-dev
    - pkg-config

env:
  global:
    - RUST_VERSION=stable
    - RUSTFMT_VERSION=0.9.0
    - RUST_NIGHTLY_VERSION=nightly-2018-05-26
    - RUST_CLIPPY_VERSION=0.0.205
    - EJB_RUST_BUILD_DIR="$TRAVIS_BUILD_DIR/exonum-java-binding-core/rust/"

cache:
  directories:
    - "$HOME/.cargo"
    - "$HOME/.m2"

before_install:
  - export PATH="$PATH":"$HOME/.cargo/bin"
    # Install rustup if it's not already installed (i.e., not in CI cache).
  - which rustup > /dev/null || curl https://sh.rustup.rs -sSf | sh -s -- -y --default-toolchain "$RUST_VERSION"
    # Install nightly rust version and clippy.
  - rustup toolchain install $RUST_NIGHTLY_VERSION
  - cargo +$RUST_NIGHTLY_VERSION clippy -V | grep $RUST_CLIPPY_VERSION || cargo +$RUST_NIGHTLY_VERSION install clippy --vers $RUST_CLIPPY_VERSION --force
    # Set a toolchain as default.
  - rustup default "$RUST_VERSION"
    # Save the path to stdlib of the default toolchain to use it in scripts.
  - export RUST_LIB_DIR=$(rustup run "$RUST_VERSION" rustc --print sysroot)/lib
    # Install rustfmt if it's not already.
  - rustfmt -V | grep "$RUSTFMT_VERSION" || cargo install rustfmt --vers "$RUSTFMT_VERSION" --force
    # Install cargo-audit if it's not already.
  - cargo-audit -V || cargo install cargo-audit --force
    # List all installed cargo packages.
  - cargo install --list
<<<<<<< HEAD
    # libjava_bindings.so and native application both need to load common Rust libs (eg libstd.so).
  - export LD_LIBRARY_PATH=$RUST_LIB_DIR:$LD_LIBRARY_PATH
    # force building instead of using from apt.
  - export SODIUM_BUILD=1
  - export ROCKSDB_BUILD=1
  - export SNAPPY_BUILD=1
=======
>>>>>>> 7727875e

install: true  # Skip the installation step, as Maven requires
               # several extra properties when run on a CI server (see below).
script:
  - cd "${EJB_RUST_BUILD_DIR}"
  - cargo fmt --all -- --write-mode=diff
  # FIXME reenable clippy checks after crashes with jni fixed [ECR-1538]
  - cargo +$RUST_NIGHTLY_VERSION clippy -- -D warnings || true
  - cargo audit
  - cd -
  - ./run_all_tests.sh
<<<<<<< HEAD
=======
  # Check silently for updates of dependencies
  - mvn versions:display-property-updates versions:display-dependency-updates | grep '\->' --context=3
>>>>>>> 7727875e

notifications:
  slack:
    secure: m9GypuiO7oTg5/PoPfYvJRsx2x44q+TwBzLaDQegJZOhP6vNUrLHV06wCMund2SqVG3EwQkaVP4L0DmDLPFd/i+SXRPK0BUC+1G4HTp/VllmtkrebePqtlaXTrkJDHpxKLafaOOZd948LqsGs+PKehbKU5FJGeUcNgtsqkE/LZ4F9GgrWgQzh5qNrPK/dCS+svwiNSICJOtMp5rG84LAbCLHLMS9lII1Mo/ELsIsZ1OreHZjfcweQ/Br5vIqlH14s98y4CaZhvHy3F1KsP00HCltA4sQSokiMLh2wWlxtjY5bCP6tAUY3CP6sYDHE4WoRc2zu2RCo+D7J0N2i8y/KbuduCqXVnFv9vIc311DrkfazFV1WvJkND9h8RyNA73ZdhTCRAXGECTgxqr1HYPzk0Ox9D0jcPW/6uJOdYGfG+UwYTqbHL9bEsc6RW5hw+siyA5bcgZ+Ah8njzrc6Z+09CQnNqqfF6KbQoqUl9VipYWSomBMVA6SCaWVFXN7b/OnEkNWPj+GlPDkSEqH8cFHVJYD0AZ0V9TdwXNheyIc7Aq7E9eiR7g+OOnKPBC2sJaa04Ae+Q5nWPk3/UtZplg3lJTIqe3NgkNI5bIo0XzKA+xFpNIWbJnWko4oFwjFdfmgTuyyI76sVQNwxwfaUQfr6BtUyELrtwt4eM17BmB9Crk=<|MERGE_RESOLUTION|>--- conflicted
+++ resolved
@@ -1,29 +1,14 @@
 language: java
 dist: trusty
-<<<<<<< HEAD
-jdk: openjdk8
-=======
 jdk:
   - openjdk8
   - openjdk10
->>>>>>> 7727875e
 sudo: false
 
 addons:
   apt:
-<<<<<<< HEAD
     packages:
     - build-essential
-=======
-    sources:
-    - sourceline: 'ppa:giskou/librocksdb'
-    - sourceline: 'ppa:chris-lea/libsodium'
-    packages:
-    - librocksdb
-    - libsnappy-dev
-    - build-essential
-    - libsodium-dev
->>>>>>> 7727875e
     - libssl-dev
     - pkg-config
 
@@ -57,15 +42,12 @@
   - cargo-audit -V || cargo install cargo-audit --force
     # List all installed cargo packages.
   - cargo install --list
-<<<<<<< HEAD
     # libjava_bindings.so and native application both need to load common Rust libs (eg libstd.so).
   - export LD_LIBRARY_PATH=$RUST_LIB_DIR:$LD_LIBRARY_PATH
     # force building instead of using from apt.
   - export SODIUM_BUILD=1
   - export ROCKSDB_BUILD=1
   - export SNAPPY_BUILD=1
-=======
->>>>>>> 7727875e
 
 install: true  # Skip the installation step, as Maven requires
                # several extra properties when run on a CI server (see below).
@@ -77,11 +59,8 @@
   - cargo audit
   - cd -
   - ./run_all_tests.sh
-<<<<<<< HEAD
-=======
   # Check silently for updates of dependencies
   - mvn versions:display-property-updates versions:display-dependency-updates | grep '\->' --context=3
->>>>>>> 7727875e
 
 notifications:
   slack:
