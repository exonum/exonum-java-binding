language: java
dist: trusty
jdk:
  - openjdk8
  - openjdk10
sudo: false

addons:
  apt:
    sources:
      - sourceline: 'ppa:chris-lea/libsodium'
    packages:
      - build-essential
      - libsodium-dev
      - libssl-dev
      - pkg-config

env:
  global:
    - RUST_COMPILER_VERSION=1.26.2
    - RUST_NIGHTLY_VERSION=nightly-2018-06-29
    - RUST_CLIPPY_VERSION=0.0.211
    - EJB_RUST_BUILD_DIR="$TRAVIS_BUILD_DIR/exonum-java-binding-core/rust/"
    # force building instead of using from apt.
    - ROCKSDB_BUILD=1
    - SNAPPY_BUILD=1
  matrix:
    - CHECK_RUST=true
    - CHECK_RUST=false

# exclude rust code checks with jdk10
matrix:
  exclude:
  - jdk: openjdk10
    env: CHECK_RUST=true

cache:
  directories:
    - "$HOME/.cargo"
    - "$HOME/.m2"

before_install:
  # Skip the build if only md files were updated.
  - source .travis/skip-ci.sh
  - export PATH="$PATH":"$HOME/.cargo/bin"
  # Install rustup if it's not already installed (i.e., not in CI cache).
  - which rustup > /dev/null || curl https://sh.rustup.rs -sSf | sh -s -- -y --default-toolchain "$RUST_COMPILER_VERSION"
  - rustup default "$RUST_COMPILER_VERSION"
  # List all installed cargo packages.
  - cargo install --list

install: true  # Skip the installation step, as Maven requires
               # several extra properties when run on a CI server (see below).
script:
<<<<<<< HEAD
  - cd "${EJB_RUST_BUILD_DIR}"
  - cargo +stable fmt --all -- --check
  # TODO Remove when clippy is fixed https://github.com/rust-lang-nursery/rust-clippy/issues/2831
  # Next 2 lines are a workaround to prevent clippy checking dependencies.
  - cargo +${RUST_NIGHTLY_VERSION} check
  - cargo +${RUST_NIGHTLY_VERSION} clean -p java_bindings
  - cargo +${RUST_NIGHTLY_VERSION} clippy --all --tests --all-features -- -D warnings
  # TODO ignoring cargo audit until ECR-1902 is fixed
  - cargo audit || true
  - cd -
  - ./run_all_tests.sh
  # Check silently for updates of dependencies
  - mvn versions:display-property-updates versions:display-dependency-updates | grep '\->' --context=3 || true
=======
  - cd "$TRAVIS_BUILD_DIR"
  - .travis/run_travis_job.sh
>>>>>>> 634c7e8a

notifications:
  slack:
    secure: m9GypuiO7oTg5/PoPfYvJRsx2x44q+TwBzLaDQegJZOhP6vNUrLHV06wCMund2SqVG3EwQkaVP4L0DmDLPFd/i+SXRPK0BUC+1G4HTp/VllmtkrebePqtlaXTrkJDHpxKLafaOOZd948LqsGs+PKehbKU5FJGeUcNgtsqkE/LZ4F9GgrWgQzh5qNrPK/dCS+svwiNSICJOtMp5rG84LAbCLHLMS9lII1Mo/ELsIsZ1OreHZjfcweQ/Br5vIqlH14s98y4CaZhvHy3F1KsP00HCltA4sQSokiMLh2wWlxtjY5bCP6tAUY3CP6sYDHE4WoRc2zu2RCo+D7J0N2i8y/KbuduCqXVnFv9vIc311DrkfazFV1WvJkND9h8RyNA73ZdhTCRAXGECTgxqr1HYPzk0Ox9D0jcPW/6uJOdYGfG+UwYTqbHL9bEsc6RW5hw+siyA5bcgZ+Ah8njzrc6Z+09CQnNqqfF6KbQoqUl9VipYWSomBMVA6SCaWVFXN7b/OnEkNWPj+GlPDkSEqH8cFHVJYD0AZ0V9TdwXNheyIc7Aq7E9eiR7g+OOnKPBC2sJaa04Ae+Q5nWPk3/UtZplg3lJTIqe3NgkNI5bIo0XzKA+xFpNIWbJnWko4oFwjFdfmgTuyyI76sVQNwxwfaUQfr6BtUyELrtwt4eM17BmB9Crk=<|MERGE_RESOLUTION|>--- conflicted
+++ resolved
@@ -52,24 +52,8 @@
 install: true  # Skip the installation step, as Maven requires
                # several extra properties when run on a CI server (see below).
 script:
-<<<<<<< HEAD
-  - cd "${EJB_RUST_BUILD_DIR}"
-  - cargo +stable fmt --all -- --check
-  # TODO Remove when clippy is fixed https://github.com/rust-lang-nursery/rust-clippy/issues/2831
-  # Next 2 lines are a workaround to prevent clippy checking dependencies.
-  - cargo +${RUST_NIGHTLY_VERSION} check
-  - cargo +${RUST_NIGHTLY_VERSION} clean -p java_bindings
-  - cargo +${RUST_NIGHTLY_VERSION} clippy --all --tests --all-features -- -D warnings
-  # TODO ignoring cargo audit until ECR-1902 is fixed
-  - cargo audit || true
-  - cd -
-  - ./run_all_tests.sh
-  # Check silently for updates of dependencies
-  - mvn versions:display-property-updates versions:display-dependency-updates | grep '\->' --context=3 || true
-=======
   - cd "$TRAVIS_BUILD_DIR"
   - .travis/run_travis_job.sh
->>>>>>> 634c7e8a
 
 notifications:
   slack:
