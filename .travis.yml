language: java
dist: trusty
jdk:
  - openjdk8
  - openjdk10
sudo: false

addons:
  apt:
    packages:
    - build-essential
    - libssl-dev
    - pkg-config

env:
  global:
    - RUST_VERSION=stable
<<<<<<< HEAD
    - RUSTFMT_VERSION=0.9.0
    - RUST_NIGHTLY_VERSION=nightly-2018-06-18
    - RUST_CLIPPY_VERSION=0.0.208
=======
    - RUST_NIGHTLY_VERSION=nightly-2018-05-26
    - RUST_CLIPPY_VERSION=0.0.205
>>>>>>> 28bc457a
    - EJB_RUST_BUILD_DIR="$TRAVIS_BUILD_DIR/exonum-java-binding-core/rust/"

cache:
  directories:
    - "$HOME/.cargo"
    - "$HOME/.m2"

before_install:
  - export PATH="$PATH":"$HOME/.cargo/bin"
    # Install rustup if it's not already installed (i.e., not in CI cache).
  - which rustup > /dev/null || curl https://sh.rustup.rs -sSf | sh -s -- -y --default-toolchain "$RUST_VERSION"
    # Install nightly rust version and clippy.
  - rustup toolchain install $RUST_NIGHTLY_VERSION
  - cargo +$RUST_NIGHTLY_VERSION clippy -V | grep $RUST_CLIPPY_VERSION || cargo +$RUST_NIGHTLY_VERSION install clippy --vers $RUST_CLIPPY_VERSION --force
    # Set a toolchain as default.
  - rustup default "$RUST_VERSION"
    # Save the path to stdlib of the default toolchain to use it in scripts.
  - export RUST_LIB_DIR=$(rustup run "$RUST_VERSION" rustc --print sysroot)/lib
    # Install rustfmt.
  - rustup component add rustfmt-preview
  - rustfmt -V
    # Install cargo-audit if it's not already.
  - cargo-audit -V || cargo install cargo-audit --force
    # List all installed cargo packages.
  - cargo install --list
    # libjava_bindings.so and native application both need to load common Rust libs (eg libstd.so).
  - export LD_LIBRARY_PATH=$RUST_LIB_DIR:$LD_LIBRARY_PATH
    # force building instead of using from apt.
  - export SODIUM_BUILD=1
  - export ROCKSDB_BUILD=1
  - export SNAPPY_BUILD=1

install: true  # Skip the installation step, as Maven requires
               # several extra properties when run on a CI server (see below).
script:
  - cd "${EJB_RUST_BUILD_DIR}"
  - cargo fmt --all -- --write-mode=diff
  # TODO Remove when clippy is fixed https://github.com/rust-lang-nursery/rust-clippy/issues/2831
  # Next 2 lines are a workaround to prevent clippy check dependencies.
  - cargo +${RUST_NIGHTLY_VERSION} check
  - cargo +${RUST_NIGHTLY_VERSION} clean -p java_bindings
  - cargo +${RUST_NIGHTLY_VERSION} clippy --all --tests --all-features -- -D warnings
  - cargo audit
  - cd -
  - ./run_all_tests.sh
  # Check silently for updates of dependencies
  - mvn versions:display-property-updates versions:display-dependency-updates | grep '\->' --context=3

notifications:
  slack:
    secure: m9GypuiO7oTg5/PoPfYvJRsx2x44q+TwBzLaDQegJZOhP6vNUrLHV06wCMund2SqVG3EwQkaVP4L0DmDLPFd/i+SXRPK0BUC+1G4HTp/VllmtkrebePqtlaXTrkJDHpxKLafaOOZd948LqsGs+PKehbKU5FJGeUcNgtsqkE/LZ4F9GgrWgQzh5qNrPK/dCS+svwiNSICJOtMp5rG84LAbCLHLMS9lII1Mo/ELsIsZ1OreHZjfcweQ/Br5vIqlH14s98y4CaZhvHy3F1KsP00HCltA4sQSokiMLh2wWlxtjY5bCP6tAUY3CP6sYDHE4WoRc2zu2RCo+D7J0N2i8y/KbuduCqXVnFv9vIc311DrkfazFV1WvJkND9h8RyNA73ZdhTCRAXGECTgxqr1HYPzk0Ox9D0jcPW/6uJOdYGfG+UwYTqbHL9bEsc6RW5hw+siyA5bcgZ+Ah8njzrc6Z+09CQnNqqfF6KbQoqUl9VipYWSomBMVA6SCaWVFXN7b/OnEkNWPj+GlPDkSEqH8cFHVJYD0AZ0V9TdwXNheyIc7Aq7E9eiR7g+OOnKPBC2sJaa04Ae+Q5nWPk3/UtZplg3lJTIqe3NgkNI5bIo0XzKA+xFpNIWbJnWko4oFwjFdfmgTuyyI76sVQNwxwfaUQfr6BtUyELrtwt4eM17BmB9Crk=<|MERGE_RESOLUTION|>--- conflicted
+++ resolved
@@ -15,14 +15,8 @@
 env:
   global:
     - RUST_VERSION=stable
-<<<<<<< HEAD
-    - RUSTFMT_VERSION=0.9.0
     - RUST_NIGHTLY_VERSION=nightly-2018-06-18
     - RUST_CLIPPY_VERSION=0.0.208
-=======
-    - RUST_NIGHTLY_VERSION=nightly-2018-05-26
-    - RUST_CLIPPY_VERSION=0.0.205
->>>>>>> 28bc457a
     - EJB_RUST_BUILD_DIR="$TRAVIS_BUILD_DIR/exonum-java-binding-core/rust/"
 
 cache:
