--- conflicted
+++ resolved
@@ -18,14 +18,8 @@
     <properties>
         <checkstyle.configLocation>${project.parent.basedir}/checkstyle.xml</checkstyle.configLocation>
         <ejb-core.nativeLibPath>${project.parent.basedir}/exonum-java-binding-core/rust/target/debug</ejb-core.nativeLibPath>
-<<<<<<< HEAD
-        <gson.version>2.8.2</gson.version>
-        <assertj-core.version>3.9.0</assertj-core.version>
-        <equalsverifier.version>2.4.4</equalsverifier.version>
-=======
         <gson.version>2.8.5</gson.version>
         <assertj-core.version>3.10.0</assertj-core.version>
->>>>>>> 2145587e
         <exonum-bom.version>1.0.0</exonum-bom.version>
     </properties>
 
@@ -53,7 +47,14 @@
             </plugin>
 
             <plugin>
-<<<<<<< HEAD
+                <groupId>org.apache.maven.plugins</groupId>
+                <artifactId>maven-deploy-plugin</artifactId>
+                <configuration>
+                    <skip>true</skip>
+                </configuration>
+            </plugin>
+
+            <plugin>
                 <artifactId>maven-dependency-plugin</artifactId>
                 <configuration>
                     <outputFile>${project.build.directory}/qa-service-classpath.txt</outputFile>
@@ -67,13 +68,6 @@
                         </goals>
                     </execution>
                 </executions>
-=======
-                <groupId>org.apache.maven.plugins</groupId>
-                <artifactId>maven-deploy-plugin</artifactId>
-                <configuration>
-                    <skip>true</skip>
-                </configuration>
->>>>>>> 2145587e
             </plugin>
         </plugins>
     </build>
@@ -138,10 +132,6 @@
         <dependency>
             <groupId>nl.jqno.equalsverifier</groupId>
             <artifactId>equalsverifier</artifactId>
-<<<<<<< HEAD
-            <version>${equalsverifier.version}</version>
-=======
->>>>>>> 2145587e
             <scope>test</scope>
         </dependency>
 
