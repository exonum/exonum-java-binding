--- conflicted
+++ resolved
@@ -44,15 +44,6 @@
                     </argLine>
                 </configuration>
             </plugin>
-<<<<<<< HEAD
-
-            <plugin>
-                <groupId>org.apache.maven.plugins</groupId>
-                <artifactId>maven-deploy-plugin</artifactId>
-                <configuration>
-                    <skip>true</skip>
-                </configuration>
-            </plugin>
 
             <plugin>
                 <artifactId>maven-dependency-plugin</artifactId>
@@ -69,8 +60,6 @@
                     </execution>
                 </executions>
             </plugin>
-=======
->>>>>>> 5af6dcaf
         </plugins>
     </build>
 
