/*
 * Copyright 2018 The Exonum Team
 *
 * Licensed under the Apache License, Version 2.0 (the "License");
 * you may not use this file except in compliance with the License.
 * You may obtain a copy of the License at
 *
 *     http://www.apache.org/licenses/LICENSE-2.0
 *
 * Unless required by applicable law or agreed to in writing, software
 * distributed under the License is distributed on an "AS IS" BASIS,
 * WITHOUT WARRANTIES OR CONDITIONS OF ANY KIND, either express or implied.
 * See the License for the specific language governing permissions and
 * limitations under the License.
 */

package com.exonum.binding.qaservice;

import static com.exonum.binding.qaservice.ApiController.BLOCKCHAIN_ALL_BLOCK_HASHES_PATH;
<<<<<<< HEAD
import static com.exonum.binding.qaservice.ApiController.BLOCKCHAIN_BLOCKS_BY_HEIGHT_PATH;
import static com.exonum.binding.qaservice.ApiController.BLOCKCHAIN_BLOCKS_PATH;
import static com.exonum.binding.qaservice.ApiController.BLOCKCHAIN_BLOCK_PATH;
import static com.exonum.binding.qaservice.ApiController.BLOCKCHAIN_BLOCK_TRANSACTIONS_BY_BLOCK_ID_PATH;
import static com.exonum.binding.qaservice.ApiController.BLOCKCHAIN_BLOCK_TRANSACTIONS_BY_HEIGHT_PATH;
import static com.exonum.binding.qaservice.ApiController.BLOCKCHAIN_HEIGHT_PATH;
import static com.exonum.binding.qaservice.ApiController.BLOCKCHAIN_LAST_BLOCK_PATH;
import static com.exonum.binding.qaservice.ApiController.BLOCKCHAIN_TRANSACTION_LOCATIONS_PATH;
import static com.exonum.binding.qaservice.ApiController.BLOCKCHAIN_TRANSACTION_LOCATION_PATH;
import static com.exonum.binding.qaservice.ApiController.BLOCKCHAIN_TRANSACTION_RESULTS_PATH;
import static com.exonum.binding.qaservice.ApiController.BLOCKCHAIN_TRANSACTION_RESULT_PATH;
import static com.exonum.binding.qaservice.ApiController.BLOCK_HEIGHT_PARAM;
import static com.exonum.binding.qaservice.ApiController.BLOCK_ID_PARAM;
import static com.exonum.binding.qaservice.ApiController.MESSAGE_HASH_PARAM;
=======
import static com.exonum.binding.qaservice.ApiController.BLOCKCHAIN_BLOCK_TRANSACTIONS_PATH;
import static com.exonum.binding.qaservice.ApiController.BLOCKCHAIN_HEIGHT_PATH;
import static com.exonum.binding.qaservice.ApiController.GET_ACTUAL_CONFIGURATION_PATH;
>>>>>>> 35688400
import static com.google.common.base.Preconditions.checkArgument;
import static java.net.HttpURLConnection.HTTP_BAD_REQUEST;
import static java.net.HttpURLConnection.HTTP_CREATED;
import static java.net.HttpURLConnection.HTTP_INTERNAL_ERROR;
import static java.net.HttpURLConnection.HTTP_NOT_FOUND;
import static java.net.HttpURLConnection.HTTP_OK;
import static java.util.Collections.singletonList;
import static org.assertj.core.api.Assertions.assertThat;
import static org.junit.jupiter.api.Assertions.assertAll;
<<<<<<< HEAD
import static org.mockito.ArgumentMatchers.any;
=======
>>>>>>> 35688400
import static org.mockito.ArgumentMatchers.anyLong;
import static org.mockito.ArgumentMatchers.eq;
import static org.mockito.ArgumentMatchers.isNull;
import static org.mockito.Mockito.lenient;
import static org.mockito.Mockito.mock;
import static org.mockito.Mockito.when;

<<<<<<< HEAD
import com.exonum.binding.common.blockchain.Block;
import com.exonum.binding.common.blockchain.TransactionLocation;
import com.exonum.binding.common.blockchain.TransactionResult;
import com.exonum.binding.common.blockchain.TransactionResult.Type;
=======
import com.exonum.binding.common.configuration.ConsensusConfiguration;
import com.exonum.binding.common.configuration.StoredConfiguration;
import com.exonum.binding.common.configuration.ValidatorKey;
import com.exonum.binding.common.crypto.PublicKey;
>>>>>>> 35688400
import com.exonum.binding.common.hash.HashCode;
import com.exonum.binding.common.hash.Hashing;
import com.exonum.binding.common.serialization.json.StoredConfigurationGsonSerializer;
import com.exonum.binding.qaservice.transactions.QaTransactionGson;
import com.exonum.binding.service.InternalServerError;
import com.exonum.binding.service.InvalidTransactionException;
import com.google.gson.reflect.TypeToken;
import io.vertx.core.AsyncResult;
import io.vertx.core.Handler;
import io.vertx.core.MultiMap;
import io.vertx.core.Vertx;
import io.vertx.core.buffer.Buffer;
import io.vertx.core.http.HttpServer;
import io.vertx.ext.web.Router;
import io.vertx.ext.web.client.HttpRequest;
import io.vertx.ext.web.client.HttpResponse;
import io.vertx.ext.web.client.WebClient;
import io.vertx.junit5.VertxExtension;
import io.vertx.junit5.VertxTestContext;
import java.io.UnsupportedEncodingException;
import java.net.URLEncoder;
import java.util.Arrays;
import java.util.List;
<<<<<<< HEAD
import java.util.Map;
=======
>>>>>>> 35688400
import java.util.Optional;
import java.util.stream.IntStream;
import org.junit.jupiter.api.AfterEach;
import org.junit.jupiter.api.BeforeEach;
import org.junit.jupiter.api.Test;
import org.junit.jupiter.api.extension.ExtendWith;
import org.mockito.junit.jupiter.MockitoExtension;
import org.mockito.junit.jupiter.MockitoSettings;
import org.mockito.quality.Strictness;


@ExtendWith(VertxExtension.class)
@ExtendWith(MockitoExtension.class)
@MockitoSettings(strictness = Strictness.STRICT_STUBS)
@SuppressWarnings("WeakerAccess")
class ApiControllerIntegrationTest {

  private static final String HOST = "0.0.0.0";

  private static final HashCode EXPECTED_TX_HASH = Hashing.sha256()
      .hashInt(1);

  // TODO: maybe change
  private static final String hashString = "ab";

  QaService qaService;

  ApiController controller;

  HttpServer httpServer;

  WebClient webClient;

  volatile int port = -1;

  @BeforeEach
  void setup(Vertx vertx, VertxTestContext context) {
    qaService = mock(QaService.class);
    controller = new ApiController(qaService);

    httpServer = vertx.createHttpServer();
    webClient = WebClient.create(vertx);

    Router router = Router.router(vertx);
    controller.mountApi(router);

    httpServer.requestHandler(router::accept)
        .listen(0, context.succeeding(result -> {

          // Set the actual server port.
          port = result.actualPort();

          context.completeNow();
        }));
  }

  @AfterEach
  void tearDown(VertxTestContext context) {
    webClient.close();
    httpServer.close(context.succeeding(r -> context.completeNow()));
  }

  @Test
  void submitCreateCounter(VertxTestContext context) {
    String counterName = "counter 1";
    MultiMap params = multiMap("name", counterName);

    when(qaService.submitCreateCounter(eq(counterName)))
        .thenReturn(EXPECTED_TX_HASH);

    post(ApiController.SUBMIT_CREATE_COUNTER_TX_PATH)
        .sendForm(params, checkCreatedTransaction(context, EXPECTED_TX_HASH));
  }

  @Test
  void submitCreateCounter_NoParameter(VertxTestContext context) {
    post(ApiController.SUBMIT_CREATE_COUNTER_TX_PATH)
        .sendForm(MultiMap.caseInsensitiveMultiMap(), context.succeeding(response -> {
          context.verify(() -> {
            assertThat(response.statusCode()).isEqualTo(HTTP_BAD_REQUEST);

            assertThat(response.bodyAsString())
                .contains("No required key (name) in request parameters:");

            context.completeNow();
          });
        }));
  }

  @Test
  void submitCreateCounter_InvalidTransaction(VertxTestContext context) {
    String counterName = "counter 1";
    MultiMap params = multiMap("name", counterName);

    Throwable error = wrappingChecked(InvalidTransactionException.class);
    when(qaService.submitCreateCounter(counterName))
        .thenThrow(error);

    post(ApiController.SUBMIT_CREATE_COUNTER_TX_PATH)
        .sendForm(params, context.succeeding(response -> {
          context.verify(() -> {
            assertThat(response.statusCode()).isEqualTo(HTTP_BAD_REQUEST);

            assertThat(response.bodyAsString())
                .startsWith("Transaction is not valid:");

            context.completeNow();
          });
        }));
  }

  @Test
  void submitCreateCounter_IllegalArgumentSomewhere(VertxTestContext context) {
    String counterName = "counter 1";
    MultiMap params = multiMap("name", counterName);

    Throwable error = mock(IllegalArgumentException.class);
    when(qaService.submitCreateCounter(counterName))
        .thenThrow(error);

    post(ApiController.SUBMIT_CREATE_COUNTER_TX_PATH)
        .sendForm(params, context.succeeding(response -> context.verify(() -> {
          assertThat(response.statusCode()).isEqualTo(HTTP_BAD_REQUEST);
          context.completeNow();
        })));
  }

  @Test
  void submitCreateCounter_InternalServerError(VertxTestContext context) {
    String counterName = "counter 1";
    MultiMap params = multiMap("name", counterName);

    Throwable error = wrappingChecked(InternalServerError.class);
    when(qaService.submitCreateCounter(counterName))
        .thenThrow(error);

    post(ApiController.SUBMIT_CREATE_COUNTER_TX_PATH)
        .sendForm(params, context.succeeding(response -> {
          context.verify(() -> {
            assertThat(response.statusCode()).isEqualTo(HTTP_INTERNAL_ERROR);
            context.completeNow();
          });
        }));
  }

  @Test
  void submitIncrementCounter(VertxTestContext context) {
    long seed = 1L;
    HashCode counterId = HashCode.fromInt(1);
    MultiMap params = multiMap("seed", Long.toString(seed),
        "counterId", String.valueOf(counterId));

    when(qaService.submitIncrementCounter(eq(seed), eq(counterId)))
        .thenReturn(EXPECTED_TX_HASH);

    post(ApiController.SUBMIT_INCREMENT_COUNTER_TX_PATH)
        .sendForm(params, checkCreatedTransaction(context, EXPECTED_TX_HASH));
  }

  @Test
  void submitInvalidTx(VertxTestContext context) {
    Throwable error = wrappingChecked(InvalidTransactionException.class);
    when(qaService.submitInvalidTx()).thenThrow(error);

    post(ApiController.SUBMIT_INVALID_TX_PATH)
        .send(checkInvalidTransaction(context));
  }

  @Test
  void submitInvalidThrowingTx(VertxTestContext context) {
    Throwable error = wrappingChecked(InvalidTransactionException.class);
    when(qaService.submitInvalidThrowingTx()).thenThrow(error);

    post(ApiController.SUBMIT_INVALID_THROWING_TX_PATH)
        .send(checkInvalidTransaction(context));
  }

  @Test
  void submitValidThrowing(VertxTestContext context) {
    long seed = 10L;

    when(qaService.submitValidThrowingTx(seed))
        .thenReturn(EXPECTED_TX_HASH);

    MultiMap form = multiMap("seed", Long.toString(seed));

    post(ApiController.SUBMIT_VALID_THROWING_TX_PATH)
        .sendForm(form, checkCreatedTransaction(context, EXPECTED_TX_HASH));
  }

  @Test
  void submitValidError(VertxTestContext context) {
    long seed = 1L;
    byte errorCode = 2;
    String description = "Boom";
    MultiMap params = multiMap("seed", Long.toString(seed),
        "errorCode", Byte.toString(errorCode),
        "errorDescription", description);

    when(qaService.submitValidErrorTx(eq(seed), eq(errorCode), eq(description)))
        .thenReturn(EXPECTED_TX_HASH);

    post(ApiController.SUBMIT_VALID_ERROR_TX_PATH)
        .sendForm(params, checkCreatedTransaction(context, EXPECTED_TX_HASH));
  }

  @Test
  void submitValidErrorNoDescription(VertxTestContext context) {
    long seed = 1L;
    byte errorCode = 2;
    MultiMap params = multiMap("seed", Long.toString(seed),
        "errorCode", Byte.toString(errorCode));

    when(qaService.submitValidErrorTx(eq(seed), eq(errorCode), isNull()))
        .thenReturn(EXPECTED_TX_HASH);

    post(ApiController.SUBMIT_VALID_ERROR_TX_PATH)
        .sendForm(params, checkCreatedTransaction(context, EXPECTED_TX_HASH));
  }

  @Test
  void submitUnknown(VertxTestContext context) {
    when(qaService.submitUnknownTx())
        .thenReturn(EXPECTED_TX_HASH);

    post(ApiController.SUBMIT_UNKNOWN_TX_PATH)
        .send(checkCreatedTransaction(context, EXPECTED_TX_HASH));
  }

  @Test
  void getCounter(VertxTestContext context) {
    HashCode id = Hashing.sha256().hashInt(2);
    String name = "counter";
    long value = 10L;
    Counter counter = new Counter(name, value);
    when(qaService.getValue(eq(id)))
        .thenReturn(Optional.of(counter));

    String getCounterUri = getCounterUri(id);
    get(getCounterUri)
        .send(context.succeeding(response -> context.verify(() -> {
          assertThat(response.statusCode())
              .isEqualTo(HTTP_OK);

          String body = response.bodyAsString();
          Counter actualCounter = QaTransactionGson.instance()
              .fromJson(body, Counter.class);
          assertThat(actualCounter).isEqualTo(counter);

          context.completeNow();
        })));
  }

  @Test
  void getCounter_NoCounter(VertxTestContext context) {
    HashCode id = Hashing.sha256().hashInt(2);
    when(qaService.getValue(id))
        .thenReturn(Optional.empty());

    String getCounterUri = getCounterUri(id);
    get(getCounterUri)
        .send(context.succeeding(response -> context.verify(() -> {
          assertThat(response.statusCode()).isEqualTo(HTTP_NOT_FOUND);

          context.completeNow();
        })));
  }

  @Test
  void getCounter_InvalidIdFormat(VertxTestContext context) {
    String hash = "Invalid hexadecimal hash";
    String getCounterUri = getCounterUri(hash);

    get(getCounterUri)
        .send(context.succeeding(response -> context.verify(() -> {
          assertAll(
              () -> assertThat(response.statusCode()).isEqualTo(HTTP_BAD_REQUEST),
              () -> assertThat(response.bodyAsString())
                  .startsWith("Failed to convert parameter (counterId):"));
          context.completeNow();
        })));
  }

  @Test
  void multiMapTest() {
    MultiMap m = multiMap("k1", "v1",
        "k2", "v2",
        "k3", "v3");

    assertThat(m.get("k1")).isEqualTo("v1");
    assertThat(m.get("k2")).isEqualTo("v2");
    assertThat(m.get("k3")).isEqualTo("v3");
  }

  @Test
  void getHeight(VertxTestContext context) {
    Height height = new Height(10L);

    when(qaService.getHeight()).thenReturn(height);

    get(BLOCKCHAIN_HEIGHT_PATH)
        .send(context.succeeding(response -> context.verify(() -> {
          assertThat(response.statusCode())
              .isEqualTo(HTTP_OK);

          String body = response.bodyAsString();
          Height actualHeight = QaTransactionGson.instance()
              .fromJson(body, Height.class);
          assertThat(actualHeight).isEqualTo(height);

          context.completeNow();
        })));
  }

  @Test
  void getHeight_throwsException(VertxTestContext context) {
    when(qaService.getHeight()).thenThrow(new RuntimeException());

    get(BLOCKCHAIN_HEIGHT_PATH)
        .send(context.succeeding(response -> context.verify(() -> {
          assertThat(response.statusCode())
              .isEqualTo(HTTP_BAD_REQUEST);

          context.completeNow();
        })));
  }

  @Test
  void getAllBlockHashes(VertxTestContext context) {
    List<HashCode> blockHashes = Arrays.asList(HashCode.fromInt(0x00), HashCode.fromInt(0x01));

    when(qaService.getAllBlockHashes()).thenReturn(blockHashes);

    get(BLOCKCHAIN_ALL_BLOCK_HASHES_PATH)
        .send(context.succeeding(response -> context.verify(() -> {
          assertThat(response.statusCode())
              .isEqualTo(HTTP_OK);

          String body = response.bodyAsString();
          Object actualHashes = QaTransactionGson.instance()
              .fromJson(body, new TypeToken<List<HashCode>>() {
              }.getType());
          assertThat(actualHashes).isEqualTo(blockHashes);

          context.completeNow();
        })));
  }

  @Test
  void getBlockTransactions(VertxTestContext context) {
    List<HashCode> transactionHashes = Arrays
        .asList(HashCode.fromInt(0x00), HashCode.fromInt(0x01));

    when(qaService.getBlockTransactions(anyLong())).thenReturn(transactionHashes);

<<<<<<< HEAD
    get(BLOCKCHAIN_BLOCK_TRANSACTIONS_BY_HEIGHT_PATH.replace(":" + BLOCK_HEIGHT_PARAM, "123"))
=======
    get(BLOCKCHAIN_BLOCK_TRANSACTIONS_PATH.replace(":blockHeight", "123"))
>>>>>>> 35688400
        .send(context.succeeding(response -> context.verify(() -> {
          assertThat(response.statusCode())
              .isEqualTo(HTTP_OK);

          String body = response.bodyAsString();
          Object actualHashes = QaTransactionGson.instance()
              .fromJson(body, new TypeToken<List<HashCode>>() {
              }.getType());
          assertThat(actualHashes).isEqualTo(transactionHashes);

          context.completeNow();
        })));
  }

  @Test
<<<<<<< HEAD
  void getBlockTransactionsByBlockId(VertxTestContext context) {
    List<HashCode> transactionHashes = Arrays
        .asList(HashCode.fromInt(0x00), HashCode.fromInt(0x01));

    HashCode blockId = HashCode.fromString(hashString);
    when(qaService.getBlockTransactions(blockId)).thenReturn(transactionHashes);

    get(BLOCKCHAIN_BLOCK_TRANSACTIONS_BY_BLOCK_ID_PATH.replace(":" + BLOCK_ID_PARAM, hashString))
        .send(context.succeeding(response -> context.verify(() -> {
          assertThat(response.statusCode())
              .isEqualTo(HTTP_OK);

          String body = response.bodyAsString();
          Object actualHashes = QaTransactionGson.instance()
              .fromJson(body, new TypeToken<List<HashCode>>() {
              }.getType());
          assertThat(actualHashes).isEqualTo(transactionHashes);

=======
  void getActualConfiguration(VertxTestContext context) {
    StoredConfiguration configuration = createConfiguration();
    when(qaService.getActualConfiguration()).thenReturn(configuration);

    get(GET_ACTUAL_CONFIGURATION_PATH)
        .send(context.succeeding(response -> context.verify(() -> {
          assertAll(
              () -> assertThat(response.statusCode()).isEqualTo(HTTP_OK),
              () -> {
                String body = response.bodyAsString();
                StoredConfiguration storedConfiguration = StoredConfigurationGsonSerializer
                    .fromJson(body);

                assertThat(storedConfiguration).isEqualTo(configuration);
              });
>>>>>>> 35688400
          context.completeNow();
        })));
  }

<<<<<<< HEAD
  @Test
  void getTxMessages(VertxTestContext context) {
    // TODO
//    List<TransactionMessage> transactionMessages = Arrays
//        .asList(HashCode.fromInt(0x00), HashCode.fromInt(0x01));
//
//    when(qaService.getTxMessages()).thenReturn();
//
//    get(BLOCKCHAIN_TRANSACTION_MESSAGES_PATH)
//        .send(context.succeeding(response -> context.verify(() -> {
//          assertThat(response.statusCode())
//              .isEqualTo(HTTP_OK);
//
//          String body = response.bodyAsString();
//          Object actualMessages = QaTransactionGson.instance()
//              .fromJson(body, new TypeToken<List<TransactionMessage>>() {
//              }.getType());
//          assertThat(actualMessages).isEqualTo(transactionMessages);
//
//          context.completeNow();
//        })));
  }

  @Test
  void getTxResults(VertxTestContext context) {
    Map<HashCode, TransactionResult> txResults = Arrays
        .asList(HashCode.fromInt(0x00), HashCode.fromInt(0x01));

    when(qaService.getTxResults()).thenReturn(txResults);

    get(BLOCKCHAIN_TRANSACTION_RESULTS_PATH)
        .send(context.succeeding(response -> context.verify(() -> {
          assertThat(response.statusCode())
              .isEqualTo(HTTP_OK);

          String body = response.bodyAsString();
          Object actualTxResults = QaTransactionGson.instance()
              .fromJson(body, new TypeToken<Map<HashCode, TransactionResult>>() {
              }.getType());
          assertThat(actualTxResults).isEqualTo(txResults);

          context.completeNow();
        })));
  }

  @Test
  void getTxResult(VertxTestContext context) {
    TransactionResult transactionResult = new TransactionResult(Type.SUCCESS, null);

    HashCode messageHash = HashCode.fromString(hashString);
    when(qaService.getTxResult(messageHash)).thenReturn(transactionResult);

    get(BLOCKCHAIN_TRANSACTION_RESULT_PATH.replace(":" + MESSAGE_HASH_PARAM, hashString))
        .send(context.succeeding(response -> context.verify(() -> {
          assertThat(response.statusCode())
              .isEqualTo(HTTP_OK);

          String body = response.bodyAsString();
          Object actualResult = QaTransactionGson.instance()
              .fromJson(body, new TypeToken<TransactionResult>() {
              }.getType());
          assertThat(actualResult).isEqualTo(transactionResult);

          context.completeNow();
        })));
  }

  @Test
  void getTxLocations(VertxTestContext context) {
    Map<HashCode, TransactionLocation> txLocations = Arrays
        .asList(HashCode.fromInt(0x00), HashCode.fromInt(0x01));

    when(qaService.getTxLocations()).thenReturn(txLocations);

    get(BLOCKCHAIN_TRANSACTION_LOCATIONS_PATH)
        .send(context.succeeding(response -> context.verify(() -> {
          assertThat(response.statusCode())
              .isEqualTo(HTTP_OK);

          String body = response.bodyAsString();
          Object actualTxLocations = QaTransactionGson.instance()
              .fromJson(body, new TypeToken<List<TransactionLocation>>() {
              }.getType());
          assertThat(actualTxLocations).isEqualTo(txLocations);

          context.completeNow();
        })));
  }

  @Test
  void getTxLocation(VertxTestContext context) {
    TransactionLocation transactionLocation = TransactionLocation.valueOf(1L, 1L);

    HashCode messageHash = HashCode.fromString(hashString);
    when(qaService.getTxLocation(messageHash)).thenReturn(transactionLocation);

    get(BLOCKCHAIN_TRANSACTION_LOCATION_PATH.replace(":" + MESSAGE_HASH_PARAM, hashString))
        .send(context.succeeding(response -> context.verify(() -> {
          assertThat(response.statusCode())
              .isEqualTo(HTTP_OK);

          String body = response.bodyAsString();
          Object actualLocation = QaTransactionGson.instance()
              .fromJson(body, new TypeToken<TransactionLocation>() {
              }.getType());
          assertThat(actualLocation).isEqualTo(transactionLocation);

          context.completeNow();
        })));
  }

  @Test
  void getBlocks(VertxTestContext context) {
    Map<HashCode, Block> blocks = Arrays
        .asList(HashCode.fromInt(0x00), HashCode.fromInt(0x01));

    when(qaService.getBlocks()).thenReturn(blocks);

    get(BLOCKCHAIN_BLOCKS_PATH)
        .send(context.succeeding(response -> context.verify(() -> {
          assertThat(response.statusCode())
              .isEqualTo(HTTP_OK);

          String body = response.bodyAsString();
          Object actualBlocks = QaTransactionGson.instance()
              .fromJson(body, new TypeToken<Map<HashCode, Block>>() {
              }.getType());
          assertThat(actualBlocks).isEqualTo(blocks);

          context.completeNow();
        })));
  }

  @Test
  void getBlocksByHeight(VertxTestContext context) {
    List<Block> blocksByHeight = Arrays
        .asList(HashCode.fromInt(0x00), HashCode.fromInt(0x01));

    when(qaService.getBlocksByHeight()).thenReturn(blocksByHeight);

    get(BLOCKCHAIN_BLOCKS_BY_HEIGHT_PATH)
        .send(context.succeeding(response -> context.verify(() -> {
          assertThat(response.statusCode())
              .isEqualTo(HTTP_OK);

          String body = response.bodyAsString();
          Object actualBlocks = QaTransactionGson.instance()
              .fromJson(body, new TypeToken<List<Block>>() {
              }.getType());
          assertThat(actualBlocks).isEqualTo(blocksByHeight);

          context.completeNow();
        })));
  }

  @Test
  void getBlock(VertxTestContext context) {
    Block block =
        Block.valueOf(
            (short) 1,
            1L,
            1,
            HashCode.fromString("ab"),
            HashCode.fromString("ab"),
            HashCode.fromString("ab"));

    // TODO: in all places with any(HashCode.class) replace it with actual instance of HashCode and
    // TODO: use it in replace method
    HashCode blockId = HashCode.fromString(hashString);
    when(qaService.getBlock(blockId)).thenReturn(block);

    get(BLOCKCHAIN_BLOCK_PATH.replace(":" + BLOCK_ID_PARAM, hashString))
        .send(context.succeeding(response -> context.verify(() -> {
          assertThat(response.statusCode())
              .isEqualTo(HTTP_OK);

          String body = response.bodyAsString();
          Object actualBlock = QaTransactionGson.instance()
              .fromJson(body, new TypeToken<Block>() {
              }.getType());
          assertThat(actualBlock).isEqualTo(block);

          context.completeNow();
        })));
  }

  @Test
  void getLastBlock(VertxTestContext context) {
    Block block =
        Block.valueOf(
            (short) 1,
            1L,
            1,
            HashCode.fromString("ab"),
            HashCode.fromString("ab"),
            HashCode.fromString("ab"));

    when(qaService.getLastBlock()).thenReturn(block);

    get(BLOCKCHAIN_LAST_BLOCK_PATH)
        .send(context.succeeding(response -> context.verify(() -> {
          assertThat(response.statusCode())
              .isEqualTo(HTTP_OK);

          String body = response.bodyAsString();
          Object actualBlock = QaTransactionGson.instance()
              .fromJson(body, new TypeToken<Block>() {
              }.getType());
          assertThat(actualBlock).isEqualTo(block);

          context.completeNow();
        })));
=======
  private StoredConfiguration createConfiguration() {
    return StoredConfiguration.builder()
        .previousCfgHash(HashCode.fromString("11"))
        .actualFrom(1)
        .validatorKeys(
            singletonList(
                ValidatorKey.builder()
                    .consensusKey(PublicKey.fromHexString("22"))
                    .serviceKey(PublicKey.fromHexString("33"))
                    .build()
            )
        )
        .consensusConfiguration(
            ConsensusConfiguration.builder()
                .roundTimeout(1)
                .statusTimeout(2)
                .peersTimeout(3)
                .txsBlockLimit(4)
                .maxMessageLen(5)
                .minProposeTimeout(6)
                .maxProposeTimeout(7)
                .proposeTimeoutThreshold(8)
                .build()
        )
        .build();
>>>>>>> 35688400
  }

  private HttpRequest<Buffer> post(String requestPath) {
    return webClient.post(port, HOST, requestPath);
  }

  private HttpRequest<Buffer> get(String requestPath) {
    return webClient.get(port, HOST, requestPath);
  }

  private static MultiMap multiMap(String k1, String v1, String... entries) {
    checkArgument(entries.length % 2 == 0);

    MultiMap params = MultiMap.caseInsensitiveMultiMap()
        .add(k1, v1);
    int numEntries = entries.length / 2;
    IntStream.range(0, numEntries)
        .forEach(i -> params.add(entries[2 * i], entries[2 * i + 1]));

    return params;
  }

  private String getCounterUri(HashCode id) {
    return getCounterUri(String.valueOf(id));
  }

  private String getCounterUri(String id) {
    try {
      return "/counter/" + URLEncoder.encode(id, "UTF-8");
    } catch (UnsupportedEncodingException e) {
      throw new AssertionError("UTF-8 must be supported", e);
    }
  }

  private Throwable wrappingChecked(Class<? extends Throwable> checkedException) {
    Throwable wrappingException = logSafeExceptionMock(RuntimeException.class);
    Throwable cause = logSafeExceptionMock(checkedException);
    when(wrappingException.getCause()).thenReturn(cause);
    return wrappingException;
  }

  private Throwable logSafeExceptionMock(Class<? extends Throwable> exceptionType) {
    Throwable t = mock(exceptionType);
    lenient().when(t.getStackTrace()).thenReturn(new StackTraceElement[0]);
    return t;
  }

  private Handler<AsyncResult<HttpResponse<Buffer>>> checkCreatedTransaction(
      VertxTestContext context, HashCode expectedTxHash) {
    return context.succeeding(
        response -> context.verify(() -> {
          assertAll(
              () -> assertThat(response.bodyAsString()).isEqualTo(expectedTxHash.toString()),
              () -> assertThat(response.statusCode()).isEqualTo(HTTP_CREATED),
              () -> assertThat(response.getHeader("Location"))
                  .isEqualTo("/api/explorer/v1/transactions/" + expectedTxHash)
          );
          context.completeNow();
        }));
  }

  private Handler<AsyncResult<HttpResponse<Buffer>>> checkInvalidTransaction(
      VertxTestContext context) {
    return context.succeeding(
        response -> context.verify(() -> {
          assertAll(
              () -> assertThat(response.statusCode()).isEqualTo(HTTP_BAD_REQUEST),
              () -> assertThat(response.bodyAsString()).startsWith("Transaction is not valid")
          );
          context.completeNow();
        })
    );
  }
}<|MERGE_RESOLUTION|>--- conflicted
+++ resolved
@@ -17,7 +17,6 @@
 package com.exonum.binding.qaservice;
 
 import static com.exonum.binding.qaservice.ApiController.BLOCKCHAIN_ALL_BLOCK_HASHES_PATH;
-<<<<<<< HEAD
 import static com.exonum.binding.qaservice.ApiController.BLOCKCHAIN_BLOCKS_BY_HEIGHT_PATH;
 import static com.exonum.binding.qaservice.ApiController.BLOCKCHAIN_BLOCKS_PATH;
 import static com.exonum.binding.qaservice.ApiController.BLOCKCHAIN_BLOCK_PATH;
@@ -32,11 +31,7 @@
 import static com.exonum.binding.qaservice.ApiController.BLOCK_HEIGHT_PARAM;
 import static com.exonum.binding.qaservice.ApiController.BLOCK_ID_PARAM;
 import static com.exonum.binding.qaservice.ApiController.MESSAGE_HASH_PARAM;
-=======
-import static com.exonum.binding.qaservice.ApiController.BLOCKCHAIN_BLOCK_TRANSACTIONS_PATH;
-import static com.exonum.binding.qaservice.ApiController.BLOCKCHAIN_HEIGHT_PATH;
 import static com.exonum.binding.qaservice.ApiController.GET_ACTUAL_CONFIGURATION_PATH;
->>>>>>> 35688400
 import static com.google.common.base.Preconditions.checkArgument;
 import static java.net.HttpURLConnection.HTTP_BAD_REQUEST;
 import static java.net.HttpURLConnection.HTTP_CREATED;
@@ -46,10 +41,7 @@
 import static java.util.Collections.singletonList;
 import static org.assertj.core.api.Assertions.assertThat;
 import static org.junit.jupiter.api.Assertions.assertAll;
-<<<<<<< HEAD
 import static org.mockito.ArgumentMatchers.any;
-=======
->>>>>>> 35688400
 import static org.mockito.ArgumentMatchers.anyLong;
 import static org.mockito.ArgumentMatchers.eq;
 import static org.mockito.ArgumentMatchers.isNull;
@@ -57,17 +49,14 @@
 import static org.mockito.Mockito.mock;
 import static org.mockito.Mockito.when;
 
-<<<<<<< HEAD
+import com.exonum.binding.common.configuration.ConsensusConfiguration;
+import com.exonum.binding.common.configuration.StoredConfiguration;
+import com.exonum.binding.common.configuration.ValidatorKey;
+import com.exonum.binding.common.crypto.PublicKey;
 import com.exonum.binding.common.blockchain.Block;
 import com.exonum.binding.common.blockchain.TransactionLocation;
 import com.exonum.binding.common.blockchain.TransactionResult;
 import com.exonum.binding.common.blockchain.TransactionResult.Type;
-=======
-import com.exonum.binding.common.configuration.ConsensusConfiguration;
-import com.exonum.binding.common.configuration.StoredConfiguration;
-import com.exonum.binding.common.configuration.ValidatorKey;
-import com.exonum.binding.common.crypto.PublicKey;
->>>>>>> 35688400
 import com.exonum.binding.common.hash.HashCode;
 import com.exonum.binding.common.hash.Hashing;
 import com.exonum.binding.common.serialization.json.StoredConfigurationGsonSerializer;
@@ -91,10 +80,7 @@
 import java.net.URLEncoder;
 import java.util.Arrays;
 import java.util.List;
-<<<<<<< HEAD
 import java.util.Map;
-=======
->>>>>>> 35688400
 import java.util.Optional;
 import java.util.stream.IntStream;
 import org.junit.jupiter.api.AfterEach;
@@ -450,11 +436,7 @@
 
     when(qaService.getBlockTransactions(anyLong())).thenReturn(transactionHashes);
 
-<<<<<<< HEAD
     get(BLOCKCHAIN_BLOCK_TRANSACTIONS_BY_HEIGHT_PATH.replace(":" + BLOCK_HEIGHT_PARAM, "123"))
-=======
-    get(BLOCKCHAIN_BLOCK_TRANSACTIONS_PATH.replace(":blockHeight", "123"))
->>>>>>> 35688400
         .send(context.succeeding(response -> context.verify(() -> {
           assertThat(response.statusCode())
               .isEqualTo(HTTP_OK);
@@ -470,7 +452,6 @@
   }
 
   @Test
-<<<<<<< HEAD
   void getBlockTransactionsByBlockId(VertxTestContext context) {
     List<HashCode> transactionHashes = Arrays
         .asList(HashCode.fromInt(0x00), HashCode.fromInt(0x01));
@@ -489,28 +470,10 @@
               }.getType());
           assertThat(actualHashes).isEqualTo(transactionHashes);
 
-=======
-  void getActualConfiguration(VertxTestContext context) {
-    StoredConfiguration configuration = createConfiguration();
-    when(qaService.getActualConfiguration()).thenReturn(configuration);
-
-    get(GET_ACTUAL_CONFIGURATION_PATH)
-        .send(context.succeeding(response -> context.verify(() -> {
-          assertAll(
-              () -> assertThat(response.statusCode()).isEqualTo(HTTP_OK),
-              () -> {
-                String body = response.bodyAsString();
-                StoredConfiguration storedConfiguration = StoredConfigurationGsonSerializer
-                    .fromJson(body);
-
-                assertThat(storedConfiguration).isEqualTo(configuration);
-              });
->>>>>>> 35688400
-          context.completeNow();
-        })));
-  }
-
-<<<<<<< HEAD
+          context.completeNow();
+        })));
+  }
+
   @Test
   void getTxMessages(VertxTestContext context) {
     // TODO
@@ -723,7 +686,28 @@
 
           context.completeNow();
         })));
-=======
+  }
+
+  @Test
+  void getActualConfiguration(VertxTestContext context) {
+    StoredConfiguration configuration = createConfiguration();
+    when(qaService.getActualConfiguration()).thenReturn(configuration);
+
+    get(GET_ACTUAL_CONFIGURATION_PATH)
+        .send(context.succeeding(response -> context.verify(() -> {
+          assertAll(
+              () -> assertThat(response.statusCode()).isEqualTo(HTTP_OK),
+              () -> {
+                String body = response.bodyAsString();
+                StoredConfiguration storedConfiguration = StoredConfigurationGsonSerializer
+                    .fromJson(body);
+
+                assertThat(storedConfiguration).isEqualTo(configuration);
+              });
+          context.completeNow();
+        })));
+  }
+
   private StoredConfiguration createConfiguration() {
     return StoredConfiguration.builder()
         .previousCfgHash(HashCode.fromString("11"))
@@ -749,7 +733,6 @@
                 .build()
         )
         .build();
->>>>>>> 35688400
   }
 
   private HttpRequest<Buffer> post(String requestPath) {
