--- conflicted
+++ resolved
@@ -290,14 +290,9 @@
       node = new NodeFake(db);
       setServiceNode(node);
 
-<<<<<<< HEAD
-      assertThrows(RuntimeException.class, service::getHeight,
-          "An attempt to get the actual `height` during creating the genesis block");
-=======
       Throwable t = assertThrows(RuntimeException.class, () -> service.getHeight());
       assertThat(t.getMessage()).contains("An attempt to get the actual `height` during creating"
           + " the genesis block.");
->>>>>>> 35688400
     }
   }
 
@@ -315,11 +310,7 @@
 
   @Test
   @RequiresNativeLibrary
-<<<<<<< HEAD
   void getBlockTransactionsByHeight() {
-=======
-  void getBlockTransactions() {
->>>>>>> 35688400
     try (MemoryDb db = MemoryDb.newInstance()) {
       node = new NodeFake(db);
       setServiceNode(node);
@@ -331,53 +322,6 @@
 
   @Test
   @RequiresNativeLibrary
-<<<<<<< HEAD
-  void getBlockTransactionsByBlockId() {
-    try (MemoryDb db = MemoryDb.newInstance()) {
-      node = new NodeFake(db);
-      setServiceNode(node);
-
-      List<HashCode> hashes = service.getBlockTransactions(0L);
-      assertThat(hashes).isEmpty();
-    }
-  }
-
-  @Test
-  @RequiresNativeLibrary
-  void getTxMessages() {
-    try (MemoryDb db = MemoryDb.newInstance()) {
-      node = new NodeFake(db);
-      setServiceNode(node);
-
-      Map<HashCode, TransactionMessage> txMessages = service.getTxMessages();
-      assertThat(txMessages).isEmpty();
-    }
-  }
-
-  @Test
-  @RequiresNativeLibrary
-  void getTxResults() {
-    try (MemoryDb db = MemoryDb.newInstance()) {
-      node = new NodeFake(db);
-      setServiceNode(node);
-
-      Map<HashCode, TransactionResult> txResults = service.getTxResults();
-      assertThat(txResults).isEmpty();
-    }
-  }
-
-  @Test
-  @RequiresNativeLibrary
-  void getTxResult() {
-    try (MemoryDb db = MemoryDb.newInstance()) {
-      node = new NodeFake(db);
-      setServiceNode(node);
-
-      // TODO
-      HashCode messageHash = HashCode.fromString("ab");
-      TransactionResult txResult = service.getTxResult(messageHash);
-//      assertThat(txResult).isEmpty();
-=======
   void afterCommit() throws Exception {
     try (MemoryDb db = MemoryDb.newInstance();
          Cleaner cleaner = new Cleaner()) {
@@ -396,12 +340,79 @@
       Transaction expectedTx = new IncrementCounterTx(height, counterId);
 
       verify(node).submitTransaction(eq(expectedTx));
->>>>>>> 35688400
-    }
-  }
-
-  @Test
-<<<<<<< HEAD
+    }
+  }
+
+  @Test
+  void getActualConfigurationBeforeInit() {
+    assertThrows(IllegalStateException.class,
+        () -> service.getActualConfiguration());
+  }
+
+  @Test
+  @RequiresNativeLibrary
+  void getActualConfiguration() {
+    try (MemoryDb db = MemoryDb.newInstance()) {
+      node = new NodeFake(db);
+      setServiceNode(node);
+
+      Throwable t = assertThrows(RuntimeException.class, () -> service.getActualConfiguration());
+      assertThat(t.getMessage()).contains("Couldn't not find any config for"
+          + " height 0, that means that genesis block was created incorrectly.");
+    }
+  }
+
+  @Test
+  @RequiresNativeLibrary
+  void getBlockTransactionsByBlockId() {
+    try (MemoryDb db = MemoryDb.newInstance()) {
+      node = new NodeFake(db);
+      setServiceNode(node);
+
+      List<HashCode> hashes = service.getBlockTransactions(0L);
+      assertThat(hashes).isEmpty();
+    }
+  }
+
+  @Test
+  @RequiresNativeLibrary
+  void getTxMessages() {
+    try (MemoryDb db = MemoryDb.newInstance()) {
+      node = new NodeFake(db);
+      setServiceNode(node);
+
+      Map<HashCode, TransactionMessage> txMessages = service.getTxMessages();
+      assertThat(txMessages).isEmpty();
+    }
+  }
+
+  @Test
+  @RequiresNativeLibrary
+  void getTxResults() {
+    try (MemoryDb db = MemoryDb.newInstance()) {
+      node = new NodeFake(db);
+      setServiceNode(node);
+
+      Map<HashCode, TransactionResult> txResults = service.getTxResults();
+      assertThat(txResults).isEmpty();
+    }
+  }
+
+  @Test
+  @RequiresNativeLibrary
+  void getTxResult() {
+    try (MemoryDb db = MemoryDb.newInstance()) {
+      node = new NodeFake(db);
+      setServiceNode(node);
+
+      // TODO
+      HashCode messageHash = HashCode.fromString("ab");
+      TransactionResult txResult = service.getTxResult(messageHash);
+//      assertThat(txResult).isEmpty();
+    }
+  }
+
+  @Test
   @RequiresNativeLibrary
   void getTxLocations() {
     try (MemoryDb db = MemoryDb.newInstance()) {
@@ -463,33 +474,18 @@
       Block block = service.getBlock(blockId);
 //      assertThat(txResult).isEmpty();
     }
-=======
-  void getActualConfigurationBeforeInit() {
-    assertThrows(IllegalStateException.class,
-        () -> service.getActualConfiguration());
->>>>>>> 35688400
-  }
-
-  @Test
-  @RequiresNativeLibrary
-<<<<<<< HEAD
+  }
+
+  @Test
+  @RequiresNativeLibrary
   void getLastBlock() {
-=======
-  void getActualConfiguration() {
->>>>>>> 35688400
-    try (MemoryDb db = MemoryDb.newInstance()) {
-      node = new NodeFake(db);
-      setServiceNode(node);
-
-<<<<<<< HEAD
+    try (MemoryDb db = MemoryDb.newInstance()) {
+      node = new NodeFake(db);
+      setServiceNode(node);
+
       // TODO
       Block block = service.getLastBlock();
 //      assertThat(txResult).isEmpty();
-=======
-      Throwable t = assertThrows(RuntimeException.class, () -> service.getActualConfiguration());
-      assertThat(t.getMessage()).contains("Couldn't not find any config for"
-          + " height 0, that means that genesis block was created incorrectly.");
->>>>>>> 35688400
     }
   }
 
