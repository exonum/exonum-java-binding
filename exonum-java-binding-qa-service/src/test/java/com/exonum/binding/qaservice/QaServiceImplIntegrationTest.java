/*
 * Copyright 2018 The Exonum Team
 *
 * Licensed under the Apache License, Version 2.0 (the "License");
 * you may not use this file except in compliance with the License.
 * You may obtain a copy of the License at
 *
 *     http://www.apache.org/licenses/LICENSE-2.0
 *
 * Unless required by applicable law or agreed to in writing, software
 * distributed under the License is distributed on an "AS IS" BASIS,
 * WITHOUT WARRANTIES OR CONDITIONS OF ANY KIND, either express or implied.
 * See the License for the specific language governing permissions and
 * limitations under the License.
 */

package com.exonum.binding.qaservice;

import static com.exonum.binding.qaservice.QaServiceImpl.AFTER_COMMIT_COUNTER_NAME;
import static com.exonum.binding.qaservice.QaServiceImpl.DEFAULT_COUNTER_NAME;
import static com.exonum.binding.qaservice.QaServiceImpl.INITIAL_SERVICE_CONFIGURATION;
import static java.nio.charset.StandardCharsets.UTF_8;
import static org.assertj.core.api.Assertions.assertThat;
import static org.junit.jupiter.api.Assertions.assertThrows;
import static org.mockito.ArgumentMatchers.any;
import static org.mockito.ArgumentMatchers.eq;
import static org.mockito.Mockito.mock;
import static org.mockito.Mockito.verify;

import com.exonum.binding.common.hash.HashCode;
import com.exonum.binding.common.hash.Hashing;
import com.exonum.binding.proxy.Cleaner;
import com.exonum.binding.proxy.CloseFailuresException;
import com.exonum.binding.qaservice.transactions.CreateCounterTx;
import com.exonum.binding.qaservice.transactions.IncrementCounterTx;
import com.exonum.binding.qaservice.transactions.InvalidThrowingTx;
import com.exonum.binding.qaservice.transactions.InvalidTx;
import com.exonum.binding.qaservice.transactions.UnknownTx;
import com.exonum.binding.qaservice.transactions.ValidThrowingTx;
import com.exonum.binding.service.BlockCommittedEvent;
import com.exonum.binding.service.BlockCommittedEventImpl;
import com.exonum.binding.service.Node;
import com.exonum.binding.service.NodeFake;
import com.exonum.binding.service.Schema;
import com.exonum.binding.service.TransactionConverter;
import com.exonum.binding.storage.database.Fork;
import com.exonum.binding.storage.database.MemoryDb;
import com.exonum.binding.storage.database.Snapshot;
import com.exonum.binding.storage.database.View;
import com.exonum.binding.storage.indices.MapIndex;
import com.exonum.binding.test.RequiresNativeLibrary;
import com.exonum.binding.transaction.Transaction;
import com.exonum.binding.util.LibraryLoader;
import io.vertx.core.Vertx;
import io.vertx.ext.web.Router;
import io.vertx.junit5.VertxExtension;
import java.nio.charset.StandardCharsets;
import java.util.List;
import java.util.Optional;
import java.util.OptionalInt;
import org.apache.logging.log4j.LogManager;
import org.apache.logging.log4j.core.LoggerContext;
import org.apache.logging.log4j.core.config.Configuration;
import org.apache.logging.log4j.test.appender.ListAppender;
import org.junit.jupiter.api.AfterEach;
import org.junit.jupiter.api.BeforeEach;
import org.junit.jupiter.api.Test;
import org.junit.jupiter.api.extension.ExtendWith;

@ExtendWith(VertxExtension.class)
class QaServiceImplIntegrationTest {

  static {
    LibraryLoader.load();
  }

  private QaServiceImpl service;
  private Node node;
  private Vertx vertx;
  private ListAppender logAppender;

  @BeforeEach
  void setUp(Vertx vertx) {
    TransactionConverter transactionConverter = mock(TransactionConverter.class);
    service = new QaServiceImpl(transactionConverter);
    node = mock(Node.class);
    this.vertx = vertx;
    logAppender = getCapturingLogAppender();
  }

  private static ListAppender getCapturingLogAppender() {
    LoggerContext ctx = (LoggerContext) LogManager.getContext(false);
    Configuration config = ctx.getConfiguration();
    ListAppender appender = (ListAppender) config.getAppenders().get("ListAppender");
    // Clear the appender so that it doesn't contain entries from the previous tests.
    appender.clear();
    return appender;
  }

  @AfterEach
  void tearDown() {
    logAppender.clear();
  }

  @Test
  void createDataSchema() {
    View view = mock(View.class);
    Schema dataSchema = service.createDataSchema(view);

    assertThat(dataSchema).isInstanceOf(QaSchema.class);
  }

  @Test
  @RequiresNativeLibrary
  void getStateHashesLogsThem() throws CloseFailuresException {
    try (MemoryDb db = MemoryDb.newInstance();
         Cleaner cleaner = new Cleaner()) {
      Snapshot view = db.createSnapshot(cleaner);

      List<HashCode> stateHashes = service.getStateHashes(view);
      int numMerklizedCollections = 1;
      assertThat(stateHashes).hasSize(numMerklizedCollections);

      List<String> logMessages = logAppender.getMessages();
      int expectedNumMessages = 1;
      assertThat(logMessages).hasSize(expectedNumMessages);

      assertThat(logMessages.get(0))
          .contains("ERROR")
          .contains(stateHashes.get(0).toString());
    }
  }

  @Test
  @RequiresNativeLibrary
  void initialize() throws CloseFailuresException {
    try (MemoryDb db = MemoryDb.newInstance();
         Cleaner cleaner = new Cleaner()) {
      Fork view = db.createFork(cleaner);
      Optional<String> initialConfiguration = service.initialize(view);

      // Check the configuration.
      assertThat(initialConfiguration).hasValue(INITIAL_SERVICE_CONFIGURATION);

      // Check that both the default and afterCommit counters were created.
      QaSchema schema = new QaSchema(view);
      MapIndex<HashCode, Long> counters = schema.counters();
      MapIndex<HashCode, String> counterNames = schema.counterNames();

      HashCode defaultCounterId = Hashing.sha256().hashString(DEFAULT_COUNTER_NAME, UTF_8);
      HashCode afterCommitCounterId = Hashing.sha256().hashString(AFTER_COMMIT_COUNTER_NAME, UTF_8);

      assertThat(counters.get(defaultCounterId)).isEqualTo(0L);
      assertThat(counterNames.get(defaultCounterId)).isEqualTo(DEFAULT_COUNTER_NAME);
      assertThat(counters.get(afterCommitCounterId)).isEqualTo(0L);
      assertThat(counterNames.get(afterCommitCounterId)).isEqualTo(AFTER_COMMIT_COUNTER_NAME);
    }
  }

  @Test
  void submitCreateCounter() throws Exception {
    setServiceNode(node);

    String counterName = "bids";
    HashCode txHash = service.submitCreateCounter(counterName);

    Transaction expectedTx = new CreateCounterTx(counterName);

    assertThat(txHash).isEqualTo(expectedTx.hash());
    verify(node).submitTransaction(eq(expectedTx));
  }

  @Test
  void submitIncrementCounter() throws Exception {
    setServiceNode(node);

    long seed = 1L;
    HashCode counterId = Hashing.sha256()
        .hashString("Cats counter", StandardCharsets.UTF_8);
    HashCode txHash = service.submitIncrementCounter(seed, counterId);

    Transaction expectedTx = new IncrementCounterTx(seed, counterId);

    assertThat(txHash).isEqualTo(expectedTx.hash());
    verify(node).submitTransaction(eq(expectedTx));
  }

  @Test
  void submitInvalidTx() throws Exception {
    setServiceNode(node);

    service.submitInvalidTx();
    verify(node).submitTransaction(any(InvalidTx.class));
  }

  @Test
  void submitInvalidThrowingTx() throws Exception {
    setServiceNode(node);

    service.submitInvalidThrowingTx();
    verify(node).submitTransaction(any(InvalidThrowingTx.class));
  }

  @Test
  void submitValidThrowingTx() throws Exception {
    setServiceNode(node);

    long seed = 1L;
    HashCode txHash = service.submitValidThrowingTx(seed);

    Transaction expectedTx = new ValidThrowingTx(seed);

    assertThat(txHash).isEqualTo(expectedTx.hash());
    verify(node).submitTransaction(eq(expectedTx));
  }

  @Test
  void submitUnknownTx() throws Exception {
    setServiceNode(node);

    HashCode txHash = service.submitUnknownTx();

    Transaction expectedTx = new UnknownTx();

    assertThat(txHash).isEqualTo(expectedTx.hash());
    verify(node).submitTransaction(any(UnknownTx.class));
  }

  @Test
  void submitUnknownTxBeforeNodeIsSet() {
    // Do not set the node: try to submit transaction with a null node.
    assertThrows(IllegalStateException.class,
        () -> service.submitUnknownTx());
  }

  @Test
  @RequiresNativeLibrary
  void getValue() throws CloseFailuresException {
    try (MemoryDb db = MemoryDb.newInstance()) {
      node = new NodeFake(db);
      setServiceNode(node);

      // Create a counter with the given name
      String counterName = "bids";
      try (Cleaner cleaner = new Cleaner()) {
        Fork view = db.createFork(cleaner);
        new CreateCounterTx(counterName)
            .execute(view);

        db.merge(view);
      }

      // Check that the service returns expected value
      HashCode counterId = Hashing.sha256().hashString(counterName, UTF_8);
      Optional<Counter> counterValueOpt = service.getValue(counterId);
      Counter expectedCounter = new Counter(counterName, 0L);
      assertThat(counterValueOpt).hasValue(expectedCounter);
    }
  }

  @Test
  @RequiresNativeLibrary
  void getValueNoSuchCounter() {
    try (MemoryDb db = MemoryDb.newInstance()) {
      node = new NodeFake(db);
      setServiceNode(node);

      HashCode counterId = Hashing.sha256().hashString("Unknown counter", UTF_8);
      // Check there is no such counter
      assertThat(service.getValue(counterId)).isEmpty();
    }
  }

  @Test
  void getValueBeforeInit() {
    assertThrows(IllegalStateException.class,
        () -> service.getValue(HashCode.fromInt(1))
    );
  }

  @Test
  @RequiresNativeLibrary
  void getHeight() {
    try (MemoryDb db = MemoryDb.newInstance()) {
      node = new NodeFake(db);
      setServiceNode(node);

      Throwable t = assertThrows(RuntimeException.class, () -> service.getHeight());
      assertThat(t.getMessage()).contains("An attempt to get the actual `height` during creating"
          + " the genesis block.");
    }
  }

  @Test
  @RequiresNativeLibrary
  void getAllBlockHashes() {
    try (MemoryDb db = MemoryDb.newInstance()) {
      node = new NodeFake(db);
      setServiceNode(node);

      List<HashCode> hashes = service.getAllBlockHashes();
      assertThat(hashes).isEmpty();
    }
  }

  @Test
  @RequiresNativeLibrary
  void getBlockTransactions() {
    try (MemoryDb db = MemoryDb.newInstance()) {
      node = new NodeFake(db);
      setServiceNode(node);

      List<HashCode> hashes = service.getBlockTransactions(0L);
      assertThat(hashes).isEmpty();
    }
  }

  @Test
<<<<<<< HEAD
  void getActualConfigurationBeforeInit() {
    assertThrows(IllegalStateException.class,
        () -> service.getActualConfiguration());
  }

  @Test
  @RequiresNativeLibrary
  void getActualConfiguration() {
    try (MemoryDb db = MemoryDb.newInstance()) {
      node = new NodeFake(db);
      setServiceNode(node);

      Throwable t = assertThrows(RuntimeException.class, () -> service.getActualConfiguration());
      assertThat(t.getMessage()).contains("Couldn't not find any config for"
          + " height 0, that means that genesis block was created incorrectly.");
=======
  @RequiresNativeLibrary
  void afterCommit() throws Exception {
    try (MemoryDb db = MemoryDb.newInstance();
         Cleaner cleaner = new Cleaner()) {
      Fork fork = db.createFork(cleaner);
      setServiceNode(node);
      service.initialize(fork);

      Snapshot snapshot = db.createSnapshot(cleaner);
      long height = 0L;
      BlockCommittedEvent event =
          BlockCommittedEventImpl.valueOf(snapshot, OptionalInt.of(1), height);
      service.afterCommit(event);

      HashCode counterId = Hashing.sha256()
          .hashString(AFTER_COMMIT_COUNTER_NAME, StandardCharsets.UTF_8);
      Transaction expectedTx = new IncrementCounterTx(height, counterId);

      verify(node).submitTransaction(eq(expectedTx));
>>>>>>> 21174711
    }
  }

  private void setServiceNode(Node node) {
    Router router = Router.router(vertx);
    service.createPublicApiHandlers(node, router);
  }
}<|MERGE_RESOLUTION|>--- conflicted
+++ resolved
@@ -316,23 +316,6 @@
   }
 
   @Test
-<<<<<<< HEAD
-  void getActualConfigurationBeforeInit() {
-    assertThrows(IllegalStateException.class,
-        () -> service.getActualConfiguration());
-  }
-
-  @Test
-  @RequiresNativeLibrary
-  void getActualConfiguration() {
-    try (MemoryDb db = MemoryDb.newInstance()) {
-      node = new NodeFake(db);
-      setServiceNode(node);
-
-      Throwable t = assertThrows(RuntimeException.class, () -> service.getActualConfiguration());
-      assertThat(t.getMessage()).contains("Couldn't not find any config for"
-          + " height 0, that means that genesis block was created incorrectly.");
-=======
   @RequiresNativeLibrary
   void afterCommit() throws Exception {
     try (MemoryDb db = MemoryDb.newInstance();
@@ -352,7 +335,25 @@
       Transaction expectedTx = new IncrementCounterTx(height, counterId);
 
       verify(node).submitTransaction(eq(expectedTx));
->>>>>>> 21174711
+    }
+  }
+
+  @Test
+  void getActualConfigurationBeforeInit() {
+    assertThrows(IllegalStateException.class,
+        () -> service.getActualConfiguration());
+  }
+
+  @Test
+  @RequiresNativeLibrary
+  void getActualConfiguration() {
+    try (MemoryDb db = MemoryDb.newInstance()) {
+      node = new NodeFake(db);
+      setServiceNode(node);
+
+      Throwable t = assertThrows(RuntimeException.class, () -> service.getActualConfiguration());
+      assertThat(t.getMessage()).contains("Couldn't not find any config for"
+          + " height 0, that means that genesis block was created incorrectly.");
     }
   }
 
