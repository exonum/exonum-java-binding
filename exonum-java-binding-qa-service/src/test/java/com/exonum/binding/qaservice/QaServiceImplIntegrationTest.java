/*
 * Copyright 2018 The Exonum Team
 *
 * Licensed under the Apache License, Version 2.0 (the "License");
 * you may not use this file except in compliance with the License.
 * You may obtain a copy of the License at
 *
 *     http://www.apache.org/licenses/LICENSE-2.0
 *
 * Unless required by applicable law or agreed to in writing, software
 * distributed under the License is distributed on an "AS IS" BASIS,
 * WITHOUT WARRANTIES OR CONDITIONS OF ANY KIND, either express or implied.
 * See the License for the specific language governing permissions and
 * limitations under the License.
 */

package com.exonum.binding.qaservice;

import static com.exonum.binding.qaservice.QaServiceImpl.AFTER_COMMIT_COUNTER_NAME;
import static com.exonum.binding.qaservice.QaServiceImpl.DEFAULT_COUNTER_NAME;
import static com.exonum.binding.qaservice.QaServiceImpl.INITIAL_SERVICE_CONFIGURATION;
import static java.nio.charset.StandardCharsets.UTF_8;
import static org.assertj.core.api.Assertions.assertThat;
import static org.junit.jupiter.api.Assertions.assertThrows;
import static org.mockito.ArgumentMatchers.any;
import static org.mockito.ArgumentMatchers.eq;
import static org.mockito.Mockito.mock;
import static org.mockito.Mockito.verify;

import com.exonum.binding.common.hash.HashCode;
import com.exonum.binding.common.hash.Hashing;
import com.exonum.binding.proxy.Cleaner;
import com.exonum.binding.proxy.CloseFailuresException;
import com.exonum.binding.qaservice.transactions.CreateCounterTx;
import com.exonum.binding.qaservice.transactions.IncrementCounterTx;
import com.exonum.binding.qaservice.transactions.InvalidThrowingTx;
import com.exonum.binding.qaservice.transactions.InvalidTx;
import com.exonum.binding.qaservice.transactions.UnknownTx;
import com.exonum.binding.qaservice.transactions.ValidThrowingTx;
import com.exonum.binding.service.BlockCommittedEvent;
import com.exonum.binding.service.Node;
import com.exonum.binding.service.NodeFake;
import com.exonum.binding.service.Schema;
import com.exonum.binding.service.TransactionConverter;
import com.exonum.binding.storage.database.Fork;
import com.exonum.binding.storage.database.MemoryDb;
import com.exonum.binding.storage.database.Snapshot;
import com.exonum.binding.storage.database.View;
import com.exonum.binding.storage.indices.MapIndex;
import com.exonum.binding.test.RequiresNativeLibrary;
import com.exonum.binding.transaction.Transaction;
import com.exonum.binding.util.LibraryLoader;
import io.vertx.core.Vertx;
import io.vertx.ext.web.Router;
import io.vertx.junit5.VertxExtension;
import java.nio.charset.StandardCharsets;
import java.util.List;
import java.util.Optional;
import org.apache.logging.log4j.LogManager;
import org.apache.logging.log4j.core.LoggerContext;
import org.apache.logging.log4j.core.config.Configuration;
import org.apache.logging.log4j.test.appender.ListAppender;
import org.junit.jupiter.api.AfterEach;
import org.junit.jupiter.api.BeforeEach;
import org.junit.jupiter.api.Test;
import org.junit.jupiter.api.extension.ExtendWith;

@ExtendWith(VertxExtension.class)
class QaServiceImplIntegrationTest {

  static {
    LibraryLoader.load();
  }

  private QaServiceImpl service;
  private Node node;
  private Vertx vertx;
  private ListAppender logAppender;

  @BeforeEach
  void setUp(Vertx vertx) {
    TransactionConverter transactionConverter = mock(TransactionConverter.class);
    service = new QaServiceImpl(transactionConverter);
    node = mock(Node.class);
    this.vertx = vertx;
    logAppender = getCapturingLogAppender();
  }

  private static ListAppender getCapturingLogAppender() {
    LoggerContext ctx = (LoggerContext) LogManager.getContext(false);
    Configuration config = ctx.getConfiguration();
    ListAppender appender = (ListAppender) config.getAppenders().get("ListAppender");
    // Clear the appender so that it doesn't contain entries from the previous tests.
    appender.clear();
    return appender;
  }

  @AfterEach
  void tearDown() {
    logAppender.clear();
  }

  @Test
  void createDataSchema() {
    View view = mock(View.class);
    Schema dataSchema = service.createDataSchema(view);

    assertThat(dataSchema).isInstanceOf(QaSchema.class);
  }

  @Test
  @RequiresNativeLibrary
  void getStateHashesLogsThem() throws CloseFailuresException {
    try (MemoryDb db = MemoryDb.newInstance();
         Cleaner cleaner = new Cleaner()) {
      Snapshot view = db.createSnapshot(cleaner);

      List<HashCode> stateHashes = service.getStateHashes(view);
      int numMerklizedCollections = 1;
      assertThat(stateHashes).hasSize(numMerklizedCollections);

      List<String> logMessages = logAppender.getMessages();
      int expectedNumMessages = 1;
      assertThat(logMessages).hasSize(expectedNumMessages);

      assertThat(logMessages.get(0))
          .contains("ERROR")
          .contains(stateHashes.get(0).toString());
    }
  }

  @Test
  @RequiresNativeLibrary
  void initialize() throws CloseFailuresException {
    try (MemoryDb db = MemoryDb.newInstance();
         Cleaner cleaner = new Cleaner()) {
      Fork view = db.createFork(cleaner);
      Optional<String> initialConfiguration = service.initialize(view);

      // Check the configuration.
      assertThat(initialConfiguration).hasValue(INITIAL_SERVICE_CONFIGURATION);

      // Check that both the default and afterCommit counters were created.
      QaSchema schema = new QaSchema(view);
      MapIndex<HashCode, Long> counters = schema.counters();
      MapIndex<HashCode, String> counterNames = schema.counterNames();

      HashCode defaultCounterId = Hashing.sha256().hashString(DEFAULT_COUNTER_NAME, UTF_8);
      HashCode afterCommitCounterId = Hashing.sha256().hashString(AFTER_COMMIT_COUNTER_NAME, UTF_8);

      assertThat(counters.get(defaultCounterId)).isEqualTo(0L);
      assertThat(counterNames.get(defaultCounterId)).isEqualTo(DEFAULT_COUNTER_NAME);
      assertThat(counters.get(afterCommitCounterId)).isEqualTo(0L);
      assertThat(counterNames.get(afterCommitCounterId)).isEqualTo(AFTER_COMMIT_COUNTER_NAME);
    }
  }

  @Test
  void submitCreateCounter() throws Exception {
    setServiceNode(node);

    String counterName = "bids";
    HashCode txHash = service.submitCreateCounter(counterName);

    Transaction expectedTx = new CreateCounterTx(counterName);

    assertThat(txHash).isEqualTo(expectedTx.hash());
    verify(node).submitTransaction(eq(expectedTx));
  }

  @Test
  void submitIncrementCounter() throws Exception {
    setServiceNode(node);

    long seed = 1L;
    HashCode counterId = Hashing.sha256()
        .hashString("Cats counter", StandardCharsets.UTF_8);
    HashCode txHash = service.submitIncrementCounter(seed, counterId);

    Transaction expectedTx = new IncrementCounterTx(seed, counterId);

    assertThat(txHash).isEqualTo(expectedTx.hash());
    verify(node).submitTransaction(eq(expectedTx));
  }

  @Test
  void submitInvalidTx() throws Exception {
    setServiceNode(node);

    service.submitInvalidTx();
    verify(node).submitTransaction(any(InvalidTx.class));
  }

  @Test
  void submitInvalidThrowingTx() throws Exception {
    setServiceNode(node);

    service.submitInvalidThrowingTx();
    verify(node).submitTransaction(any(InvalidThrowingTx.class));
  }

  @Test
  void submitValidThrowingTx() throws Exception {
    setServiceNode(node);

    long seed = 1L;
    HashCode txHash = service.submitValidThrowingTx(seed);

    Transaction expectedTx = new ValidThrowingTx(seed);

    assertThat(txHash).isEqualTo(expectedTx.hash());
    verify(node).submitTransaction(eq(expectedTx));
  }

  @Test
  void submitUnknownTx() throws Exception {
    setServiceNode(node);

    HashCode txHash = service.submitUnknownTx();

    Transaction expectedTx = new UnknownTx();

    assertThat(txHash).isEqualTo(expectedTx.hash());
    verify(node).submitTransaction(any(UnknownTx.class));
  }

  @Test
  void submitUnknownTxBeforeNodeIsSet() {
    // Do not set the node: try to submit transaction with a null node.
    assertThrows(IllegalStateException.class,
        () -> service.submitUnknownTx());
  }

  @Test
  @RequiresNativeLibrary
  void getValue() throws CloseFailuresException {
    try (MemoryDb db = MemoryDb.newInstance()) {
      node = new NodeFake(db);
      setServiceNode(node);

      // Create a counter with the given name
      String counterName = "bids";
      try (Cleaner cleaner = new Cleaner()) {
        Fork view = db.createFork(cleaner);
        new CreateCounterTx(counterName)
            .execute(view);

        db.merge(view);
      }

      // Check that the service returns expected value
      HashCode counterId = Hashing.sha256().hashString(counterName, UTF_8);
      Optional<Counter> counterValueOpt = service.getValue(counterId);
      Counter expectedCounter = new Counter(counterName, 0L);
      assertThat(counterValueOpt).hasValue(expectedCounter);
    }
  }

  @Test
  @RequiresNativeLibrary
  void getValueNoSuchCounter() {
    try (MemoryDb db = MemoryDb.newInstance()) {
      node = new NodeFake(db);
      setServiceNode(node);

      HashCode counterId = Hashing.sha256().hashString("Unknown counter", UTF_8);
      // Check there is no such counter
      assertThat(service.getValue(counterId)).isEmpty();
    }
  }

  @Test
  void getValueBeforeInit() {
    assertThrows(IllegalStateException.class,
        () -> service.getValue(HashCode.fromInt(1))
    );
  }

  @Test
<<<<<<< HEAD
  void afterCommit() throws CloseFailuresException {
    try (MemoryDb db = MemoryDb.newInstance();
        Cleaner cleaner = new Cleaner()) {
      Fork view = db.createFork(cleaner);
      setServiceNode(node);
      service.initialize(view);

      BlockCommittedEvent event = mock(BlockCommittedEvent.class);
      service.afterCommit(event);

      // Check that the afterCommit counter was updated.
      QaSchema schema = new QaSchema(view);
      MapIndex<HashCode, Long> counters = schema.counters();
      MapIndex<HashCode, String> counterNames = schema.counterNames();

      HashCode counterId = Hashing.sha256().hashString(AFTER_COMMIT_COUNTER_NAME, UTF_8);

      assertThat(counters.get(counterId)).isEqualTo(1L);
      assertThat(counterNames.get(counterId)).isEqualTo(AFTER_COMMIT_COUNTER_NAME);
=======
  @RequiresNativeLibrary
  void getHeight() {
    try (MemoryDb db = MemoryDb.newInstance()) {
      node = new NodeFake(db);
      setServiceNode(node);

      assertThrows(RuntimeException.class, service::getHeight,
          "An attempt to get the actual `height` during creating the genesis block");
    }
  }

  @Test
  @RequiresNativeLibrary
  void getAllBlockHashes() {
    try (MemoryDb db = MemoryDb.newInstance()) {
      node = new NodeFake(db);
      setServiceNode(node);

      List<HashCode> hashes = service.getAllBlockHashes();
      assertThat(hashes).isEmpty();
    }
  }

  @Test
  @RequiresNativeLibrary
  void getBlockTransactions() {
    try (MemoryDb db = MemoryDb.newInstance()) {
      node = new NodeFake(db);
      setServiceNode(node);

      List<HashCode> hashes = service.getBlockTransactions(0L);
      assertThat(hashes).isEmpty();
>>>>>>> e0fa2f23
    }
  }

  private void setServiceNode(Node node) {
    Router router = Router.router(vertx);
    service.createPublicApiHandlers(node, router);
  }
}<|MERGE_RESOLUTION|>--- conflicted
+++ resolved
@@ -277,7 +277,43 @@
   }
 
   @Test
-<<<<<<< HEAD
+  @RequiresNativeLibrary
+  void getHeight() {
+    try (MemoryDb db = MemoryDb.newInstance()) {
+      node = new NodeFake(db);
+      setServiceNode(node);
+
+      assertThrows(RuntimeException.class, service::getHeight,
+          "An attempt to get the actual `height` during creating the genesis block");
+    }
+  }
+
+  @Test
+  @RequiresNativeLibrary
+  void getAllBlockHashes() {
+    try (MemoryDb db = MemoryDb.newInstance()) {
+      node = new NodeFake(db);
+      setServiceNode(node);
+
+      List<HashCode> hashes = service.getAllBlockHashes();
+      assertThat(hashes).isEmpty();
+    }
+  }
+
+  @Test
+  @RequiresNativeLibrary
+  void getBlockTransactions() {
+    try (MemoryDb db = MemoryDb.newInstance()) {
+      node = new NodeFake(db);
+      setServiceNode(node);
+
+      List<HashCode> hashes = service.getBlockTransactions(0L);
+      assertThat(hashes).isEmpty();
+    }
+  }
+
+  @Test
+  @RequiresNativeLibrary
   void afterCommit() throws CloseFailuresException {
     try (MemoryDb db = MemoryDb.newInstance();
         Cleaner cleaner = new Cleaner()) {
@@ -297,40 +333,6 @@
 
       assertThat(counters.get(counterId)).isEqualTo(1L);
       assertThat(counterNames.get(counterId)).isEqualTo(AFTER_COMMIT_COUNTER_NAME);
-=======
-  @RequiresNativeLibrary
-  void getHeight() {
-    try (MemoryDb db = MemoryDb.newInstance()) {
-      node = new NodeFake(db);
-      setServiceNode(node);
-
-      assertThrows(RuntimeException.class, service::getHeight,
-          "An attempt to get the actual `height` during creating the genesis block");
-    }
-  }
-
-  @Test
-  @RequiresNativeLibrary
-  void getAllBlockHashes() {
-    try (MemoryDb db = MemoryDb.newInstance()) {
-      node = new NodeFake(db);
-      setServiceNode(node);
-
-      List<HashCode> hashes = service.getAllBlockHashes();
-      assertThat(hashes).isEmpty();
-    }
-  }
-
-  @Test
-  @RequiresNativeLibrary
-  void getBlockTransactions() {
-    try (MemoryDb db = MemoryDb.newInstance()) {
-      node = new NodeFake(db);
-      setServiceNode(node);
-
-      List<HashCode> hashes = service.getBlockTransactions(0L);
-      assertThat(hashes).isEmpty();
->>>>>>> e0fa2f23
     }
   }
 
