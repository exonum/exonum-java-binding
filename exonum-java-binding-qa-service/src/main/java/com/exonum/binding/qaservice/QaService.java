--- conflicted
+++ resolved
@@ -47,13 +47,11 @@
 
   Optional<Counter> getValue(HashCode counterId);
 
-<<<<<<< HEAD
-  StoredConfiguration getActualConfiguration();
-=======
   Height getHeight();
 
   List<HashCode> getAllBlockHashes();
 
   List<HashCode> getBlockTransactions(long height);
->>>>>>> e0fa2f23
+
+  StoredConfiguration getActualConfiguration();
 }