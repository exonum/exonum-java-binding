/*
 * Copyright 2018 The Exonum Team
 *
 * Licensed under the Apache License, Version 2.0 (the "License");
 * you may not use this file except in compliance with the License.
 * You may obtain a copy of the License at
 *
 *     http://www.apache.org/licenses/LICENSE-2.0
 *
 * Unless required by applicable law or agreed to in writing, software
 * distributed under the License is distributed on an "AS IS" BASIS,
 * WITHOUT WARRANTIES OR CONDITIONS OF ANY KIND, either express or implied.
 * See the License for the specific language governing permissions and
 * limitations under the License.
 */

package com.exonum.binding.qaservice;

import static com.google.common.base.Preconditions.checkArgument;
import static java.net.HttpURLConnection.HTTP_BAD_REQUEST;
import static java.net.HttpURLConnection.HTTP_CREATED;
import static java.net.HttpURLConnection.HTTP_INTERNAL_ERROR;
import static java.net.HttpURLConnection.HTTP_NOT_FOUND;

import com.exonum.binding.common.configuration.StoredConfiguration;
import com.exonum.binding.common.hash.HashCode;
import com.exonum.binding.common.serialization.json.StoredConfigurationGsonSerializer;
import com.exonum.binding.qaservice.transactions.QaTransactionGson;
import com.exonum.binding.service.InvalidTransactionException;
import com.google.common.annotations.VisibleForTesting;
import com.google.common.base.Strings;
import com.google.common.collect.ImmutableMap;
import com.google.gson.Gson;
import com.google.inject.Inject;
import io.vertx.core.Handler;
import io.vertx.core.MultiMap;
import io.vertx.core.http.HttpServerRequest;
import io.vertx.ext.web.Router;
import io.vertx.ext.web.RoutingContext;
import io.vertx.ext.web.handler.BodyHandler;
import java.util.List;
import java.util.Optional;
import java.util.function.Function;
import org.apache.logging.log4j.LogManager;
import org.apache.logging.log4j.Logger;

final class ApiController {

  @VisibleForTesting
  static final String SUBMIT_CREATE_COUNTER_TX_PATH = "/submit-create-counter";
  @VisibleForTesting
  static final String SUBMIT_INCREMENT_COUNTER_TX_PATH = "/submit-increment-counter";
  @VisibleForTesting
  static final String SUBMIT_INVALID_TX_PATH = "/submit-invalid";
  @VisibleForTesting
  static final String SUBMIT_INVALID_THROWING_TX_PATH = "/submit-invalid-throwing";
  @VisibleForTesting
  static final String SUBMIT_VALID_THROWING_TX_PATH = "/submit-valid-throwing";
  @VisibleForTesting
  static final String SUBMIT_VALID_ERROR_TX_PATH = "/submit-valid-error";
  @VisibleForTesting
  static final String SUBMIT_UNKNOWN_TX_PATH = "/submit-unknown";
  @VisibleForTesting
  static final String GET_ACTUAL_CONFIGURATION_PATH = "/actualConfiguration";
  private static final String COUNTER_ID_PARAM = "counterId";
  private static final String GET_COUNTER_PATH = "/counter/:" + COUNTER_ID_PARAM;

  private static final String BLOCKCHAIN_ROOT = "/blockchain";
  @VisibleForTesting
  static final String BLOCKCHAIN_HEIGHT_PATH = BLOCKCHAIN_ROOT + "/height";
  @VisibleForTesting
  static final String BLOCKCHAIN_ALL_BLOCK_HASHES_PATH = BLOCKCHAIN_ROOT + "/block";
  private static final String BLOCK_HEIGHT_PARAM = "blockHeight";
  @VisibleForTesting
  static final String BLOCKCHAIN_BLOCK_TRANSACTIONS_PATH = BLOCKCHAIN_ROOT + "/block/:"
      + BLOCK_HEIGHT_PARAM + "/transactions";

  private static final Logger logger = LogManager.getLogger(ApiController.class);

  private final QaService service;

  @Inject
  ApiController(QaService service) {
    this.service = service;
  }

  void mountApi(Router router) {
    // Mount the body handler to process bodies of some POST queries, and the handler of failures.
    router.route()
        .handler(BodyHandler.create())
        .failureHandler(this::failureHandler);

    // Mount the handlers of each request
    ImmutableMap<String, Handler<RoutingContext>> handlers =
        ImmutableMap.<String, Handler<RoutingContext>>builder()
            .put(SUBMIT_CREATE_COUNTER_TX_PATH, this::submitCreateCounter)
            .put(SUBMIT_INCREMENT_COUNTER_TX_PATH, this::submitIncrementCounter)
            .put(SUBMIT_INVALID_TX_PATH, this::submitInvalidTx)
            .put(SUBMIT_INVALID_THROWING_TX_PATH, this::submitInvalidThrowingTx)
            .put(SUBMIT_VALID_THROWING_TX_PATH, this::submitValidThrowingTx)
            .put(SUBMIT_VALID_ERROR_TX_PATH, this::submitValidErrorTx)
            .put(SUBMIT_UNKNOWN_TX_PATH, this::submitUnknownTx)
            .put(GET_COUNTER_PATH, this::getCounter)
<<<<<<< HEAD
            .put(GET_ACTUAL_CONFIGURATION_PATH, this::getActualConfiguration)
=======
            .put(BLOCKCHAIN_HEIGHT_PATH, this::getHeight)
            .put(BLOCKCHAIN_ALL_BLOCK_HASHES_PATH, this::getAllBlockHashes)
            .put(BLOCKCHAIN_BLOCK_TRANSACTIONS_PATH, this::getBlockTransactions)
>>>>>>> e0fa2f23
            .build();

    handlers.forEach((path, handler) ->
        router.route(path).handler(handler)
    );
  }

  private void submitCreateCounter(RoutingContext rc) {
    MultiMap parameters = rc.request().params();
    String name = getRequiredParameter(parameters, "name");

    HashCode txHash = service.submitCreateCounter(name);
    replyTxSubmitted(rc, txHash);
  }

  private void submitIncrementCounter(RoutingContext rc) {
    MultiMap parameters = rc.request().params();
    long seed = getRequiredParameter(parameters, "seed", Long::parseLong);
    HashCode counterId = getRequiredParameter(parameters, COUNTER_ID_PARAM, HashCode::fromString);

    HashCode txHash = service.submitIncrementCounter(seed, counterId);
    replyTxSubmitted(rc, txHash);
  }

  private void submitInvalidTx(RoutingContext rc) {
    HashCode txHash = service.submitInvalidTx();
    replyTxSubmitted(rc, txHash);
  }

  private void submitInvalidThrowingTx(RoutingContext rc) {
    HashCode txHash = service.submitInvalidThrowingTx();
    replyTxSubmitted(rc, txHash);
  }

  private void submitValidThrowingTx(RoutingContext rc) {
    MultiMap parameters = rc.request().params();
    long seed = getRequiredParameter(parameters, "seed", Long::parseLong);

    HashCode txHash = service.submitValidThrowingTx(seed);
    replyTxSubmitted(rc, txHash);
  }

  private void submitValidErrorTx(RoutingContext rc) {
    MultiMap parameters = rc.request().params();
    long seed = getRequiredParameter(parameters, "seed", Long::parseLong);
    byte errorCode = getRequiredParameter(parameters, "errorCode", Byte::parseByte);
    String description = parameters.get("errorDescription");

    HashCode txHash = service.submitValidErrorTx(seed, errorCode, description);
    replyTxSubmitted(rc, txHash);
  }

  private void submitUnknownTx(RoutingContext rc) {
    HashCode txHash = service.submitUnknownTx();
    replyTxSubmitted(rc, txHash);
  }

  private void getCounter(RoutingContext rc) {
    HashCode counterId = getRequiredParameter(rc.request(), COUNTER_ID_PARAM, HashCode::fromString);

    Optional<Counter> counter = service.getValue(counterId);

    if (counter.isPresent()) {
      Gson gson = QaTransactionGson.instance();
      rc.response()
          .putHeader("Content-Type", "application/json")
          .end(gson.toJson(counter.get()));
    } else {
      rc.response()
          .setStatusCode(HTTP_NOT_FOUND)
          .end();
    }
  }

<<<<<<< HEAD
  private void getActualConfiguration(RoutingContext rc) {
    StoredConfiguration configuration = service.getActualConfiguration();
    String json = StoredConfigurationGsonSerializer.toJson(configuration);

    rc.response()
        .putHeader("Content-Type", "application/json")
        .end(json);
=======
  private void getHeight(RoutingContext rc) {
    try {
      Height height = service.getHeight();
      Gson gson = QaTransactionGson.instance();
      rc.response()
          .putHeader("Content-Type", "application/json")
          .end(gson.toJson(height));
    } catch (RuntimeException ex) {
      rc.response()
          .setStatusCode(HTTP_BAD_REQUEST)
          .end();
    }
  }

  private void getAllBlockHashes(RoutingContext rc) {
    List<HashCode> hashes = service.getAllBlockHashes();
    Gson gson = QaTransactionGson.instance();
    rc.response()
        .putHeader("Content-Type", "application/json")
        .end(gson.toJson(hashes));
  }

  private void getBlockTransactions(RoutingContext rc) {
    Long height = getRequiredParameter(rc.request().params(), BLOCK_HEIGHT_PARAM,
        Long::parseLong);

    List<HashCode> hashes = service.getBlockTransactions(height);
    Gson gson = QaTransactionGson.instance();
    rc.response()
        .putHeader("Content-Type", "application/json")
        .end(gson.toJson(hashes));
>>>>>>> e0fa2f23
  }

  private static String getRequiredParameter(MultiMap parameters, String key) {
    return getRequiredParameter(parameters, key, String::toString);
  }

  private static <T> T getRequiredParameter(HttpServerRequest request, String key,
      Function<String, T> converter) {
    return getRequiredParameter(request.params(), key, converter);
  }

  private static <T> T getRequiredParameter(MultiMap parameters, String key,
      Function<String, T> converter) {
    checkArgument(parameters.contains(key), "No required key (%s) in request parameters: %s",
        key, parameters);
    String parameter = parameters.get(key);
    try {
      return converter.apply(parameter);
    } catch (Exception e) {
      String message = String.format("Failed to convert parameter (%s): %s", key, e.getMessage());
      throw new IllegalArgumentException(message);
    }
  }

  private void replyTxSubmitted(RoutingContext rc, HashCode transactionHash) {
    rc.response()
        .setStatusCode(HTTP_CREATED)
        .putHeader("Content-Type", "text/plain")
        .putHeader("Location", transactionLocationPath(transactionHash))
        .end(String.valueOf(transactionHash));
  }

  private String transactionLocationPath(HashCode txHash) {
    return "/api/explorer/v1/transactions/" + txHash;
  }

  private void failureHandler(RoutingContext rc) {
    logger.info("An error whilst processing request {}", rc.normalisedPath());

    Throwable requestFailure = rc.failure();
    if (requestFailure != null) {
      Optional<String> badRequest = badRequestDescription(requestFailure);
      if (badRequest.isPresent()) {
        rc.response()
            .setStatusCode(HTTP_BAD_REQUEST)
            .end(badRequest.get());
      } else {
        logger.error("Request error:", requestFailure);
        rc.response()
            .setStatusCode(HTTP_INTERNAL_ERROR)
            .end();
      }
    } else {
      int failureStatusCode = rc.statusCode();
      rc.response()
          .setStatusCode(failureStatusCode)
          .end();
    }
  }

  /**
   * If the passed throwable corresponds to a bad request — returns an error message,
   * or {@code Optional.empty()} otherwise.
   */
  private Optional<String> badRequestDescription(Throwable requestFailure) {
    // All IllegalArgumentExceptions (including NumberFormatException) are considered
    // to be caused by a bad request.
    if (requestFailure instanceof IllegalArgumentException) {
      String message = Strings.nullToEmpty(requestFailure.getLocalizedMessage());
      return Optional.of(message);
    }

    // Check for checked InvalidTransactionExceptions — they are wrapped in RuntimeExceptions.
    Throwable cause = requestFailure.getCause();
    if (cause instanceof InvalidTransactionException) {
      String description = Strings.nullToEmpty(cause.getLocalizedMessage());
      String message = String.format("Transaction is not valid: %s", description);
      return Optional.of(message);
    }
    // This throwable must correspond to an internal server error.
    return Optional.empty();
  }
}<|MERGE_RESOLUTION|>--- conflicted
+++ resolved
@@ -101,13 +101,10 @@
             .put(SUBMIT_VALID_ERROR_TX_PATH, this::submitValidErrorTx)
             .put(SUBMIT_UNKNOWN_TX_PATH, this::submitUnknownTx)
             .put(GET_COUNTER_PATH, this::getCounter)
-<<<<<<< HEAD
-            .put(GET_ACTUAL_CONFIGURATION_PATH, this::getActualConfiguration)
-=======
             .put(BLOCKCHAIN_HEIGHT_PATH, this::getHeight)
             .put(BLOCKCHAIN_ALL_BLOCK_HASHES_PATH, this::getAllBlockHashes)
             .put(BLOCKCHAIN_BLOCK_TRANSACTIONS_PATH, this::getBlockTransactions)
->>>>>>> e0fa2f23
+            .put(GET_ACTUAL_CONFIGURATION_PATH, this::getActualConfiguration)
             .build();
 
     handlers.forEach((path, handler) ->
@@ -182,15 +179,6 @@
     }
   }
 
-<<<<<<< HEAD
-  private void getActualConfiguration(RoutingContext rc) {
-    StoredConfiguration configuration = service.getActualConfiguration();
-    String json = StoredConfigurationGsonSerializer.toJson(configuration);
-
-    rc.response()
-        .putHeader("Content-Type", "application/json")
-        .end(json);
-=======
   private void getHeight(RoutingContext rc) {
     try {
       Height height = service.getHeight();
@@ -222,7 +210,15 @@
     rc.response()
         .putHeader("Content-Type", "application/json")
         .end(gson.toJson(hashes));
->>>>>>> e0fa2f23
+  }
+
+  private void getActualConfiguration(RoutingContext rc) {
+    StoredConfiguration configuration = service.getActualConfiguration();
+    String json = StoredConfigurationGsonSerializer.toJson(configuration);
+
+    rc.response()
+        .putHeader("Content-Type", "application/json")
+        .end(json);
   }
 
   private static String getRequiredParameter(MultiMap parameters, String key) {
