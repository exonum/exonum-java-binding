--- conflicted
+++ resolved
@@ -224,20 +224,19 @@
     });
   }
 
-<<<<<<< HEAD
-  @Override
-  public StoredConfiguration getActualConfiguration() {
-    checkBlockchainInitialized();
-
-    return node.withSnapshot((view) -> {
-      Blockchain blockchain = Blockchain.newInstance(view);
-
-      return blockchain.getActualConfiguration();
-    });
-=======
   private void createCounter(String name, Fork fork) {
     new CreateCounterTx(name).execute(fork);
->>>>>>> 21174711
+  }
+
+  @Override
+  public StoredConfiguration getActualConfiguration() {
+    checkBlockchainInitialized();
+
+    return node.withSnapshot((view) -> {
+      Blockchain blockchain = Blockchain.newInstance(view);
+
+      return blockchain.getActualConfiguration();
+    });
   }
 
   @SuppressWarnings("ConstantConditions") // Node is not null.
