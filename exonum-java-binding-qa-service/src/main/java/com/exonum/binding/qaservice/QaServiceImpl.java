--- conflicted
+++ resolved
@@ -19,10 +19,7 @@
 import static com.google.common.base.Preconditions.checkState;
 
 import com.exonum.binding.blockchain.Blockchain;
-<<<<<<< HEAD
 import com.exonum.binding.common.configuration.StoredConfiguration;
-=======
->>>>>>> e0fa2f23
 import com.exonum.binding.common.hash.HashCode;
 import com.exonum.binding.qaservice.transactions.CreateCounterTx;
 import com.exonum.binding.qaservice.transactions.IncrementCounterTx;
@@ -175,19 +172,11 @@
   }
 
   @Override
-<<<<<<< HEAD
-  public StoredConfiguration getActualConfiguration() {
-=======
   public Height getHeight() {
->>>>>>> e0fa2f23
-    checkBlockchainInitialized();
-
-    return node.withSnapshot((view) -> {
-      Blockchain blockchain = Blockchain.newInstance(view);
-<<<<<<< HEAD
-
-      return blockchain.getActualConfiguration();
-=======
+    checkBlockchainInitialized();
+
+    return node.withSnapshot((view) -> {
+      Blockchain blockchain = Blockchain.newInstance(view);
       long value = blockchain.getHeight();
       return new Height(value);
     });
@@ -210,7 +199,17 @@
       ProofListIndexProxy<HashCode> hashes = blockchain.getBlockTransactions(height);
 
       return Lists.newArrayList(hashes);
->>>>>>> e0fa2f23
+    });
+  }
+
+  @Override
+  public StoredConfiguration getActualConfiguration() {
+    checkBlockchainInitialized();
+
+    return node.withSnapshot((view) -> {
+      Blockchain blockchain = Blockchain.newInstance(view);
+
+      return blockchain.getActualConfiguration();
     });
   }
 
