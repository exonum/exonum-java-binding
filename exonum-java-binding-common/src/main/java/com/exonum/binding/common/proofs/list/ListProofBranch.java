--- conflicted
+++ resolved
@@ -16,7 +16,6 @@
 
 package com.exonum.binding.common.proofs.list;
 
-import static com.exonum.binding.common.proofs.list.ListProofStructureValidator.NodeType;
 import static com.google.common.base.Preconditions.checkNotNull;
 
 import java.util.Optional;
@@ -47,11 +46,6 @@
     visitor.visit(this);
   }
 
-  @Override
-  public NodeType getNodeType() {
-    return nodeType;
-  }
-
   /**
    * Returns the left child in the proof tree.
    */
@@ -69,8 +63,4 @@
     return Optional.ofNullable(right);
   }
 
-<<<<<<< HEAD
-
-=======
->>>>>>> e972faea
 }