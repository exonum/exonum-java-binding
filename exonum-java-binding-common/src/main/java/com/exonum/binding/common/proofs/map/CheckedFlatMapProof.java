--- conflicted
+++ resolved
@@ -62,13 +62,8 @@
   public static CheckedFlatMapProof correct(
       HashCode rootHash,
       List<MapEntry> entries,
-<<<<<<< HEAD
       List<ByteString> missingKeys) {
-    return new CheckedFlatMapProof(ProofStatus.CORRECT, rootHash, entries, missingKeys);
-=======
-      List<byte[]> missingKeys) {
     return new CheckedFlatMapProof(MapProofStatus.CORRECT, rootHash, entries, missingKeys);
->>>>>>> e972faea
   }
 
   /**
