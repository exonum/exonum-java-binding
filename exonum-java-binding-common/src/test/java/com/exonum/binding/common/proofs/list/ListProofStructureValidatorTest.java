--- conflicted
+++ resolved
@@ -38,7 +38,7 @@
 
   @Test
   void visit_SingletonListProof() {
-    ListProofNode root = leafOf(V1);
+    ListProof root = leafOf(V1);
 
     validator = createListProofStructureValidator();
     root.accept(validator);
@@ -92,8 +92,8 @@
 
   @Test
   void visit_ProofLeftValue() {
-    ListProofNode left = leafOf(V1);
-    ListProofNode right = new ListProofHashNode(H2);
+    ListProof left = leafOf(V1);
+    ListProof right = new ListProofHashNode(H2);
     ListProofBranch root = new ListProofBranch(left, right);
 
     validator = createListProofStructureValidator();
@@ -104,8 +104,8 @@
 
   @Test
   void visit_ProofRightValue() {
-    ListProofNode left = new ListProofHashNode(H1);
-    ListProofNode right = leafOf(V2);
+    ListProof left = new ListProofHashNode(H1);
+    ListProof right = leafOf(V2);
     ListProofBranch root = new ListProofBranch(left, right);
 
     validator = createListProofStructureValidator();
@@ -116,7 +116,7 @@
 
   @Test
   void visit_InvalidTreeHasNoElements() {
-    ListProofNode left = new ListProofHashNode(H1);
+    ListProof left = new ListProofHashNode(H1);
     ListProofBranch root = new ListProofBranch(left, null);
 
     validator = createListProofStructureValidator();
@@ -156,11 +156,7 @@
   @Test
   void visit_UnbalancedElementNodeTooDeep() {
     int depth = ListProofStructureValidator.MAX_NODE_DEPTH + 1;
-<<<<<<< HEAD
-    ListProofNode root = generateLeftLeaningProofTree(depth, leafOf(V1));
-=======
     ListProof root = generateRightLeaningProofTree(depth, leafOf(V1));
->>>>>>> a036e57e
 
     validator = createListProofStructureValidator();
     root.accept(validator);
@@ -171,11 +167,7 @@
   @Test
   void visit_UnbalancedHashNodeTooDeep() {
     int depth = ListProofStructureValidator.MAX_NODE_DEPTH + 1;
-<<<<<<< HEAD
-    ListProofNode root = generateLeftLeaningProofTree(depth, new ListProofHashNode(H2));
-=======
     ListProof root = generateRightLeaningProofTree(depth, new ListProofHashNode(H2));
->>>>>>> a036e57e
 
     validator = createListProofStructureValidator();
     root.accept(validator);
@@ -212,18 +204,12 @@
     return StandardSerializers.string().toBytes(element);
   }
 
-<<<<<<< HEAD
-  private ListProofNode generateLeftLeaningProofTree(int depth, ListProofNode leafNode) {
-    ListProofNode root = null;
-    ListProofNode left = leafNode;
-=======
   private ListProof generateRightLeaningProofTree(int depth, ListProof leafNode) {
     ListProof root = null;
     ListProof left = leafNode;
->>>>>>> a036e57e
     int d = depth;
     while (d != 0) {
-      ListProofNode right = new ListProofHashNode(H1);
+      ListProof right = new ListProofHashNode(H1);
       root = new ListProofBranch(left, right);
       left = root;
       d--;
