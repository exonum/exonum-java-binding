package com.exonum.binding.common.serialization;

import static org.hamcrest.CoreMatchers.equalTo;
import static org.hamcrest.MatcherAssert.assertThat;

import com.exonum.binding.common.hash.HashCode;
import org.junit.jupiter.params.ParameterizedTest;
import org.junit.jupiter.params.provider.ValueSource;

class StandardSerializersRoundtripTest {

  @ParameterizedTest
  @ValueSource(longs = {Long.MIN_VALUE, -1L, 0L, 1L, Long.MAX_VALUE})
  void roundtripLongTest(Long value) {
    roundTripTest(value, StandardSerializers.longs());
  }

  @ParameterizedTest
  @ValueSource(strings = {
      "",
      "a",
      "δ", // A two-byte character
      "\uD83E\uDD37", // A four-byte character: a shrug emoji
      "ab",
      "cat",
      "Iñtërnâtiônàlizætiøn"})
  void roundtripStringTest(String value) {
    roundTripTest(value, StandardSerializers.string());
  }

  @ParameterizedTest
  @ValueSource(ints = {0x89abcdef, 0x13579bdf, 0x0000abcd, 0x0000abcdef})
  void roundtripHashCodeTest(int value) {
    roundTripTest(HashCode.fromInt(value), StandardSerializers.hash());
  }

<<<<<<< HEAD
  /** Performs a round trip test: ObjectT -> Binary -> ObjectT. */
  static <ObjectT, SerializerT extends Serializer<ObjectT>> void roundTripTest(
=======
  /**
   * Performs a round trip test: ObjectT -> Binary -> ObjectT.
   */
  private static <ObjectT, SerializerT extends Serializer<ObjectT>> void roundTripTest(
>>>>>>> d4fcf581
      ObjectT expected, SerializerT serializer) {
    byte[] bytes = serializer.toBytes(expected);
    ObjectT actual = serializer.fromBytes(bytes);

    assertThat(actual, equalTo(expected));
  }
}<|MERGE_RESOLUTION|>--- conflicted
+++ resolved
@@ -34,15 +34,10 @@
     roundTripTest(HashCode.fromInt(value), StandardSerializers.hash());
   }
 
-<<<<<<< HEAD
-  /** Performs a round trip test: ObjectT -> Binary -> ObjectT. */
-  static <ObjectT, SerializerT extends Serializer<ObjectT>> void roundTripTest(
-=======
   /**
    * Performs a round trip test: ObjectT -> Binary -> ObjectT.
    */
-  private static <ObjectT, SerializerT extends Serializer<ObjectT>> void roundTripTest(
->>>>>>> d4fcf581
+  static <ObjectT, SerializerT extends Serializer<ObjectT>> void roundTripTest(
       ObjectT expected, SerializerT serializer) {
     byte[] bytes = serializer.toBytes(expected);
     ObjectT actual = serializer.fromBytes(bytes);
