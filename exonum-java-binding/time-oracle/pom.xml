--- conflicted
+++ resolved
@@ -5,19 +5,11 @@
   <parent>
     <groupId>com.exonum.binding</groupId>
     <artifactId>exonum-java-binding-parent</artifactId>
-<<<<<<< HEAD
     <version>0.6.0-SNAPSHOT</version>
   </parent>
 
   <artifactId>exonum-time-oracle</artifactId>
   <version>0.6.0-SNAPSHOT</version>
-=======
-    <version>0.5.0</version>
-  </parent>
-
-  <artifactId>exonum-time-oracle</artifactId>
-  <version>0.5.0</version>
->>>>>>> e6d8580d
   <packaging>jar</packaging>
 
   <name>Exonum Time Oracle</name>
