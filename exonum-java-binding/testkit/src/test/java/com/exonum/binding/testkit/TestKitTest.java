/*
 * Copyright 2019 The Exonum Team
 *
 * Licensed under the Apache License, Version 2.0 (the "License");
 * you may not use this file except in compliance with the License.
 * You may obtain a copy of the License at
 *
 *     http://www.apache.org/licenses/LICENSE-2.0
 *
 * Unless required by applicable law or agreed to in writing, software
 * distributed under the License is distributed on an "AS IS" BASIS,
 * WITHOUT WARRANTIES OR CONDITIONS OF ANY KIND, either express or implied.
 * See the License for the specific language governing permissions and
 * limitations under the License.
 */

package com.exonum.binding.testkit;

import static com.exonum.binding.testkit.TestKit.MAX_SERVICE_INSTANCE_ID;
import static com.exonum.binding.testkit.TestService.THROWING_VALUE;
import static com.exonum.binding.testkit.TestService.constructAfterCommitTransaction;
import static com.exonum.binding.testkit.TestTransaction.BODY_CHARSET;
import static org.assertj.core.api.Assertions.assertThat;
import static org.junit.jupiter.api.Assertions.assertThrows;

import com.exonum.binding.common.blockchain.TransactionResult;
import com.exonum.binding.common.crypto.CryptoFunction;
import com.exonum.binding.common.crypto.CryptoFunctions;
import com.exonum.binding.common.crypto.KeyPair;
import com.exonum.binding.common.crypto.PublicKey;
import com.exonum.binding.common.hash.HashCode;
import com.exonum.binding.common.message.TransactionMessage;
import com.exonum.binding.core.blockchain.Block;
import com.exonum.binding.core.blockchain.Blockchain;
import com.exonum.binding.core.proxy.Cleaner;
import com.exonum.binding.core.runtime.DispatcherSchema;
import com.exonum.binding.core.service.Node;
import com.exonum.binding.core.storage.database.Snapshot;
import com.exonum.binding.core.storage.database.View;
import com.exonum.binding.core.storage.indices.MapIndex;
import com.exonum.binding.core.storage.indices.ProofMapIndexProxy;
import com.exonum.binding.core.transaction.RawTransaction;
import com.exonum.binding.messages.Runtime.InstanceSpec;
import com.exonum.binding.testkit.TestProtoMessages.TestConfiguration;
import com.exonum.binding.time.TimeSchema;
import com.google.common.collect.ImmutableList;
import com.google.common.collect.ImmutableMap;
import com.google.common.collect.Maps;
import com.google.protobuf.ByteString;
import java.nio.file.Path;
import java.time.ZoneOffset;
import java.time.ZonedDateTime;
import java.util.List;
import java.util.Map;
import java.util.Optional;
import org.junit.jupiter.api.Test;
import org.junit.jupiter.api.extension.RegisterExtension;
import org.junit.jupiter.api.io.TempDir;
import org.junit.jupiter.params.ParameterizedTest;
import org.junit.jupiter.params.provider.ValueSource;

class TestKitTest extends TestKitTestWithArtifactsCreated {
  private static final String TIME_SERVICE_NAME = "time-service";
  private static final int TIME_SERVICE_ID = 10;

  private static final CryptoFunction CRYPTO_FUNCTION = CryptoFunctions.ed25519();
  private static final KeyPair KEY_PAIR = CRYPTO_FUNCTION.generateKeyPair();
  private static final ZonedDateTime TIME =
      ZonedDateTime.of(2000, 1, 1, 1, 1, 1, 1, ZoneOffset.UTC);

  @RegisterExtension
  TestKitExtension testKitExtension = new TestKitExtension(
      TestKit.builder()
          .withDeployedArtifact(ARTIFACT_ID, ARTIFACT_FILENAME)
          .withService(ARTIFACT_ID, SERVICE_NAME, SERVICE_ID, SERVICE_CONFIGURATION)
          .withArtifactsDirectory(artifactsDirectory));

  @Test
  void createTestKitForSingleServiceWithDefaultConfiguration() {
    try (TestKit testKit = TestKit.forService(ARTIFACT_ID_2, ARTIFACT_FILENAME_2,
        SERVICE_NAME_2, SERVICE_ID_2, artifactsDirectory)) {
      checkTestService2Initialization(testKit, SERVICE_NAME_2, SERVICE_ID_2);
    }
  }

  @Test
  void createTestKitWithBuilderForSingleService() {
    try (TestKit testKit = TestKit.builder()
        .withDeployedArtifact(ARTIFACT_ID, ARTIFACT_FILENAME)
        .withService(ARTIFACT_ID, SERVICE_NAME, SERVICE_ID, SERVICE_CONFIGURATION)
        .withArtifactsDirectory(artifactsDirectory)
        .build()) {
      checkTestServiceInitialization(testKit, SERVICE_NAME, SERVICE_ID);
    }
  }

  @Test
  void createTestKitWithTwoServiceInstancesSameArtifact() {
    try (TestKit testKit = TestKit.builder()
        .withDeployedArtifact(ARTIFACT_ID, ARTIFACT_FILENAME)
        .withService(ARTIFACT_ID, SERVICE_NAME, SERVICE_ID, SERVICE_CONFIGURATION)
        .withService(ARTIFACT_ID, SERVICE_NAME_2, SERVICE_ID_2)
        .withArtifactsDirectory(artifactsDirectory)
        .build()) {
      checkTestServiceInitialization(testKit, SERVICE_NAME, SERVICE_ID);
      checkTestServiceInitialization(testKit, SERVICE_NAME_2, SERVICE_ID_2);
    }
  }

  @Test
  void createTestKitWithDeployedArtifactWithoutCreatedServicesThrows() {
    Class<IllegalArgumentException> exceptionType = IllegalArgumentException.class;
    TestKit.Builder testKitBuilder = TestKit.builder()
        .withDeployedArtifact(ARTIFACT_ID, ARTIFACT_FILENAME)
        .withArtifactsDirectory(artifactsDirectory);
    IllegalArgumentException thrownException = assertThrows(exceptionType, testKitBuilder::build);
    assertThat(thrownException.getMessage())
        .isEqualTo("Following service artifacts were deployed, but not used for"
            + " service instantiation: [%s]", ARTIFACT_ID.toString());
  }

  @Test
  void createTestKitWithoutDeployedArtifactThrows() {
    Class<IllegalArgumentException> exceptionType = IllegalArgumentException.class;
    TestKit.Builder testKitBuilder = TestKit.builder()
        .withArtifactsDirectory(artifactsDirectory);
    IllegalArgumentException thrownException = assertThrows(exceptionType,
        () -> testKitBuilder.withService(ARTIFACT_ID, SERVICE_NAME, SERVICE_ID, SERVICE_CONFIGURATION));
    assertThat(thrownException.getMessage())
        .isEqualTo("Service %s should be deployed first in order to be created",
        ARTIFACT_ID.toString());
  }

  @Test
  void createTestKitWithDifferentDeployedArtifactAndCreatedServiceThrows() {
    Class<IllegalArgumentException> exceptionType = IllegalArgumentException.class;
    TestKit.Builder testKitBuilder = TestKit.builder()
        .withDeployedArtifact(ARTIFACT_ID, ARTIFACT_FILENAME)
        .withArtifactsDirectory(artifactsDirectory);
    IllegalArgumentException thrownException = assertThrows(exceptionType,
        () -> testKitBuilder.withService(ARTIFACT_ID_2, SERVICE_NAME_2, SERVICE_ID_2));
    assertThat(thrownException.getMessage())
        .isEqualTo("Service %s should be deployed first in order to be created",
        ARTIFACT_ID_2.toString());
  }

  @Test
  void createTestKitWithoutArtifactsDirectoryThrows() {
    Class<IllegalStateException> exceptionType = IllegalStateException.class;
    TestKit.Builder testKitBuilder = TestKit.builder()
        .withDeployedArtifact(ARTIFACT_ID, ARTIFACT_FILENAME)
        .withService(ARTIFACT_ID, SERVICE_NAME, SERVICE_ID, SERVICE_CONFIGURATION);
    IllegalStateException thrownException = assertThrows(exceptionType, testKitBuilder::build);
    assertThat(thrownException.getMessage()).isEqualTo("Artifacts directory was not set.");
  }

  @Test
  void createTestKitWithNoFileThrows() {
    String nonexistentArtifactFilename = "nonexistent-artifact.jar";
    Class<RuntimeException> exceptionType = RuntimeException.class;
    TestKit.Builder testKitBuilder = TestKit.builder()
<<<<<<< HEAD
        .withDeployedArtifact(ARTIFACT_ID, invalidFilename)
        .withService(ARTIFACT_ID, SERVICE_NAME, SERVICE_ID, SERVICE_CONFIGURATION)
=======
        .withDeployedArtifact(ARTIFACT_ID, nonexistentArtifactFilename)
        .withService(ARTIFACT_ID, SERVICE_NAME, SERVICE_ID)
>>>>>>> 74f0f758
        .withArtifactsDirectory(artifactsDirectory);
    RuntimeException thrownException = assertThrows(exceptionType, testKitBuilder::build);
    assertThat(thrownException.getMessage())
        .contains("Failed to load the service from ", nonexistentArtifactFilename);
  }

  @Test
  void createTestKitWithInvalidArtifactThrows(@TempDir Path directory) throws Exception {
    String invalidArtifactFilename = "invalid-artifact.jar";
    createInvalidArtifact(directory, invalidArtifactFilename);
    Class<RuntimeException> exceptionType = RuntimeException.class;
    TestKit.Builder testKitBuilder = TestKit.builder()
<<<<<<< HEAD
        .withDeployedArtifact(ARTIFACT_ID, invalidFilename)
        .withService(ARTIFACT_ID, SERVICE_NAME, SERVICE_ID, SERVICE_CONFIGURATION)
=======
        .withDeployedArtifact(ARTIFACT_ID, invalidArtifactFilename)
        .withService(ARTIFACT_ID, SERVICE_NAME, SERVICE_ID)
>>>>>>> 74f0f758
        .withArtifactsDirectory(artifactsDirectory);
    RuntimeException thrownException = assertThrows(exceptionType, testKitBuilder::build);
    assertThat(thrownException.getMessage())
        .contains("Failed to load the service from ", invalidArtifactFilename);
  }

  @Test
  void createTestKitWithCustomConfiguration() {
    String configurationValue = "Custom value";
    TestConfiguration testConfiguration = TestConfiguration.newBuilder()
        .setValue(configurationValue)
        .build();
    try (TestKit testKit = TestKit.builder()
        .withDeployedArtifact(ARTIFACT_ID, ARTIFACT_FILENAME)
        .withService(ARTIFACT_ID, SERVICE_NAME, SERVICE_ID, testConfiguration)
        .withArtifactsDirectory(artifactsDirectory)
        .build()) {
      TestService service = testKit.getService(SERVICE_NAME, TestService.class);
      // Check that configuration value is used in initialization
      Snapshot view = testKit.getSnapshot();
      TestSchema testSchema = service.createDataSchema(view);
      ProofMapIndexProxy<HashCode, String> testProofMap = testSchema.testMap();
      Map<HashCode, String> testMap = toMap(testProofMap);
      Map<HashCode, String> expected = ImmutableMap.of(
          TestService.INITIAL_ENTRY_KEY, configurationValue);
      assertThat(testMap).isEqualTo(expected);
    }
  }

  @Test
  void createTestKitWithThrowingInitialization() {
    TestConfiguration invalidConfiguration = TestConfiguration.newBuilder()
        .setValue(THROWING_VALUE)
        .build();
    Class<RuntimeException> exceptionType = RuntimeException.class;
    TestKit.Builder testKitBuilder = TestKit.builder()
        .withDeployedArtifact(ARTIFACT_ID, ARTIFACT_FILENAME)
        // Initialize with special invalid configuration
        .withService(ARTIFACT_ID, SERVICE_NAME, SERVICE_ID, invalidConfiguration)
        .withArtifactsDirectory(artifactsDirectory);
    RuntimeException thrownException = assertThrows(exceptionType, testKitBuilder::build);
    assertThat(thrownException.getMessage())
        .contains("Service configuration had an invalid value:", THROWING_VALUE);
  }

  @ParameterizedTest
  @ValueSource(ints = {-1, MAX_SERVICE_INSTANCE_ID + 1})
  void createTestKitWithInvalidServiceId(int invalidServiceId) {
    Class<IllegalArgumentException> exceptionType = IllegalArgumentException.class;
    TestKit.Builder testKitBuilder = TestKit.builder()
        .withDeployedArtifact(ARTIFACT_ID, ARTIFACT_FILENAME)
        .withArtifactsDirectory(artifactsDirectory);
    assertThrows(exceptionType,
        () -> testKitBuilder.withService(ARTIFACT_ID, SERVICE_NAME, invalidServiceId));
  }

  @Test
  void createTestKitWithBuilderForMultipleDifferentServices() {
    try (TestKit testKit = TestKit.builder()
        .withDeployedArtifact(ARTIFACT_ID, ARTIFACT_FILENAME)
        .withService(ARTIFACT_ID, SERVICE_NAME, SERVICE_ID, SERVICE_CONFIGURATION)
        .withDeployedArtifact(ARTIFACT_ID_2, ARTIFACT_FILENAME_2)
        .withService(ARTIFACT_ID_2, SERVICE_NAME_2, SERVICE_ID_2)
        .withArtifactsDirectory(artifactsDirectory)
        .build()) {
      checkTestServiceInitialization(testKit, SERVICE_NAME, SERVICE_ID);
      checkTestService2Initialization(testKit, SERVICE_NAME_2, SERVICE_ID_2);
    }
  }

  @Test
  void createTestKitWithTimeService() {
    TimeProvider timeProvider = FakeTimeProvider.create(TIME);
    try (TestKit testKit = TestKit.builder()
        .withTimeService(TIME_SERVICE_NAME, TIME_SERVICE_ID, timeProvider)
        .withArtifactsDirectory(artifactsDirectory)
        .build()) {
      checkIfServiceEnabled(testKit, TIME_SERVICE_NAME, TIME_SERVICE_ID);
    }
  }

  private void checkTestServiceInitialization(TestKit testKit, String serviceName, int serviceId) {
    // Check that service appears in dispatcher schema
    checkIfServiceEnabled(testKit, serviceName, serviceId);
    TestService service = testKit.getService(serviceName, TestService.class);
    // Check that TestService API is mounted
    Node serviceNode = service.getNode();
    EmulatedNode emulatedTestKitNode = testKit.getEmulatedNode();
    assertThat(serviceNode.getPublicKey())
        .isEqualTo(emulatedTestKitNode.getServiceKeyPair().getPublicKey());

    // Check that initialization changed database state
    Snapshot view = testKit.getSnapshot();
    TestSchema testSchema = service.createDataSchema(view);
    ProofMapIndexProxy<HashCode, String> testProofMap = testSchema.testMap();
    Map<HashCode, String> testMap = toMap(testProofMap);
    Map<HashCode, String> expected = ImmutableMap.of(
        TestService.INITIAL_ENTRY_KEY, CONFIGURATION_VALUE);
    assertThat(testMap).isEqualTo(expected);

    // Check that genesis block was committed
    Blockchain blockchain = Blockchain.newInstance(view);
    assertThat(blockchain.getBlockHashes().size()).isEqualTo(1L);
  }

  private void checkTestService2Initialization(TestKit testKit, String serviceName, int serviceId) {
    // Check that service appears in dispatcher schema
    checkIfServiceEnabled(testKit, serviceName, serviceId);
    TestService2 service = testKit.getService(serviceName, TestService2.class);
    // Check that TestService2 API is mounted
    Node serviceNode = service.getNode();
    EmulatedNode emulatedTestKitNode = testKit.getEmulatedNode();
    assertThat(serviceNode.getPublicKey())
        .isEqualTo(emulatedTestKitNode.getServiceKeyPair().getPublicKey());

    // Check that genesis block was committed
    Snapshot view = testKit.getSnapshot();
    Blockchain blockchain = Blockchain.newInstance(view);
    assertThat(blockchain.getBlockHashes().size()).isEqualTo(1L);
  }

  private void checkIfServiceEnabled(TestKit testKit, String serviceName, int serviceId) {
    View view = testKit.getSnapshot();
    MapIndex<String, InstanceSpec> serviceInstances =
        new DispatcherSchema(view).serviceInstances();
    assertThat(serviceInstances.containsKey(serviceName)).isTrue();

    InstanceSpec serviceSpec = serviceInstances.get(serviceName);
    int actualServiceId = serviceSpec.getId();
    assertThat(actualServiceId).isEqualTo(serviceId);
  }

  @Test
  void createTestKitWithSeveralValidators() {
    short validatorCount = 2;
    try (TestKit testKit = TestKit.builder()
        .withDeployedArtifact(ARTIFACT_ID, ARTIFACT_FILENAME)
        .withService(ARTIFACT_ID, SERVICE_NAME, SERVICE_ID, SERVICE_CONFIGURATION)
        .withValidators(validatorCount)
        .withArtifactsDirectory(artifactsDirectory)
        .build()) {
      Snapshot view = testKit.getSnapshot();
      Blockchain blockchain = Blockchain.newInstance(view);
      assertThat(blockchain.getActualConfiguration().validatorKeys().size())
          .isEqualTo(validatorCount);
    }
  }

  @Test
  void createTestKitWithAuditorAndAdditionalValidators() {
    short validatorCount = 2;
    try (TestKit testKit = TestKit.builder()
        .withNodeType(EmulatedNodeType.AUDITOR)
        .withDeployedArtifact(ARTIFACT_ID, ARTIFACT_FILENAME)
        .withService(ARTIFACT_ID, SERVICE_NAME, SERVICE_ID, SERVICE_CONFIGURATION)
        .withValidators(validatorCount)
        .withArtifactsDirectory(artifactsDirectory)
        .build()) {
      Snapshot view = testKit.getSnapshot();
      Blockchain blockchain = Blockchain.newInstance(view);
      assertThat(blockchain.getActualConfiguration().validatorKeys().size())
          .isEqualTo(validatorCount);
    }
  }

  @Test
  void setInvalidValidatorCount() {
    Class<IllegalArgumentException> exceptionType = IllegalArgumentException.class;
    short invalidValidatorCount = 0;
    TestKit.Builder testKitBuilder = TestKit.builder()
        .withDeployedArtifact(ARTIFACT_ID, ARTIFACT_FILENAME)
        .withService(ARTIFACT_ID, SERVICE_NAME, SERVICE_ID, SERVICE_CONFIGURATION)
        .withArtifactsDirectory(artifactsDirectory);
    assertThrows(exceptionType, () -> testKitBuilder.withValidators(invalidValidatorCount));
  }

  @Test
  void getServiceWithWrongClassThrows(TestKit testKit) {
    Class<IllegalArgumentException> exceptionType = IllegalArgumentException.class;
    assertThrows(exceptionType,
        () -> testKit.getService(SERVICE_NAME, TestService2.class));
  }

  @Test
  void getServiceWithWrongNameThrows(TestKit testKit) {
    Class<IllegalArgumentException> exceptionType = IllegalArgumentException.class;
    assertThrows(exceptionType, () -> testKit.getService("Invalid service name",
        TestService.class));
  }

  @Test
  void createTestKitMoreThanMaxServiceNumber() {
    Class<IllegalArgumentException> exceptionType = IllegalArgumentException.class;
    TestKit.Builder testKitBuilder = TestKit.builder()
            .withDeployedArtifact(ARTIFACT_ID, ARTIFACT_FILENAME)
            .withArtifactsDirectory(artifactsDirectory);
    for (int i = 0; i < TestKit.MAX_SERVICE_NUMBER + 1; i++) {
      String serviceName = SERVICE_NAME + i;
      int serviceId = SERVICE_ID + i;
      testKitBuilder = testKitBuilder.withService(ARTIFACT_ID, serviceName, serviceId);
    }
    assertThrows(exceptionType, testKitBuilder::build);
  }

  @Test
  void createTestKitWithoutServices() {
    try (TestKit testKit = TestKit.builder()
        .withArtifactsDirectory(artifactsDirectory)
        .build()) {
      // Shouldn't throw
    }
  }

  @Test
  void createEmptyBlock(TestKit testKit) {
    Block block = testKit.createBlock();
    assertThat(block.getNumTransactions()).isEqualTo(0);

    Snapshot view = testKit.getSnapshot();
    Blockchain blockchain = Blockchain.newInstance(view);
    assertThat(blockchain.getHeight()).isEqualTo(1);
    assertThat(block).isEqualTo(blockchain.getBlock(1));
  }

  @Test
  void afterCommitSubmitsTransaction(TestKit testKit) {
    // Create a block so that afterCommit transaction is submitted
    Block block = testKit.createBlock();
    List<TransactionMessage> inPoolTransactions = testKit
        .findTransactionsInPool(tx -> tx.getServiceId() == SERVICE_ID);
    assertThat(inPoolTransactions).hasSize(1);
    TransactionMessage inPoolTransaction = inPoolTransactions.get(0);
    RawTransaction afterCommitTransaction =
        constructAfterCommitTransaction(SERVICE_ID, block.getHeight());

    assertThat(inPoolTransaction.getServiceId())
        .isEqualTo(afterCommitTransaction.getServiceId());
    assertThat(inPoolTransaction.getTransactionId())
        .isEqualTo(afterCommitTransaction.getTransactionId());
    ByteString expectedPayload = ByteString.copyFrom(afterCommitTransaction.getPayload());
    assertThat(inPoolTransaction.getPayload()).isEqualTo(expectedPayload);

    Block nextBlock = testKit.createBlock();
    assertThat(nextBlock.getNumTransactions()).isEqualTo(1);
    assertThat(nextBlock.getHeight()).isEqualTo(2);
  }

  @Test
  void createBlockWithTransactionIgnoresInPoolTransactions(TestKit testKit) {
    // Create a block so that afterCommit transaction is submitted
    testKit.createBlock();

    Block block = testKit.createBlockWithTransactions();
    assertThat(block.getNumTransactions()).isEqualTo(0);

    // Two blocks were created, so two afterCommit transactions should be submitted into pool
    List<TransactionMessage> inPoolTransactions = testKit
        .findTransactionsInPool(tx -> tx.getServiceId() == SERVICE_ID);
    assertThat(inPoolTransactions).hasSize(2);
  }

  @Test
  void createBlockWithSingleTransaction(TestKit testKit) {
    TransactionMessage message = constructTestTransactionMessage("Test message");
    Block block = testKit.createBlockWithTransactions(message);
    assertThat(block.getNumTransactions()).isEqualTo(1);

    Snapshot view = testKit.getSnapshot();
    Blockchain blockchain = Blockchain.newInstance(view);
    assertThat(blockchain.getHeight()).isEqualTo(1);
    assertThat(block).isEqualTo(blockchain.getBlock(1));
    Map<HashCode, TransactionResult> transactionResults = toMap(blockchain.getTxResults());
    assertThat(transactionResults).hasSize(1);
    TransactionResult transactionResult = transactionResults.get(message.hash());
    assertThat(transactionResult).isEqualTo(TransactionResult.successful());
  }

  @Test
  void createBlockWithTransactions(TestKit testKit) {
    TransactionMessage message = constructTestTransactionMessage("Test message");
    TransactionMessage message2 = constructTestTransactionMessage("Test message 2");

    Block block = testKit.createBlockWithTransactions(ImmutableList.of(message, message2));
    assertThat(block.getNumTransactions()).isEqualTo(2);

    testKit.withSnapshot((view) -> checkTransactionsCommittedSuccessfully(
        view, block, message, message2));
  }

  @Test
  void nodeSubmittedTransactionsArePlacedInPool(TestKit testKit) {
    TestService service = testKit.getService(SERVICE_NAME, TestService.class);

    TransactionMessage message = constructTestTransactionMessage("Test message", testKit);
    RawTransaction rawTransaction = RawTransaction.fromMessage(message);
    service.getNode().submitTransaction(rawTransaction);

    List<TransactionMessage> transactionsInPool =
        testKit.findTransactionsInPool(tx -> tx.getServiceId() == SERVICE_ID);
    assertThat(transactionsInPool).isEqualTo(ImmutableList.of(message));
  }

  @Test
  void getTransactionPool(TestKit testKit) {
    TestService service = testKit.getService(SERVICE_NAME, TestService.class);

    TransactionMessage message = constructTestTransactionMessage("Test message", testKit);
    RawTransaction rawTransaction = RawTransaction.fromMessage(message);
    TransactionMessage message2 = constructTestTransactionMessage("Test message 2", testKit);
    RawTransaction rawTransaction2 = RawTransaction.fromMessage(message2);

    service.getNode().submitTransaction(rawTransaction);
    service.getNode().submitTransaction(rawTransaction2);

    List<TransactionMessage> transactionsInPool = testKit.getTransactionPool();
    assertThat(transactionsInPool).containsExactlyInAnyOrder(message, message2);
  }

  @Test
  void findTransactionsInPool(TestKit testKit) {
    TestService service = testKit.getService(SERVICE_NAME, TestService.class);

    TransactionMessage message = constructTestTransactionMessage("Test message", testKit);
    RawTransaction rawTransaction = RawTransaction.fromMessage(message);
    TransactionMessage message2 = constructTestTransactionMessage("Test message 2", testKit);
    RawTransaction rawTransaction2 = RawTransaction.fromMessage(message2);
    service.getNode().submitTransaction(rawTransaction);
    service.getNode().submitTransaction(rawTransaction2);

    List<TransactionMessage> transactionsInPool =
        testKit.findTransactionsInPool(
            tx -> tx.getPayload().equals(message.getPayload()));
    assertThat(transactionsInPool).containsExactly(message);
  }

  @Test
  void createBlockWithTransactionsVarargs(TestKit testKit) {
    TransactionMessage message = constructTestTransactionMessage("Test message");
    TransactionMessage message2 = constructTestTransactionMessage("Test message 2");

    Block block = testKit.createBlockWithTransactions(message, message2);
    assertThat(block.getNumTransactions()).isEqualTo(2);

    testKit.withSnapshot((view) -> checkTransactionsCommittedSuccessfully(
        view, block, message, message2));
  }

  private TransactionMessage constructTestTransactionMessage(String payload) {
    return constructTestTransactionMessage(payload, KEY_PAIR);
  }

  private TransactionMessage constructTestTransactionMessage(String payload, TestKit testKit) {
    EmulatedNode emulatedNode = testKit.getEmulatedNode();
    KeyPair emulatedNodeKeyPair = emulatedNode.getServiceKeyPair();
    return constructTestTransactionMessage(payload, emulatedNodeKeyPair);
  }

  private TransactionMessage constructTestTransactionMessage(String payload, KeyPair keyPair) {
    return TransactionMessage.builder()
        .serviceId(SERVICE_ID)
        .transactionId(TestTransaction.ID)
        .payload(payload.getBytes(BODY_CHARSET))
        .sign(keyPair, CRYPTO_FUNCTION);
  }

  private void checkTransactionsCommittedSuccessfully(
      View view, Block block, TransactionMessage message, TransactionMessage message2) {
    Blockchain blockchain = Blockchain.newInstance(view);
    assertThat(blockchain.getHeight()).isEqualTo(1);
    assertThat(block).isEqualTo(blockchain.getBlock(1));
    Map<HashCode, TransactionResult> transactionResults = toMap(blockchain.getTxResults());
    assertThat(transactionResults).hasSize(2);

    TransactionResult transactionResult = transactionResults.get(message.hash());
    assertThat(transactionResult).isEqualTo(TransactionResult.successful());
    TransactionResult transactionResult2 = transactionResults.get(message2.hash());
    assertThat(transactionResult2).isEqualTo(TransactionResult.successful());
  }

  @Test
  void createBlockWithTransactionWithWrongServiceId(TestKit testKit) {
    short wrongServiceId = SERVICE_ID + 1;
    TransactionMessage message = TransactionMessage.builder()
        .serviceId(wrongServiceId)
        .transactionId(TestTransaction.ID)
        .payload("Test message".getBytes(BODY_CHARSET))
        .sign(KEY_PAIR, CRYPTO_FUNCTION);
    IllegalArgumentException thrownException = assertThrows(IllegalArgumentException.class,
        () -> testKit.createBlockWithTransactions(message));
    assertThat(thrownException.getMessage())
        .contains("No service with id", Integer.toString(wrongServiceId));
  }

  @Test
  void createBlockWithTransactionWithWrongTransactionId(TestKit testKit) {
    short wrongTransactionId = (short) (TestTransaction.ID + 1);
    TransactionMessage message = TransactionMessage.builder()
        .serviceId(SERVICE_ID)
        .transactionId(wrongTransactionId)
        .payload("Test message".getBytes(BODY_CHARSET))
        .sign(KEY_PAIR, CRYPTO_FUNCTION);
    IllegalArgumentException thrownException = assertThrows(IllegalArgumentException.class,
        () -> testKit.createBlockWithTransactions(message));
    assertThat(thrownException.getMessage())
        .contains("failed to convert transaction", Integer.toString(SERVICE_ID),
            message.toString());
  }

  @Test
  void getValidatorEmulatedNode(TestKit testKit) {
    EmulatedNode node = testKit.getEmulatedNode();
    assertThat(node.getNodeType()).isEqualTo(EmulatedNodeType.VALIDATOR);
    assertThat(node.getValidatorId()).isNotEmpty();
    assertThat(node.getServiceKeyPair()).isNotNull();
  }

  @Test
  void getAuditorEmulatedNode() {
    try (TestKit testKit = TestKit.builder()
        .withNodeType(EmulatedNodeType.AUDITOR)
        .withDeployedArtifact(ARTIFACT_ID, ARTIFACT_FILENAME)
        .withService(ARTIFACT_ID, SERVICE_NAME, SERVICE_ID, SERVICE_CONFIGURATION)
        .withArtifactsDirectory(artifactsDirectory)
        .build()) {
      EmulatedNode node = testKit.getEmulatedNode();
      assertThat(node.getNodeType()).isEqualTo(EmulatedNodeType.AUDITOR);
      assertThat(node.getValidatorId()).isEmpty();
      assertThat(node.getServiceKeyPair()).isNotNull();
    }
  }

  @Test
  void timeServiceWorksInTestKit() {
    FakeTimeProvider timeProvider = FakeTimeProvider.create(TIME);
    try (TestKit testKit = TestKit.builder()
        .withTimeService(TIME_SERVICE_NAME, TIME_SERVICE_ID, timeProvider)
        .withArtifactsDirectory(artifactsDirectory)
        .build()) {
      // Commit two blocks for time oracle to prepare consolidated time. Two blocks are needed as
      // after the first block time transactions are generated and after the second one they are
      // processed
      testKit.createBlock();
      testKit.createBlock();
      testKit.withSnapshot((view) -> {
        TimeSchema timeSchema = TimeSchema.newInstance(view);
        Optional<ZonedDateTime> consolidatedTime = timeSchema.getTime().toOptional();
        assertThat(consolidatedTime).contains(TIME);

        // Check that validatorsTimes contains one exactly entry with TestKit emulated node's
        // public key and time provider's time
        checkValidatorsTimes(timeSchema, testKit, TIME);
      });

      // Update time in time provider
      ZonedDateTime newTime = TIME.plusDays(1);
      timeProvider.setTime(newTime);
      // Commit two blocks for time oracle to update consolidated time. Two blocks are needed as
      // after the first block time transactions are generated and after the second one they are
      // processed
      testKit.createBlock();
      testKit.createBlock();
      testKit.withSnapshot((view) -> {
        TimeSchema timeSchema = TimeSchema.newInstance(view);
        Optional<ZonedDateTime> consolidatedTime = timeSchema.getTime().toOptional();
        assertThat(consolidatedTime).contains(newTime);
      });
    }
  }

  @Test
  void createTestKitWithTimeServiceAndTooManyValidators() {
    TimeProvider timeProvider = FakeTimeProvider.create(TIME);
    Class<IllegalArgumentException> exceptionType = IllegalArgumentException.class;
    short invalidValidatorCount = TestKit.MAX_VALIDATOR_COUNT_WITH_ENABLED_TIME_SERVICE + 1;
    TestKit.Builder testKitBuilder = TestKit.builder()
        .withTimeService(TIME_SERVICE_NAME, TIME_SERVICE_ID, timeProvider)
        .withValidators(invalidValidatorCount);
    IllegalArgumentException thrownException = assertThrows(exceptionType, testKitBuilder::build);
    String expectedMessage = String.format("Number of validators (%s) should be less than or equal"
        + " to %s when TimeService is instantiated.",
        invalidValidatorCount, TestKit.MAX_VALIDATOR_COUNT_WITH_ENABLED_TIME_SERVICE);
    assertThat(thrownException).hasMessageContaining(expectedMessage);
  }

  @Test
  void getSnapshot(TestKit testKit) {
    Class<IllegalStateException> exceptionType = IllegalStateException.class;
    Snapshot view1 = testKit.getSnapshot();
    Snapshot view2 = testKit.getSnapshot();
    Cleaner snapshotCleaner = testKit.snapshotCleaner;
    assertThat(snapshotCleaner.getNumRegisteredActions()).isEqualTo(2);

    testKit.close();

    // Verify that snapshot proxies were closed
    assertThrows(exceptionType, view1::getViewNativeHandle);
    assertThrows(exceptionType, view2::getViewNativeHandle);
  }

  private void checkValidatorsTimes(
      TimeSchema timeSchema, TestKit testKit, ZonedDateTime expectedTime) {
    Map<PublicKey, ZonedDateTime> validatorsTimes = toMap(timeSchema.getValidatorsTimes());
    EmulatedNode emulatedNode = testKit.getEmulatedNode();
    PublicKey nodePublicKey = emulatedNode.getServiceKeyPair().getPublicKey();
    Map<PublicKey, ZonedDateTime> expected = ImmutableMap.of(nodePublicKey, expectedTime);
    assertThat(validatorsTimes).isEqualTo(expected);
  }

  private <K, V> Map<K, V> toMap(MapIndex<K, V> mapIndex) {
    return Maps.toMap(mapIndex.keys(), mapIndex::get);
  }
}<|MERGE_RESOLUTION|>--- conflicted
+++ resolved
@@ -159,13 +159,8 @@
     String nonexistentArtifactFilename = "nonexistent-artifact.jar";
     Class<RuntimeException> exceptionType = RuntimeException.class;
     TestKit.Builder testKitBuilder = TestKit.builder()
-<<<<<<< HEAD
-        .withDeployedArtifact(ARTIFACT_ID, invalidFilename)
-        .withService(ARTIFACT_ID, SERVICE_NAME, SERVICE_ID, SERVICE_CONFIGURATION)
-=======
         .withDeployedArtifact(ARTIFACT_ID, nonexistentArtifactFilename)
-        .withService(ARTIFACT_ID, SERVICE_NAME, SERVICE_ID)
->>>>>>> 74f0f758
+        .withService(ARTIFACT_ID, SERVICE_NAME, SERVICE_ID, SERVICE_CONFIGURATION)
         .withArtifactsDirectory(artifactsDirectory);
     RuntimeException thrownException = assertThrows(exceptionType, testKitBuilder::build);
     assertThat(thrownException.getMessage())
@@ -178,13 +173,8 @@
     createInvalidArtifact(directory, invalidArtifactFilename);
     Class<RuntimeException> exceptionType = RuntimeException.class;
     TestKit.Builder testKitBuilder = TestKit.builder()
-<<<<<<< HEAD
-        .withDeployedArtifact(ARTIFACT_ID, invalidFilename)
-        .withService(ARTIFACT_ID, SERVICE_NAME, SERVICE_ID, SERVICE_CONFIGURATION)
-=======
         .withDeployedArtifact(ARTIFACT_ID, invalidArtifactFilename)
-        .withService(ARTIFACT_ID, SERVICE_NAME, SERVICE_ID)
->>>>>>> 74f0f758
+        .withService(ARTIFACT_ID, SERVICE_NAME, SERVICE_ID, SERVICE_CONFIGURATION)
         .withArtifactsDirectory(artifactsDirectory);
     RuntimeException thrownException = assertThrows(exceptionType, testKitBuilder::build);
     assertThat(thrownException.getMessage())
