--- conflicted
+++ resolved
@@ -26,11 +26,7 @@
 
 ### Removed
 - Classes supporting no longer used tree-like list proof representation.
-<<<<<<< HEAD
-- `Schema#getStateHashes` and `Servicex#getStateHashes` methods. Framework
-=======
 - `Schema#getStateHashes` and `Service#getStateHashes` methods. Framework
->>>>>>> 642ca6f8
   automatically aggregates state hashes of the Merkelized collections.
 
 ## 0.9.0-rc2 - 2019-12-17
