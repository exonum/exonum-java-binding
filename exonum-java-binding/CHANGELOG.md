# Changelog

All notable changes to this project will be documented in this file.

The format is based on [Keep a Changelog](http://keepachangelog.com/en/1.0.0/)
and this project adheres to [Semantic Versioning](http://semver.org/spec/v2.0.0.html).

<!-- Use the following sections from the spec: http://keepachangelog.com/en/1.0.0/
  - Added for new features.
  - Changed for changes in existing functionality.
  - Deprecated for soon-to-be removed features.
  - Removed for now removed features.
  - Fixed for any bug fixes.
  - Security in case of vulnerabilities. -->

## [Unreleased]

### Added
- Verification of native library compatibility when it is first loaded, to detect
  possible mismatch between an installed exonum-java application and the version
  used in a service project. (#882)
- `Block#isEmpty()`
- `RawTransaction#fromMessage(TransactionMessage)`, which is mostly useful in tests,
  where you might have a message but need it as a `RawTransaction` in some assertions.

### Changed
- `BinaryTransactionMessage#toString` to include some fields in human-readable
  format instead of the whole message in binary form.
- `Node#submitTransaction` to throw _unchecked_ `TransactionSubmissionException` instead
  of checked `InternalServerError`.
  
### Fixed
- The default [`Transaction#info`][tx-info-07] implementation causing an error on `transaction`
request. It is modified to return an empty object by default (no info in `content.debug` field
of the response to `transaction`). (#904)
<<<<<<< HEAD
- Application packaging issue that might have resulted in several versions of Java artifacts
on the application classpath. (#968)
=======
- Allow to override root package in the template project generated with 
the exonum-java-binding-service-archetype. It remains equal to 'groupId' property
by default, but can be overridden with 'package' property.
>>>>>>> d4fb457a

[tx-info-07]: https://exonum.com/doc/api/java-binding-core/0.7.0/com/exonum/binding/transaction/Transaction.html#info()

## [0.6.0] - 2019-05-08

**If you are upgrading an existing Java service, consult 
the [migration guide](https://github.com/exonum/exonum-java-binding/blob/ejb/v0.6.0/exonum-java-binding/doc/Migration_guide_0.6.md).**

The release is based on Exonum 0.11.

### Added
- Support of packaging the Exonum Java application into a single archive with all the necessary
  dependencies.
  This allows you to develop and run Java services without installing Rust compiler
  and building Exonum Java.
  For the instructions, consult the [Installation guide][installation].
  
  It is still possible to build the application manually, using the instructions in the
  [Contribution Guide](../CONTRIBUTING.md#building-exonum-java-app).
  (#818, #776)
- Support of multiple simultaneously active Java services on the network. To enable a list
  of specific services, you need to provide paths to each service artifact in a `services.toml` 
  configuration file. See the 
  [documentation](core/rust/exonum-java/TUTORIAL.md#services-definition) for more details. (#820)
- Internal load tests verifying the application reliability
  under various kinds of load. Builds for each release of Exonum Java, starting with 0.6.0,
  process millions of transactions and read requests to ensure stability and reliability.
- SLF4J to Log4j binding to enable libraries coded to the SLF4J API to use Log4j 2, 
  used by Exonum Java, as the implementation. (#854)
- `toOptional()` method to `EntryIndexProxy`. (#790)
- `getTransactionPool()` method to `Blockchain`. (#850)

[installation]: https://exonum.com/doc/version/0.11/get-started/java-binding/#installation

### Changed
- Service HTTP APIs provided with `Service#createPublicApiHandlers` are now mounted
  on `/api/services` instead of `/api` for consistency with Exonum Core.
  
### Fixed
- The bug when Java integration tests using native library (e.g., via `MemoryDb`)
  crashed on Linux.

## [0.5.0] - 2019-03-13

### Overview

This release brings support of Exonum Time Oracle. It is based on Exonum 0.10.3.

### Added
- Support of Time oracle. Instruction on how to enable built-in services can be found
  [here](https://exonum.com/doc/version/0.10/get-started/java-binding/#built-in-services). (#667)
- [`JsonSerializer`][json-serializer-0.5.0] provides support for `ZonedDateTime`
  JSON serialization in [`ISO_ZONED_DATE_TIME`][iso-zdt-format] format. (#762)

[json-serializer-0.5.0]: https://exonum.com/doc/api/java-binding-common/0.5.0/com/exonum/binding/common/serialization/json/JsonSerializer.html
[iso-zdt-format]: https://docs.oracle.com/en/java/javase/11/docs/api/java.base/java/time/format/DateTimeFormatter.html#ISO_ZONED_DATE_TIME

### Changed
- `TransactionResult` and `TransactionLocation` classes moved to the common module. (#725)

## [0.4] - 2019-02-18

This release is based on the latest Exonum version, 0.10, 
and brings the features and improvements outlined below.

**If you are upgrading an existing Java service, consult 
the [migration guide](https://github.com/exonum/exonum-java-binding/blob/v0.4/exonum-java-binding/doc/Migration_guide_0.4.md).**

### Added
- Support of new transaction message format added in Exonum 0.10. It allows service 
  developers to use any serialization format, and the framework to perform signature verification
  automatically. Both the service and client APIs are migrated. (#534, #574)
- `com.exonum.binding.blockchain.Blockchain`, allowing services to read data, 
  maintained by the framework (blocks, transaction messages, transaction execution results, etc.).
  (#548, #549, #571, #573)
- Support of `Service#afterCommit(BlockCommittedEvent event)` method
  that is invoked after each block commit event. (#550)
- `com.exonum.binding.common.serialization.json.JsonSerializer` providing JSON serialization 
  support of any objects, including Exonum built-in types. (#611)
- Support of passing arbitrary arguments to the JVM when the node is launched via
  `--jvm-args-prepend` and `--jvm-args-append` CLI flags. (#629)
- `--jvm-debug` application command line argument that allows JDWP debugging of a node. (#629)
- `ListIndexProxy#stream` to enable stream processing of list elements. (#661)
- Support of running services on Java 11 runtime.

### Changed
- `com.exonum.binding.storage.indices.MapEntry` moved to package
  `com.exonum.binding.common.collect`. `FlatMapProof` and `MapIndex` are updated
  to use this implementation of `MapEntry`.
- The `--ejb-jvm-args` command line argument has been substituted with `--jvm-args-prepend` and
  `--jvm-args-append` arguments that can now be passed at the `Run` stage instead of
  `Generate-Config`. Also, these JVM arguments are not saved to any of the configuration
  files. (#629)
- `Node#getPublicKey` to return `PublicKey` instead of `byte[]`. (#651)
- `com.exonum.binding.transaction.Transaction#execute` now accepts
  `com.exonum.binding.transaction.TransactionContext`
  instead of `com.exonum.binding.storage.database.View`

### Removed
- `com.exonum.binding.common.proofs.map.MapEntry` — moved to package
  `com.exonum.binding.common.collect`.
- `ViewModificationCounter` replaced with per-`View` modification counters to simplify
  their relationship and testing. (#658)
- Exonum v0.9 message format related classes.

### Fixed
- A bug in the cryptocurrency demo frontend that sometimes resulted in rejected transactions and/or
wrong response code (#621).

## [0.3] - 2018-10-30

### Highlights

This release brings:
- Support of flat map proofs, the new compact proof format for `ProofMap`,
  supporting several keys.
- Built-in serializers of Java primitive types, some Exonum library types 
  and protobuf messages.
- Ability to report the transaction execution result as an exception with 
  extra information accessible by a client: `TransactionExecutionException`.
- A separate module `exonum-java-binding-common` that can be used in _client_
  applications to create transaction messages, check proofs, serialize/deserialize data,
  perform cryptographic operations.
- Various fixes and improvements.

The release is based on Exonum 0.8.

### Added
- Flat map proofs support, including proofs of absence and multiproofs — proofs for several
  entries at once. (#250, #507, #532)
- [`StandardSerializers`](https://exonum.com/doc/api/java-binding-common/0.3/com/exonum/binding/common/serialization/StandardSerializers.html)
  now supports `bool`, `fixed32`, `uint32`, `sint32`, `fixed64`, `uint64`, `sint64`, `float` 
  and `double` primitive types, `PrivateKey`, `PublicKey` and `byte[]` serialization. (#514, #523)
- A deterministic `Serializer` of any protobuf message — `StandardSerializers#protobuf`. (#493)
- Static factory methods accepting protobuf messages to collections,
  allowing to pass Protocol Buffer messages directly instead of using
  `StandardSerializers#protobuf`. (#505)
- `Message.Builder#setBody(byte[])` to avoid `ByteBuffer.wrap` in the client code. (#401)
- `MapIndex.isEmpty()` method to check if MapIndex is empty. (#445)
- Wallet transactions history support to the cryptocurrency-demo. (#481)

### Changed
- [`Transaction#execute`](https://exonum.com/doc/api/java-binding-core/0.3/com/exonum/binding/transaction/Transaction.html#execute-com.exonum.binding.storage.database.Fork-)
  can throw `TransactionExecutionException` to roll back 
  any changes to the database. The exception includes an error code and an optional 
  description which the framework saves to the storage for later retrieval.
  Any other exception is considered as an unexpected error (panic in Rust terms). (#392)
- Refactored `exonum-java-proofs` module to `exonum-java-binding-common` module 
  with `com.exonum.binding.common` root package so that more functionality
  is available to client applications with no dependency on `exonum-java-binding-core` (#459)
  - Moved `crypto` package to `exonum-java-binding-common` module. (#467)
  - Moved `hash` package to `exonum-java-binding-common` module. (#469)
  - Moved `Transaction`-related classes to the new `com.exonum.binding.transaction` package. (#469)
  - Moved `messages` package to `message` package in `exonum-java-binding-common` module. (#469)
  - Moved `proofs` package to `com.exonum.binding.common` package. (#469)
  - Moved `serialization` package to `com.exonum.binding.common` package. (#469)
- `ProofMapIndexProxy#getProof` to return a flat `UncheckedMapProof` 
  instead of tree-like `MapProof`, which is a more efficient format in terms of space. (#478)
- `ProofListIndexProxy#getProof` and `ProofListIndexProxy#getRangeProof` to return
  `UncheckedListProof` instead of `ListProof`. The latter is renamed into `ListProofNode`
  and may be accessed through `UncheckedListProof#getRootProofNode` (#516)
- `ListProofValidator` returns an instance of `NavigableMap` instead of `Map`. (#457)

### Removed
- `Hashing#toHexString`. (#379)
- Deprecated tree map proofs in preference to flat map proofs,
  the only supported format by the Exonum storage. (#518)

## [0.2] - 2018-07-23

### Added
- Standard services may be enabled using specific `services.toml` file.
  It supports only `configuration` and `btc-anchoring` services at the moment.

  To enable services put `services.toml` file into Exonum Java app's directory
  with the following content:
  ```toml
  services = ["configuration", "btc-anchoring"]
  ```

  Configuration service is enabled by default. (#338, #313)
- Added operations to get a message with and without signature 
  (`BinaryMessage#getMessageNoSignature` and `BinaryMessage#getSignedMessage` respectively). (#339)
- Added methods to sign transaction messages and verify their signatures. (#341)
- Enabled passing extra arguments to the JVM from the command line.
  Use `--ejb-jvm-args` flag to specify an additional argument, e.g., 
  `--ejb-jvm-args=Xmx2g`. (#342)

### Changed
- Prepended `/api` before the path to the REST API endpoints of a service. (#340)
- `Message#getSignature` returns a byte array. (#339)

### Removed
- `--ejb-debug` option — use the corresponding JVM flags, e.g.,
  `--ejb-jvm-args=Xcheck:jni`. (#342)

## [0.1.2] - 2018-07-19

Parent module and BOM module were released as they are required dependencies to define a Java service.

## 0.1 - 2018-06-16

The first release of Exonum Java Binding.

[Unreleased]: https://github.com/exonum/exonum-java-binding/compare/ejb/v0.6.0...HEAD
[0.6.0]: https://github.com/exonum/exonum-java-binding/compare/ejb/v0.5.0...ejb/v0.6.0
[0.5.0]: https://github.com/exonum/exonum-java-binding/compare/v0.4...ejb/v0.5.0
[0.4]: https://github.com/exonum/exonum-java-binding/compare/v0.3...v0.4
[0.3]: https://github.com/exonum/exonum-java-binding/compare/v0.2...v0.3
[0.2]: https://github.com/exonum/exonum-java-binding/compare/v0.1.2...v0.2
[0.1.2]: https://github.com/exonum/exonum-java-binding/compare/v0.1...v0.1.2<|MERGE_RESOLUTION|>--- conflicted
+++ resolved
@@ -33,14 +33,11 @@
 - The default [`Transaction#info`][tx-info-07] implementation causing an error on `transaction`
 request. It is modified to return an empty object by default (no info in `content.debug` field
 of the response to `transaction`). (#904)
-<<<<<<< HEAD
-- Application packaging issue that might have resulted in several versions of Java artifacts
-on the application classpath. (#968)
-=======
 - Allow to override root package in the template project generated with 
 the exonum-java-binding-service-archetype. It remains equal to 'groupId' property
 by default, but can be overridden with 'package' property.
->>>>>>> d4fb457a
+- Application packaging issue that might have resulted in several versions of Java artifacts
+on the application classpath. (#968)
 
 [tx-info-07]: https://exonum.com/doc/api/java-binding-core/0.7.0/com/exonum/binding/transaction/Transaction.html#info()
 
