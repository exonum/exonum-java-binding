# Changelog

All notable changes to this project will be documented in this file.

The format is based on [Keep a Changelog](http://keepachangelog.com/en/1.0.0/)
and this project adheres to [Semantic Versioning](http://semver.org/spec/v2.0.0.html).

<!-- Use the following sections from the spec: http://keepachangelog.com/en/1.0.0/
  - Added for new features.
  - Changed for changes in existing functionality.
  - Deprecated for soon-to-be removed features.
  - Removed for now removed features.
  - Fixed for any bug fixes.
  - Security in case of vulnerabilities. -->

## [Unreleased]

### Added
- Support of creation of Protobuf-based proofs for maps and lists.
  Such proofs can be easily serialized using Protocol Buffers
  and sent to the light clients.
  See `ProofMapIndexProxy#getProof` and `MapProof`;
  `ProofListIndexProxy.getProof`, `ProofListIndexProxy.getRangeProof` and
  `ListProof`.
- `ProofEntryIndexProxy` collection.

### Changed
- Transactions are now implemented as service methods annotated with
  `@Transaction(TX_ID)`, instead of classes implementing
  `Transaction` _interface_. (#1274, #1307)
- Any exceptions thrown from the `Transaction` methods
  but `TransactionExecutionException` are saved with the error kind
  "unexpected" into `Blockchain#getCallErrors`.
- Redefined `TransactionExecutionException`:
  - Renamed into `ExecutionException`
  - Made `TransactionExecutionException` an unchecked (runtime) exception
  - Specified it as _the_ exception to communicate execution errors
  of `Service` methods: `@Transaction`s; `Service#afterTransactions`,
  `#initialize`; `Configurable` methods.
- Renamed `Service#beforeCommit` into `Service#afterTransactions`.
<<<<<<< HEAD
- `Blockchain#getTxResults` is replaced by `Blockchain#getCallErrors`.
- Extracted artifact version to the separate field from the artifact name.
  Artifact name format is `groupId/artifactId` now. (#4041) 
=======
- Allowed throwing execution exceptions from `Service#afterTransactions`
  (ex. `beforeCommit`).
  Any exceptions thrown in these methods are saved in the blockchain
  in `Blockchain#getCallErrors` and can be retrieved by any services or
  light clients.
- `Blockchain#getTxResults` is replaced by `Blockchain#getCallErrors`.
  - Use `CallInBlocks` to concisely create `CallInBlock`s.
- The specification of `Configurable` operations and `Service#initialize` 
  to require throwing `ExecutionException` instead of
  `IllegalArgumentException`.
>>>>>>> 0192ea1b

### Removed
- Classes supporting no longer used tree-like list proof representation.
- `Schema#getStateHashes` and `Service#getStateHashes` methods. Framework
  automatically aggregates state hashes of the Merkelized collections.
- `TransactionConverter` — it is no longer needed with transactions
  as `Service` methods annotated with `@Transaction`. Such methods may accept
  arbitrary protobuf messages as their argument. (#1304, #1307)
- `ExecutionStatuses` factory methods (`serviceError`) as they are no longer
  useful to create _expected_ transaction execution statuses in tests —
  an `ExecutionError` now has a lot of other properties.  
  `ExecutionStatuses.success` is replaced with `ExecutionStatuses.SUCCESS` constant.

## 0.9.0-rc2 - 2019-12-17

### Fixed
- Published on Maven Central a missing dependency of a Testkit module 
(exonum-java-app).

## [0.9.0-rc1] - 2019-12-12

### Overview

The main feature of this release is support for dynamic services. Dynamic services can be added
to the blockchain network after it has been started. Since this release EJB also supports multiple
instances of the same service.
Creating proofs is not supported in this release. They will be re-enabled in one of the following
releases.

This release is based on [*Exonum 0.13.0-rc.2*][exonum-0.13].

*If you are upgrading an existing Java service, consult
the [migration guide](https://github.com/exonum/exonum-java-binding/blob/ejb/v0.9.0-rc1/exonum-java-binding/doc/Migration_guide_0.9.md).*

### Added
- Dynamic services support. (#1065, #1145, #1183)
- Exonum protobuf messages to `common` module. (#1085)
- `Service#beforeCommit` handler. (#1132)
- `TestKit` support for dynamic services. (#1145)
- Support for flat list proofs, the new compact proof format for `ProofList`. Not introduced to
  `ProofListIndexProxy` for now. (#1156)
- Java runtime plugin for exonum-launcher. (#1171)
- `serviceName` and `serviceId` were added to `TransactionContext`. They are used for creating
  schemas with unique namespaces. (#1181)
- Implement `run-dev` command support for running the node in development mode. (#1217)
- `Configurable` interface corresponding to `exonum.Configure`. (#1234)
- `ProofMapIndexProxy#truncate` and `#removeLast`. (#1272)
- Java 13 support.

### Changed
- Support for the new protobuf-based `TransactionMessage` format is provided. (#1085)
- `TimeSchema` supports multiple time service instances. (#1136)
- `TransactionResult` is replaced with `ExecutionStatus`. (#1174)
- `MapProof` enforces 32-byte long hash codes. (#1191)
- The default `ProofMapIndexProxy` implementation has been changed to hash user keys to produce an
  internal key. The implementation that does not hash the keys is still supported, see
  [documentation][proof-map-non-hashing]. (#1222)
- Updated Exonum to 0.13.0-rc.2 — see [Exonum release page][exonum-0.13]
for details.

[exonum-0.13]: https://github.com/exonum/exonum/releases/tag/v0.13.0-rc.2

### Removed
- `Service#getId` and `Service#getName` are removed. `AbstractService` now provides 
  similar methods that can be used as replacements. (#1065)
- `Blockchain#getActualConfiguration` has been replaced with
  `Blockchain#getConsensusConfiguration`, returning only the consensus configuration (now also
  containing the validator public keys) as a Protobuf message. (#1185)
- `Transaction#info` method is removed as it is no longer used by the framework. (#1225)
- `ProofMapIndexProxy#getProof` and `ProofListIndexProxy#getProof` are disabled in this release.

[proof-map-non-hashing]: https://exonum.com/doc/api/java-binding/0.9.0-rc1/com/exonum/binding/core/storage/indices/ProofMapIndexProxy.html#key-hashing

## [0.8.0] - 2019-09-09

### Overview

This release brings mainly internal fixes and improvements. It is based on Exonum 0.12.

### Changed
- `Ed25519CryptoFunction` to use the system libsodium by default. If libsodium is not installed,
  it will load the bundled library. (#991)
- `Ed25519CryptoFunction` is made package-private. It remains accessible via 
  `CryptoFunctions#ed25519`.
- After the introduction of MerkleDB the hash of the index is not equal to the root hash of the
  corresponding proof tree anymore. Therefore `CheckedProof#getRootHash`,
  `ProofListIndexProxy#getRootHash` and `ProofMapIndexProxy#getRootHash` are replaced with
  `CheckedProof#getIndexHash`, `ProofListIndexProxy#getIndexHash` and
  `ProofMapIndexProxy#getIndexHash` accordingly.
- Network configuration workflow. `generate-config` subcommand now accepts a single parameter -
  output directory instead of separate parameters for private and public node configs. See
  [Tutorial](./core/rust/exonum-java/TUTORIAL.md) for updated instructions.

### Added
- `stream` for sets: `KeySetIndex` and `ValueSetIndex`. (#1088)
- Proofs of absence of an element with the specified index for `ProofListIndexProxy`. (#1081)

## [0.7.0] - 2019-07-17

### Overview

This release brings support of Exonum TestKit, massive performance improvements,
and various other fixes and improvements. It is based on Exonum 0.11.

*If you are upgrading an existing Java service, consult 
the [migration guide](https://github.com/exonum/exonum-java-binding/blob/ejb/v0.7.0/exonum-java-binding/doc/Migration_guide_0.7.md).*

### Added
- A new `exonum-testkit` module that allows to emulate blockchain network and test transaction
  execution in the synchronous environment (that is, without consensus algorithm and network
  operation involved).
  Main component of this module is `TestKit` which allows recreating behavior of a single full
  node (a validator or an auditor) in an emulated Exonum blockchain network.
  For more information and examples see [documentation][testkit-documentation].
  (#819, #833, #859, #913, #989)
- Verification of native library compatibility when it is first loaded, to detect
  possible mismatch between an installed exonum-java application and the version
  used in a service project. (#882)
- `Block#isEmpty()`
- `RawTransaction#fromMessage(TransactionMessage)`, which is mostly useful in tests,
  where you might have a message but need it as a `RawTransaction` in some assertions.

[testkit-documentation]: https://exonum.com/doc/version/0.12/get-started/java-binding/#testing

### Changed
- Improved the throughput of transaction processing twofold. Java services on Exonum Java 0.7.0 
  handle transactions about 15–20% slower than equivalent Rust ones, according to our system 
  benchmarks. (#917, #996)
- `BinaryTransactionMessage#toString` to include some fields in human-readable
  format instead of the whole message in binary form.
- `Node#submitTransaction` to throw _unchecked_ `TransactionSubmissionException` instead
  of checked `InternalServerError`.
- Moved all packages inside `com.exonum.binding` to `com.exonum.binding.core` package.
  That was required to give each module a unique root package to prevent 'split-packages'
  problem. The migration guide has a regexp to update the service automatically.
- Replaced redundant `TypeAdapterFactory` in 'common' module with a single 
  `CommonTypeAdapterFactory`. `BlockTypeAdapterFactory` is renamed to `CoreTypeAdapterFactory`.
  `JsonSerializer#json` and `JsonSerializer#builder` register `CommonTypeAdapterFactory` 
  by default. `CoreTypeAdapterFactory` must be registered explicitly if needed. (#971)
- Exonum Java App now uses static linkage for RocksDB on Mac OS. Installed RocksDB
  is no more necessary to run the App. (#1011)
  
### Fixed
- The default [`Transaction#info`][tx-info-07] implementation causing an error on `transaction`
request. It is modified to return an empty object by default (no info in `content.debug` field
of the response to `transaction`). (#904)
- Allow to override root package in the template project generated with 
the exonum-java-binding-service-archetype. It remains equal to 'groupId' property
by default, but can be overridden with 'package' property.
- Application packaging issue that might have resulted in several versions of Java artifacts
on the application classpath. (#968)

[tx-info-07]: https://exonum.com/doc/api/java-binding/0.7.0/com/exonum/binding/core/transaction/Transaction.html#info()

## [0.6.0] - 2019-05-08

**If you are upgrading an existing Java service, consult 
the [migration guide](https://github.com/exonum/exonum-java-binding/blob/ejb/v0.6.0/exonum-java-binding/doc/Migration_guide_0.6.md).**

The release is based on Exonum 0.11.

### Added
- Support of packaging the Exonum Java application into a single archive with all the necessary
  dependencies.
  This allows you to develop and run Java services without installing Rust compiler
  and building Exonum Java.
  For the instructions, consult the [Installation guide][installation].
  
  It is still possible to build the application manually, using the instructions in the
  [Contribution Guide](../CONTRIBUTING.md#building-exonum-java-app).
  (#818, #776)
- Support of multiple simultaneously active Java services on the network. To enable a list
  of specific services, you need to provide paths to each service artifact in a `services.toml` 
  configuration file. See the 
  [documentation](core/rust/exonum-java/TUTORIAL.md#services-definition) for more details. (#820)
- Internal load tests verifying the application reliability
  under various kinds of load. Builds for each release of Exonum Java, starting with 0.6.0,
  process millions of transactions and read requests to ensure stability and reliability.
- SLF4J to Log4j binding to enable libraries coded to the SLF4J API to use Log4j 2, 
  used by Exonum Java, as the implementation. (#854)
- `toOptional()` method to `EntryIndexProxy`. (#790)
- `getTransactionPool()` method to `Blockchain`. (#850)

[installation]: https://exonum.com/doc/version/0.12/get-started/java-binding/#installation

### Changed
- Service HTTP APIs provided with `Service#createPublicApiHandlers` are now mounted
  on `/api/services` instead of `/api` for consistency with Exonum Core.
  
### Fixed
- The bug when Java integration tests using native library (e.g., via `MemoryDb`)
  crashed on Linux.

## [0.5.0] - 2019-03-13

### Overview

This release brings support of Exonum Time Oracle. It is based on Exonum 0.10.3.

### Added
- Support of Time oracle. Instruction on how to enable built-in services can be found
  [here](https://exonum.com/doc/version/0.10/get-started/java-binding/#built-in-services). (#667)
- [`JsonSerializer`][json-serializer-0.5.0] provides support for `ZonedDateTime`
  JSON serialization in [`ISO_ZONED_DATE_TIME`][iso-zdt-format] format. (#762)

[json-serializer-0.5.0]: https://exonum.com/doc/api/java-binding-common/0.5.0/com/exonum/binding/common/serialization/json/JsonSerializer.html
[iso-zdt-format]: https://docs.oracle.com/en/java/javase/11/docs/api/java.base/java/time/format/DateTimeFormatter.html#ISO_ZONED_DATE_TIME

### Changed
- `TransactionResult` and `TransactionLocation` classes moved to the common module. (#725)

## [0.4] - 2019-02-18

This release is based on the latest Exonum version, 0.10, 
and brings the features and improvements outlined below.

**If you are upgrading an existing Java service, consult 
the [migration guide](https://github.com/exonum/exonum-java-binding/blob/v0.4/exonum-java-binding/doc/Migration_guide_0.4.md).**

### Added
- Support of new transaction message format added in Exonum 0.10. It allows service 
  developers to use any serialization format, and the framework to perform signature verification
  automatically. Both the service and client APIs are migrated. (#534, #574)
- `com.exonum.binding.blockchain.Blockchain`, allowing services to read data, 
  maintained by the framework (blocks, transaction messages, transaction execution results, etc.).
  (#548, #549, #571, #573)
- Support of `Service#afterCommit(BlockCommittedEvent event)` method
  that is invoked after each block commit event. (#550)
- `com.exonum.binding.common.serialization.json.JsonSerializer` providing JSON serialization 
  support of any objects, including Exonum built-in types. (#611)
- Support of passing arbitrary arguments to the JVM when the node is launched via
  `--jvm-args-prepend` and `--jvm-args-append` CLI flags. (#629)
- `--jvm-debug` application command line argument that allows JDWP debugging of a node. (#629)
- `ListIndexProxy#stream` to enable stream processing of list elements. (#661)
- Support of running services on Java 11 runtime.

### Changed
- `com.exonum.binding.storage.indices.MapEntry` moved to package
  `com.exonum.binding.common.collect`. `FlatMapProof` and `MapIndex` are updated
  to use this implementation of `MapEntry`.
- The `--ejb-jvm-args` command line argument has been substituted with `--jvm-args-prepend` and
  `--jvm-args-append` arguments that can now be passed at the `Run` stage instead of
  `Generate-Config`. Also, these JVM arguments are not saved to any of the configuration
  files. (#629)
- `Node#getPublicKey` to return `PublicKey` instead of `byte[]`. (#651)
- `com.exonum.binding.transaction.Transaction#execute` now accepts
  `com.exonum.binding.transaction.TransactionContext`
  instead of `com.exonum.binding.storage.database.View`

### Removed
- `com.exonum.binding.common.proofs.map.MapEntry` — moved to package
  `com.exonum.binding.common.collect`.
- `ViewModificationCounter` replaced with per-`View` modification counters to simplify
  their relationship and testing. (#658)
- Exonum v0.9 message format related classes.

### Fixed
- A bug in the cryptocurrency demo frontend that sometimes resulted in rejected transactions and/or
wrong response code (#621).

## [0.3] - 2018-10-30

### Highlights

This release brings:
- Support of flat map proofs, the new compact proof format for `ProofMap`,
  supporting several keys.
- Built-in serializers of Java primitive types, some Exonum library types 
  and protobuf messages.
- Ability to report the transaction execution result as an exception with 
  extra information accessible by a client: `TransactionExecutionException`.
- A separate module `exonum-java-binding-common` that can be used in _client_
  applications to create transaction messages, check proofs, serialize/deserialize data,
  perform cryptographic operations.
- Various fixes and improvements.

The release is based on Exonum 0.8.

### Added
- Flat map proofs support, including proofs of absence and multiproofs — proofs for several
  entries at once. (#250, #507, #532)
- [`StandardSerializers`](https://exonum.com/doc/api/java-binding-common/0.3/com/exonum/binding/common/serialization/StandardSerializers.html)
  now supports `bool`, `fixed32`, `uint32`, `sint32`, `fixed64`, `uint64`, `sint64`, `float` 
  and `double` primitive types, `PrivateKey`, `PublicKey` and `byte[]` serialization. (#514, #523)
- A deterministic `Serializer` of any protobuf message — `StandardSerializers#protobuf`. (#493)
- Static factory methods accepting protobuf messages to collections,
  allowing to pass Protocol Buffer messages directly instead of using
  `StandardSerializers#protobuf`. (#505)
- `Message.Builder#setBody(byte[])` to avoid `ByteBuffer.wrap` in the client code. (#401)
- `MapIndex.isEmpty()` method to check if MapIndex is empty. (#445)
- Wallet transactions history support to the cryptocurrency-demo. (#481)

### Changed
- [`Transaction#execute`](https://exonum.com/doc/api/java-binding-core/0.3/com/exonum/binding/transaction/Transaction.html#execute-com.exonum.binding.storage.database.Fork-)
  can throw `TransactionExecutionException` to roll back 
  any changes to the database. The exception includes an error code and an optional 
  description which the framework saves to the storage for later retrieval.
  Any other exception is considered as an unexpected error (panic in Rust terms). (#392)
- Refactored `exonum-java-proofs` module to `exonum-java-binding-common` module 
  with `com.exonum.binding.common` root package so that more functionality
  is available to client applications with no dependency on `exonum-java-binding-core` (#459)
  - Moved `crypto` package to `exonum-java-binding-common` module. (#467)
  - Moved `hash` package to `exonum-java-binding-common` module. (#469)
  - Moved `Transaction`-related classes to the new `com.exonum.binding.transaction` package. (#469)
  - Moved `messages` package to `message` package in `exonum-java-binding-common` module. (#469)
  - Moved `proofs` package to `com.exonum.binding.common` package. (#469)
  - Moved `serialization` package to `com.exonum.binding.common` package. (#469)
- `ProofMapIndexProxy#getProof` to return a flat `UncheckedMapProof` 
  instead of tree-like `MapProof`, which is a more efficient format in terms of space. (#478)
- `ProofListIndexProxy#getProof` and `ProofListIndexProxy#getRangeProof` to return
  `UncheckedListProof` instead of `ListProof`. The latter is renamed into `ListProofNode`
  and may be accessed through `UncheckedListProof#getRootProofNode` (#516)
- `ListProofValidator` returns an instance of `NavigableMap` instead of `Map`. (#457)

### Removed
- `Hashing#toHexString`. (#379)
- Deprecated tree map proofs in preference to flat map proofs,
  the only supported format by the Exonum storage. (#518)

## [0.2] - 2018-07-23

### Added
- Standard services may be enabled using specific `services.toml` file.
  It supports only `configuration` and `btc-anchoring` services at the moment.

  To enable services put `services.toml` file into Exonum Java app's directory
  with the following content:
  ```toml
  services = ["configuration", "btc-anchoring"]
  ```

  Configuration service is enabled by default. (#338, #313)
- Added operations to get a message with and without signature 
  (`BinaryMessage#getMessageNoSignature` and `BinaryMessage#getSignedMessage` respectively). (#339)
- Added methods to sign transaction messages and verify their signatures. (#341)
- Enabled passing extra arguments to the JVM from the command line.
  Use `--ejb-jvm-args` flag to specify an additional argument, e.g., 
  `--ejb-jvm-args=Xmx2g`. (#342)

### Changed
- Prepended `/api` before the path to the REST API endpoints of a service. (#340)
- `Message#getSignature` returns a byte array. (#339)

### Removed
- `--ejb-debug` option — use the corresponding JVM flags, e.g.,
  `--ejb-jvm-args=Xcheck:jni`. (#342)

## [0.1.2] - 2018-07-19

Parent module and BOM module were released as they are required dependencies to define a Java service.

## 0.1 - 2018-06-16

The first release of Exonum Java Binding.

[Unreleased]: https://github.com/exonum/exonum-java-binding/compare/ejb/v0.9.0-rc1...HEAD
[0.9.0-rc1]: https://github.com/exonum/exonum-java-binding/compare/ejb/v0.8.0...ejb/v0.9.0-rc1
[0.8.0]: https://github.com/exonum/exonum-java-binding/compare/ejb/v0.7.0...ejb/v0.8.0
[0.7.0]: https://github.com/exonum/exonum-java-binding/compare/ejb/v0.6.0...ejb/v0.7.0
[0.6.0]: https://github.com/exonum/exonum-java-binding/compare/ejb/v0.5.0...ejb/v0.6.0
[0.5.0]: https://github.com/exonum/exonum-java-binding/compare/v0.4...ejb/v0.5.0
[0.4]: https://github.com/exonum/exonum-java-binding/compare/v0.3...v0.4
[0.3]: https://github.com/exonum/exonum-java-binding/compare/v0.2...v0.3
[0.2]: https://github.com/exonum/exonum-java-binding/compare/v0.1.2...v0.2
[0.1.2]: https://github.com/exonum/exonum-java-binding/compare/v0.1...v0.1.2<|MERGE_RESOLUTION|>--- conflicted
+++ resolved
@@ -38,11 +38,6 @@
   of `Service` methods: `@Transaction`s; `Service#afterTransactions`,
   `#initialize`; `Configurable` methods.
 - Renamed `Service#beforeCommit` into `Service#afterTransactions`.
-<<<<<<< HEAD
-- `Blockchain#getTxResults` is replaced by `Blockchain#getCallErrors`.
-- Extracted artifact version to the separate field from the artifact name.
-  Artifact name format is `groupId/artifactId` now. (#4041) 
-=======
 - Allowed throwing execution exceptions from `Service#afterTransactions`
   (ex. `beforeCommit`).
   Any exceptions thrown in these methods are saved in the blockchain
@@ -53,7 +48,8 @@
 - The specification of `Configurable` operations and `Service#initialize` 
   to require throwing `ExecutionException` instead of
   `IllegalArgumentException`.
->>>>>>> 0192ea1b
+- Extracted artifact version to the separate field from the artifact name.
+  Artifact name format is `groupId/artifactId` now. (#4041) 
 
 ### Removed
 - Classes supporting no longer used tree-like list proof representation.
