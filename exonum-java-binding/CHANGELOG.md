# Changelog

All notable changes to this project will be documented in this file.

The format is based on [Keep a Changelog](http://keepachangelog.com/en/1.0.0/)
and this project adheres to [Semantic Versioning](http://semver.org/spec/v2.0.0.html).

<!-- Use the following sections from the spec: http://keepachangelog.com/en/1.0.0/
  - Added for new features.
  - Changed for changes in existing functionality.
  - Deprecated for soon-to-be removed features.
  - Removed for now removed features.
  - Fixed for any bug fixes.
  - Security in case of vulnerabilities. -->

## [Unreleased]

<<<<<<< HEAD
### Added
- Support of creation of Protobuf-based proofs for maps and lists.
  Such proofs can be easily serialized using Protocol Buffers
  and sent to the light clients.
  See `ProofMapIndexProxy#getProof` and `MapProof`;
  `ProofListIndexProxy.getProof`, `ProofListIndexProxy.getRangeProof` and
  `ListProof`.
  
### Removed
- Classes supporting no longer used tree-like list proof representation.

## [0.9.0-rc1] - 2019-12-TBD
=======
## 0.9.0-rc2 - 2019-12-17

### Fixed
- Published on Maven Central a missing dependency of a Testkit module 
(exonum-java-app).

## [0.9.0-rc1] - 2019-12-12
>>>>>>> 90e57f20

### Overview

The main feature of this release is support for dynamic services. Dynamic services can be added
to the blockchain network after it has been started. Since this release EJB also supports multiple
instances of the same service.
Creating proofs is not supported in this release. They will be re-enabled in one of the following
releases.

This release is based on [*Exonum 0.13.0-rc.2*][exonum-0.13].

*If you are upgrading an existing Java service, consult
the [migration guide](https://github.com/exonum/exonum-java-binding/blob/ejb/v0.9.0-rc1/exonum-java-binding/doc/Migration_guide_0.9.md).*

### Added
- Dynamic services support. (#1065, #1145, #1183)
- Exonum protobuf messages to `common` module. (#1085)
- `Service#beforeCommit` handler. (#1132)
- `TestKit` support for dynamic services. (#1145)
- Support for flat list proofs, the new compact proof format for `ProofList`. Not introduced to
  `ProofListIndexProxy` for now. (#1156)
- Java runtime plugin for exonum-launcher. (#1171)
- `serviceName` and `serviceId` were added to `TransactionContext`. They are used for creating
  schemas with unique namespaces. (#1181)
- Implement `run-dev` command support for running the node in development mode. (#1217)
- `Configurable` interface corresponding to `exonum.Configure`. (#1234)
- `ProofMapIndexProxy#truncate` and `#removeLast`. (#1272)
- Java 13 support.

### Changed
- Support for the new protobuf-based `TransactionMessage` format is provided. (#1085)
- `TimeSchema` supports multiple time service instances. (#1136)
- `TransactionResult` is replaced with `ExecutionStatus`. (#1174)
- `MapProof` enforces 32-byte long hash codes. (#1191)
- The default `ProofMapIndexProxy` implementation has been changed to hash user keys to produce an
  internal key. The implementation that does not hash the keys is still supported, see
  [documentation][proof-map-non-hashing]. (#1222)
- Updated Exonum to 0.13.0-rc.2 — see [Exonum release page][exonum-0.13]
for details.

[exonum-0.13]: https://github.com/exonum/exonum/releases/tag/v0.13.0-rc.2

### Removed
- `Service#getId` and `Service#getName` are removed. `AbstractService` now provides 
  similar methods that can be used as replacements. (#1065)
- `Blockchain#getActualConfiguration` has been replaced with
  `Blockchain#getConsensusConfiguration`, returning only the consensus configuration (now also
  containing the validator public keys) as a Protobuf message. (#1185)
- `Transaction#info` method is removed as it is no longer used by the framework. (#1225)
- `ProofMapIndexProxy#getProof` and `ProofListIndexProxy#getProof` are disabled in this release.

[proof-map-non-hashing]: https://exonum.com/doc/api/java-binding/0.9.0-rc1/com/exonum/binding/core/storage/indices/ProofMapIndexProxy.html#key-hashing

## [0.8.0] - 2019-09-09

### Overview

This release brings mainly internal fixes and improvements. It is based on Exonum 0.12.

### Changed
- `Ed25519CryptoFunction` to use the system libsodium by default. If libsodium is not installed,
  it will load the bundled library. (#991)
- `Ed25519CryptoFunction` is made package-private. It remains accessible via 
  `CryptoFunctions#ed25519`.
- After the introduction of MerkleDB the hash of the index is not equal to the root hash of the
  corresponding proof tree anymore. Therefore `CheckedProof#getRootHash`,
  `ProofListIndexProxy#getRootHash` and `ProofMapIndexProxy#getRootHash` are replaced with
  `CheckedProof#getIndexHash`, `ProofListIndexProxy#getIndexHash` and
  `ProofMapIndexProxy#getIndexHash` accordingly.
- Network configuration workflow. `generate-config` subcommand now accepts a single parameter -
  output directory instead of separate parameters for private and public node configs. See
  [Tutorial](./core/rust/exonum-java/TUTORIAL.md) for updated instructions.

### Added
- `stream` for sets: `KeySetIndex` and `ValueSetIndex`. (#1088)
- Proofs of absence of an element with the specified index for `ProofListIndexProxy`. (#1081)

## [0.7.0] - 2019-07-17

### Overview

This release brings support of Exonum TestKit, massive performance improvements,
and various other fixes and improvements. It is based on Exonum 0.11.

*If you are upgrading an existing Java service, consult 
the [migration guide](https://github.com/exonum/exonum-java-binding/blob/ejb/v0.7.0/exonum-java-binding/doc/Migration_guide_0.7.md).*

### Added
- A new `exonum-testkit` module that allows to emulate blockchain network and test transaction
  execution in the synchronous environment (that is, without consensus algorithm and network
  operation involved).
  Main component of this module is `TestKit` which allows recreating behavior of a single full
  node (a validator or an auditor) in an emulated Exonum blockchain network.
  For more information and examples see [documentation][testkit-documentation].
  (#819, #833, #859, #913, #989)
- Verification of native library compatibility when it is first loaded, to detect
  possible mismatch between an installed exonum-java application and the version
  used in a service project. (#882)
- `Block#isEmpty()`
- `RawTransaction#fromMessage(TransactionMessage)`, which is mostly useful in tests,
  where you might have a message but need it as a `RawTransaction` in some assertions.

[testkit-documentation]: https://exonum.com/doc/version/0.12/get-started/java-binding/#testing

### Changed
- Improved the throughput of transaction processing twofold. Java services on Exonum Java 0.7.0 
  handle transactions about 15–20% slower than equivalent Rust ones, according to our system 
  benchmarks. (#917, #996)
- `BinaryTransactionMessage#toString` to include some fields in human-readable
  format instead of the whole message in binary form.
- `Node#submitTransaction` to throw _unchecked_ `TransactionSubmissionException` instead
  of checked `InternalServerError`.
- Moved all packages inside `com.exonum.binding` to `com.exonum.binding.core` package.
  That was required to give each module a unique root package to prevent 'split-packages'
  problem. The migration guide has a regexp to update the service automatically.
- Replaced redundant `TypeAdapterFactory` in 'common' module with a single 
  `CommonTypeAdapterFactory`. `BlockTypeAdapterFactory` is renamed to `CoreTypeAdapterFactory`.
  `JsonSerializer#json` and `JsonSerializer#builder` register `CommonTypeAdapterFactory` 
  by default. `CoreTypeAdapterFactory` must be registered explicitly if needed. (#971)
- Exonum Java App now uses static linkage for RocksDB on Mac OS. Installed RocksDB
  is no more necessary to run the App. (#1011)
  
### Fixed
- The default [`Transaction#info`][tx-info-07] implementation causing an error on `transaction`
request. It is modified to return an empty object by default (no info in `content.debug` field
of the response to `transaction`). (#904)
- Allow to override root package in the template project generated with 
the exonum-java-binding-service-archetype. It remains equal to 'groupId' property
by default, but can be overridden with 'package' property.
- Application packaging issue that might have resulted in several versions of Java artifacts
on the application classpath. (#968)

[tx-info-07]: https://exonum.com/doc/api/java-binding/0.7.0/com/exonum/binding/core/transaction/Transaction.html#info()

## [0.6.0] - 2019-05-08

**If you are upgrading an existing Java service, consult 
the [migration guide](https://github.com/exonum/exonum-java-binding/blob/ejb/v0.6.0/exonum-java-binding/doc/Migration_guide_0.6.md).**

The release is based on Exonum 0.11.

### Added
- Support of packaging the Exonum Java application into a single archive with all the necessary
  dependencies.
  This allows you to develop and run Java services without installing Rust compiler
  and building Exonum Java.
  For the instructions, consult the [Installation guide][installation].
  
  It is still possible to build the application manually, using the instructions in the
  [Contribution Guide](../CONTRIBUTING.md#building-exonum-java-app).
  (#818, #776)
- Support of multiple simultaneously active Java services on the network. To enable a list
  of specific services, you need to provide paths to each service artifact in a `services.toml` 
  configuration file. See the 
  [documentation](core/rust/exonum-java/TUTORIAL.md#services-definition) for more details. (#820)
- Internal load tests verifying the application reliability
  under various kinds of load. Builds for each release of Exonum Java, starting with 0.6.0,
  process millions of transactions and read requests to ensure stability and reliability.
- SLF4J to Log4j binding to enable libraries coded to the SLF4J API to use Log4j 2, 
  used by Exonum Java, as the implementation. (#854)
- `toOptional()` method to `EntryIndexProxy`. (#790)
- `getTransactionPool()` method to `Blockchain`. (#850)

[installation]: https://exonum.com/doc/version/0.12/get-started/java-binding/#installation

### Changed
- Service HTTP APIs provided with `Service#createPublicApiHandlers` are now mounted
  on `/api/services` instead of `/api` for consistency with Exonum Core.
  
### Fixed
- The bug when Java integration tests using native library (e.g., via `MemoryDb`)
  crashed on Linux.

## [0.5.0] - 2019-03-13

### Overview

This release brings support of Exonum Time Oracle. It is based on Exonum 0.10.3.

### Added
- Support of Time oracle. Instruction on how to enable built-in services can be found
  [here](https://exonum.com/doc/version/0.10/get-started/java-binding/#built-in-services). (#667)
- [`JsonSerializer`][json-serializer-0.5.0] provides support for `ZonedDateTime`
  JSON serialization in [`ISO_ZONED_DATE_TIME`][iso-zdt-format] format. (#762)

[json-serializer-0.5.0]: https://exonum.com/doc/api/java-binding-common/0.5.0/com/exonum/binding/common/serialization/json/JsonSerializer.html
[iso-zdt-format]: https://docs.oracle.com/en/java/javase/11/docs/api/java.base/java/time/format/DateTimeFormatter.html#ISO_ZONED_DATE_TIME

### Changed
- `TransactionResult` and `TransactionLocation` classes moved to the common module. (#725)

## [0.4] - 2019-02-18

This release is based on the latest Exonum version, 0.10, 
and brings the features and improvements outlined below.

**If you are upgrading an existing Java service, consult 
the [migration guide](https://github.com/exonum/exonum-java-binding/blob/v0.4/exonum-java-binding/doc/Migration_guide_0.4.md).**

### Added
- Support of new transaction message format added in Exonum 0.10. It allows service 
  developers to use any serialization format, and the framework to perform signature verification
  automatically. Both the service and client APIs are migrated. (#534, #574)
- `com.exonum.binding.blockchain.Blockchain`, allowing services to read data, 
  maintained by the framework (blocks, transaction messages, transaction execution results, etc.).
  (#548, #549, #571, #573)
- Support of `Service#afterCommit(BlockCommittedEvent event)` method
  that is invoked after each block commit event. (#550)
- `com.exonum.binding.common.serialization.json.JsonSerializer` providing JSON serialization 
  support of any objects, including Exonum built-in types. (#611)
- Support of passing arbitrary arguments to the JVM when the node is launched via
  `--jvm-args-prepend` and `--jvm-args-append` CLI flags. (#629)
- `--jvm-debug` application command line argument that allows JDWP debugging of a node. (#629)
- `ListIndexProxy#stream` to enable stream processing of list elements. (#661)
- Support of running services on Java 11 runtime.

### Changed
- `com.exonum.binding.storage.indices.MapEntry` moved to package
  `com.exonum.binding.common.collect`. `FlatMapProof` and `MapIndex` are updated
  to use this implementation of `MapEntry`.
- The `--ejb-jvm-args` command line argument has been substituted with `--jvm-args-prepend` and
  `--jvm-args-append` arguments that can now be passed at the `Run` stage instead of
  `Generate-Config`. Also, these JVM arguments are not saved to any of the configuration
  files. (#629)
- `Node#getPublicKey` to return `PublicKey` instead of `byte[]`. (#651)
- `com.exonum.binding.transaction.Transaction#execute` now accepts
  `com.exonum.binding.transaction.TransactionContext`
  instead of `com.exonum.binding.storage.database.View`

### Removed
- `com.exonum.binding.common.proofs.map.MapEntry` — moved to package
  `com.exonum.binding.common.collect`.
- `ViewModificationCounter` replaced with per-`View` modification counters to simplify
  their relationship and testing. (#658)
- Exonum v0.9 message format related classes.

### Fixed
- A bug in the cryptocurrency demo frontend that sometimes resulted in rejected transactions and/or
wrong response code (#621).

## [0.3] - 2018-10-30

### Highlights

This release brings:
- Support of flat map proofs, the new compact proof format for `ProofMap`,
  supporting several keys.
- Built-in serializers of Java primitive types, some Exonum library types 
  and protobuf messages.
- Ability to report the transaction execution result as an exception with 
  extra information accessible by a client: `TransactionExecutionException`.
- A separate module `exonum-java-binding-common` that can be used in _client_
  applications to create transaction messages, check proofs, serialize/deserialize data,
  perform cryptographic operations.
- Various fixes and improvements.

The release is based on Exonum 0.8.

### Added
- Flat map proofs support, including proofs of absence and multiproofs — proofs for several
  entries at once. (#250, #507, #532)
- [`StandardSerializers`](https://exonum.com/doc/api/java-binding-common/0.3/com/exonum/binding/common/serialization/StandardSerializers.html)
  now supports `bool`, `fixed32`, `uint32`, `sint32`, `fixed64`, `uint64`, `sint64`, `float` 
  and `double` primitive types, `PrivateKey`, `PublicKey` and `byte[]` serialization. (#514, #523)
- A deterministic `Serializer` of any protobuf message — `StandardSerializers#protobuf`. (#493)
- Static factory methods accepting protobuf messages to collections,
  allowing to pass Protocol Buffer messages directly instead of using
  `StandardSerializers#protobuf`. (#505)
- `Message.Builder#setBody(byte[])` to avoid `ByteBuffer.wrap` in the client code. (#401)
- `MapIndex.isEmpty()` method to check if MapIndex is empty. (#445)
- Wallet transactions history support to the cryptocurrency-demo. (#481)

### Changed
- [`Transaction#execute`](https://exonum.com/doc/api/java-binding-core/0.3/com/exonum/binding/transaction/Transaction.html#execute-com.exonum.binding.storage.database.Fork-)
  can throw `TransactionExecutionException` to roll back 
  any changes to the database. The exception includes an error code and an optional 
  description which the framework saves to the storage for later retrieval.
  Any other exception is considered as an unexpected error (panic in Rust terms). (#392)
- Refactored `exonum-java-proofs` module to `exonum-java-binding-common` module 
  with `com.exonum.binding.common` root package so that more functionality
  is available to client applications with no dependency on `exonum-java-binding-core` (#459)
  - Moved `crypto` package to `exonum-java-binding-common` module. (#467)
  - Moved `hash` package to `exonum-java-binding-common` module. (#469)
  - Moved `Transaction`-related classes to the new `com.exonum.binding.transaction` package. (#469)
  - Moved `messages` package to `message` package in `exonum-java-binding-common` module. (#469)
  - Moved `proofs` package to `com.exonum.binding.common` package. (#469)
  - Moved `serialization` package to `com.exonum.binding.common` package. (#469)
- `ProofMapIndexProxy#getProof` to return a flat `UncheckedMapProof` 
  instead of tree-like `MapProof`, which is a more efficient format in terms of space. (#478)
- `ProofListIndexProxy#getProof` and `ProofListIndexProxy#getRangeProof` to return
  `UncheckedListProof` instead of `ListProof`. The latter is renamed into `ListProofNode`
  and may be accessed through `UncheckedListProof#getRootProofNode` (#516)
- `ListProofValidator` returns an instance of `NavigableMap` instead of `Map`. (#457)

### Removed
- `Hashing#toHexString`. (#379)
- Deprecated tree map proofs in preference to flat map proofs,
  the only supported format by the Exonum storage. (#518)

## [0.2] - 2018-07-23

### Added
- Standard services may be enabled using specific `services.toml` file.
  It supports only `configuration` and `btc-anchoring` services at the moment.

  To enable services put `services.toml` file into Exonum Java app's directory
  with the following content:
  ```toml
  services = ["configuration", "btc-anchoring"]
  ```

  Configuration service is enabled by default. (#338, #313)
- Added operations to get a message with and without signature 
  (`BinaryMessage#getMessageNoSignature` and `BinaryMessage#getSignedMessage` respectively). (#339)
- Added methods to sign transaction messages and verify their signatures. (#341)
- Enabled passing extra arguments to the JVM from the command line.
  Use `--ejb-jvm-args` flag to specify an additional argument, e.g., 
  `--ejb-jvm-args=Xmx2g`. (#342)

### Changed
- Prepended `/api` before the path to the REST API endpoints of a service. (#340)
- `Message#getSignature` returns a byte array. (#339)

### Removed
- `--ejb-debug` option — use the corresponding JVM flags, e.g.,
  `--ejb-jvm-args=Xcheck:jni`. (#342)

## [0.1.2] - 2018-07-19

Parent module and BOM module were released as they are required dependencies to define a Java service.

## 0.1 - 2018-06-16

The first release of Exonum Java Binding.

[Unreleased]: https://github.com/exonum/exonum-java-binding/compare/ejb/v0.9.0-rc1...HEAD
[0.9.0-rc1]: https://github.com/exonum/exonum-java-binding/compare/ejb/v0.8.0...ejb/v0.9.0-rc1
[0.8.0]: https://github.com/exonum/exonum-java-binding/compare/ejb/v0.7.0...ejb/v0.8.0
[0.7.0]: https://github.com/exonum/exonum-java-binding/compare/ejb/v0.6.0...ejb/v0.7.0
[0.6.0]: https://github.com/exonum/exonum-java-binding/compare/ejb/v0.5.0...ejb/v0.6.0
[0.5.0]: https://github.com/exonum/exonum-java-binding/compare/v0.4...ejb/v0.5.0
[0.4]: https://github.com/exonum/exonum-java-binding/compare/v0.3...v0.4
[0.3]: https://github.com/exonum/exonum-java-binding/compare/v0.2...v0.3
[0.2]: https://github.com/exonum/exonum-java-binding/compare/v0.1.2...v0.2
[0.1.2]: https://github.com/exonum/exonum-java-binding/compare/v0.1...v0.1.2<|MERGE_RESOLUTION|>--- conflicted
+++ resolved
@@ -15,7 +15,6 @@
 
 ## [Unreleased]
 
-<<<<<<< HEAD
 ### Added
 - Support of creation of Protobuf-based proofs for maps and lists.
   Such proofs can be easily serialized using Protocol Buffers
@@ -27,8 +26,6 @@
 ### Removed
 - Classes supporting no longer used tree-like list proof representation.
 
-## [0.9.0-rc1] - 2019-12-TBD
-=======
 ## 0.9.0-rc2 - 2019-12-17
 
 ### Fixed
@@ -36,7 +33,6 @@
 (exonum-java-app).
 
 ## [0.9.0-rc1] - 2019-12-12
->>>>>>> 90e57f20
 
 ### Overview
 
