# Changelog

All notable changes to this project will be documented in this file.

The format is based on [Keep a Changelog](http://keepachangelog.com/en/1.0.0/)
and this project adheres to [Semantic Versioning](http://semver.org/spec/v2.0.0.html).

<!-- Use the following sections from the spec: http://keepachangelog.com/en/1.0.0/
  - Added for new features.
  - Changed for changes in existing functionality.
  - Deprecated for soon-to-be removed features.
  - Removed for now removed features.
  - Fixed for any bug fixes.
  - Security in case of vulnerabilities. -->

## [Unreleased]

### Added
- Verification of native library compatibility when it is first loaded, to detect
  possible mismatch between an installed exonum-java application and the version
<<<<<<< HEAD
  used in a service project. (#882) 
=======
  used in a service project. (#882)
- `Block#isEmpty()`
>>>>>>> 77428d41

## [0.6.0]- 2019-05-08

**If you are upgrading an existing Java service, consult 
the [migration guide](https://github.com/exonum/exonum-java-binding/blob/ejb/v0.6.0/exonum-java-binding/doc/Migration_guide_0.6.md).**

The release is based on Exonum 0.11.

### Added
- Support of packaging the Exonum Java application into a single archive with all the necessary
  dependencies.
  This allows you to develop and run Java services without installing Rust compiler
  and building Exonum Java.
  For the instructions, consult the [Installation guide][installation].
  
  It is still possible to build the application manually, using the instructions in the
  [Contribution Guide](../CONTRIBUTING.md#building-exonum-java-app).
  (#818, #776)
- Support of multiple simultaneously active Java services on the network. To enable a list
  of specific services, you need to provide paths to each service artifact in a `services.toml` 
  configuration file. See the 
  [documentation](core/rust/exonum-java/TUTORIAL.md#services-definition) for more details. (#820)
- Internal load tests verifying the application reliability
  under various kinds of load. Builds for each release of Exonum Java, starting with 0.6.0,
  process millions of transactions and read requests to ensure stability and reliability.
- SLF4J to Log4j binding to enable libraries coded to the SLF4J API to use Log4j 2, 
  used by Exonum Java, as the implementation. (#854)
- `toOptional()` method to `EntryIndexProxy`. (#790)
- `getTransactionPool()` method to `Blockchain`. (#850)

[installation]: https://exonum.com/doc/version/0.11/get-started/java-binding/#installation

### Changed
- Service HTTP APIs provided with `Service#createPublicApiHandlers` are now mounted
  on `/api/services` instead of `/api` for consistency with Exonum Core.
  
### Fixed
- The bug when Java integration tests using native library (e.g., via `MemoryDb`)
  crashed on Linux.

## [0.5.0] - 2019-03-13

### Overview

This release brings support of Exonum Time Oracle. It is based on Exonum 0.10.3.

### Added
- Support of Time oracle. Instruction on how to enable built-in services can be found
  [here](https://exonum.com/doc/version/0.10/get-started/java-binding/#built-in-services). (#667)
- [`JsonSerializer`][json-serializer-0.5.0] provides support for `ZonedDateTime`
  JSON serialization in [`ISO_ZONED_DATE_TIME`][iso-zdt-format] format. (#762)

[json-serializer-0.5.0]: https://exonum.com/doc/api/java-binding-common/0.5.0/com/exonum/binding/common/serialization/json/JsonSerializer.html
[iso-zdt-format]: https://docs.oracle.com/en/java/javase/11/docs/api/java.base/java/time/format/DateTimeFormatter.html#ISO_ZONED_DATE_TIME

### Changed
- `TransactionResult` and `TransactionLocation` classes moved to the common module. (#725)

## [0.4] - 2019-02-18

This release is based on the latest Exonum version, 0.10, 
and brings the features and improvements outlined below.

**If you are upgrading an existing Java service, consult 
the [migration guide](https://github.com/exonum/exonum-java-binding/blob/v0.4/exonum-java-binding/doc/Migration_guide_0.4.md).**

### Added
- Support of new transaction message format added in Exonum 0.10. It allows service 
  developers to use any serialization format, and the framework to perform signature verification
  automatically. Both the service and client APIs are migrated. (#534, #574)
- `com.exonum.binding.blockchain.Blockchain`, allowing services to read data, 
  maintained by the framework (blocks, transaction messages, transaction execution results, etc.).
  (#548, #549, #571, #573)
- Support of `Service#afterCommit(BlockCommittedEvent event)` method
  that is invoked after each block commit event. (#550)
- `com.exonum.binding.common.serialization.json.JsonSerializer` providing JSON serialization 
  support of any objects, including Exonum built-in types. (#611)
- Support of passing arbitrary arguments to the JVM when the node is launched via
  `--jvm-args-prepend` and `--jvm-args-append` CLI flags. (#629)
- `--jvm-debug` application command line argument that allows JDWP debugging of a node. (#629)
- `ListIndexProxy#stream` to enable stream processing of list elements. (#661)
- Support of running services on Java 11 runtime.

### Changed
- `com.exonum.binding.storage.indices.MapEntry` moved to package
  `com.exonum.binding.common.collect`. `FlatMapProof` and `MapIndex` are updated
  to use this implementation of `MapEntry`.
- The `--ejb-jvm-args` command line argument has been substituted with `--jvm-args-prepend` and
  `--jvm-args-append` arguments that can now be passed at the `Run` stage instead of
  `Generate-Config`. Also, these JVM arguments are not saved to any of the configuration
  files. (#629)
- `Node#getPublicKey` to return `PublicKey` instead of `byte[]`. (#651)
- `com.exonum.binding.transaction.Transaction#execute` now accepts
  `com.exonum.binding.transaction.TransactionContext`
  instead of `com.exonum.binding.storage.database.View`

### Removed
- `com.exonum.binding.common.proofs.map.MapEntry` — moved to package
  `com.exonum.binding.common.collect`.
- `ViewModificationCounter` replaced with per-`View` modification counters to simplify
  their relationship and testing. (#658)
- Exonum v0.9 message format related classes.

### Fixed
- A bug in the cryptocurrency demo frontend that sometimes resulted in rejected transactions and/or
wrong response code (#621).

## [0.3] - 2018-10-30

### Highlights

This release brings:
- Support of flat map proofs, the new compact proof format for `ProofMap`,
  supporting several keys.
- Built-in serializers of Java primitive types, some Exonum library types 
  and protobuf messages.
- Ability to report the transaction execution result as an exception with 
  extra information accessible by a client: `TransactionExecutionException`.
- A separate module `exonum-java-binding-common` that can be used in _client_
  applications to create transaction messages, check proofs, serialize/deserialize data,
  perform cryptographic operations.
- Various fixes and improvements.

The release is based on Exonum 0.8.

### Added
- Flat map proofs support, including proofs of absence and multiproofs — proofs for several
  entries at once. (#250, #507, #532)
- [`StandardSerializers`](https://exonum.com/doc/api/java-binding-common/0.3/com/exonum/binding/common/serialization/StandardSerializers.html)
  now supports `bool`, `fixed32`, `uint32`, `sint32`, `fixed64`, `uint64`, `sint64`, `float` 
  and `double` primitive types, `PrivateKey`, `PublicKey` and `byte[]` serialization. (#514, #523)
- A deterministic `Serializer` of any protobuf message — `StandardSerializers#protobuf`. (#493)
- Static factory methods accepting protobuf messages to collections,
  allowing to pass Protocol Buffer messages directly instead of using
  `StandardSerializers#protobuf`. (#505)
- `Message.Builder#setBody(byte[])` to avoid `ByteBuffer.wrap` in the client code. (#401)
- `MapIndex.isEmpty()` method to check if MapIndex is empty. (#445)
- Wallet transactions history support to the cryptocurrency-demo. (#481)

### Changed
- [`Transaction#execute`](https://exonum.com/doc/api/java-binding-core/0.3/com/exonum/binding/transaction/Transaction.html#execute-com.exonum.binding.storage.database.Fork-)
  can throw `TransactionExecutionException` to roll back 
  any changes to the database. The exception includes an error code and an optional 
  description which the framework saves to the storage for later retrieval.
  Any other exception is considered as an unexpected error (panic in Rust terms). (#392)
- Refactored `exonum-java-proofs` module to `exonum-java-binding-common` module 
  with `com.exonum.binding.common` root package so that more functionality
  is available to client applications with no dependency on `exonum-java-binding-core` (#459)
  - Moved `crypto` package to `exonum-java-binding-common` module. (#467)
  - Moved `hash` package to `exonum-java-binding-common` module. (#469)
  - Moved `Transaction`-related classes to the new `com.exonum.binding.transaction` package. (#469)
  - Moved `messages` package to `message` package in `exonum-java-binding-common` module. (#469)
  - Moved `proofs` package to `com.exonum.binding.common` package. (#469)
  - Moved `serialization` package to `com.exonum.binding.common` package. (#469)
- `ProofMapIndexProxy#getProof` to return a flat `UncheckedMapProof` 
  instead of tree-like `MapProof`, which is a more efficient format in terms of space. (#478)
- `ProofListIndexProxy#getProof` and `ProofListIndexProxy#getRangeProof` to return
  `UncheckedListProof` instead of `ListProof`. The latter is renamed into `ListProofNode`
  and may be accessed through `UncheckedListProof#getRootProofNode` (#516)
- `ListProofValidator` returns an instance of `NavigableMap` instead of `Map`. (#457)

### Removed
- `Hashing#toHexString`. (#379)
- Deprecated tree map proofs in preference to flat map proofs,
  the only supported format by the Exonum storage. (#518)

## [0.2] - 2018-07-23

### Added
- Standard services may be enabled using specific `services.toml` file.
  It supports only `configuration` and `btc-anchoring` services at the moment.

  To enable services put `services.toml` file into Exonum Java app's directory
  with the following content:
  ```toml
  services = ["configuration", "btc-anchoring"]
  ```

  Configuration service is enabled by default. (#338, #313)
- Added operations to get a message with and without signature 
  (`BinaryMessage#getMessageNoSignature` and `BinaryMessage#getSignedMessage` respectively). (#339)
- Added methods to sign transaction messages and verify their signatures. (#341)
- Enabled passing extra arguments to the JVM from the command line.
  Use `--ejb-jvm-args` flag to specify an additional argument, e.g., 
  `--ejb-jvm-args=Xmx2g`. (#342)

### Changed
- Prepended `/api` before the path to the REST API endpoints of a service. (#340)
- `Message#getSignature` returns a byte array. (#339)

### Removed
- `--ejb-debug` option — use the corresponding JVM flags, e.g.,
  `--ejb-jvm-args=Xcheck:jni`. (#342)

## [0.1.2] - 2018-07-19

Parent module and BOM module were released as they are required dependencies to define a Java service.

## 0.1 - 2018-06-16

The first release of Exonum Java Binding.

[Unreleased]: https://github.com/exonum/exonum-java-binding/compare/ejb/v0.6.0...HEAD
[0.6.0]: https://github.com/exonum/exonum-java-binding/compare/ejb/v0.5.0...ejb/v0.6.0
[0.5.0]: https://github.com/exonum/exonum-java-binding/compare/v0.4...ejb/v0.5.0
[0.4]: https://github.com/exonum/exonum-java-binding/compare/v0.3...v0.4
[0.3]: https://github.com/exonum/exonum-java-binding/compare/v0.2...v0.3
[0.2]: https://github.com/exonum/exonum-java-binding/compare/v0.1.2...v0.2
[0.1.2]: https://github.com/exonum/exonum-java-binding/compare/v0.1...v0.1.2<|MERGE_RESOLUTION|>--- conflicted
+++ resolved
@@ -18,12 +18,8 @@
 ### Added
 - Verification of native library compatibility when it is first loaded, to detect
   possible mismatch between an installed exonum-java application and the version
-<<<<<<< HEAD
-  used in a service project. (#882) 
-=======
   used in a service project. (#882)
 - `Block#isEmpty()`
->>>>>>> 77428d41
 
 ## [0.6.0]- 2019-05-08
 
