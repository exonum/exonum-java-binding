<?xml version="1.0" encoding="UTF-8"?>
<project xmlns="http://maven.apache.org/POM/4.0.0" xmlns:xsi="http://www.w3.org/2001/XMLSchema-instance" xsi:schemaLocation="http://maven.apache.org/POM/4.0.0 http://maven.apache.org/xsd/maven-4.0.0.xsd">
  <modelVersion>4.0.0</modelVersion>

  <groupId>com.exonum.binding</groupId>
  <artifactId>exonum-java-binding-parent</artifactId>
  <version>0.6.0-SNAPSHOT</version>
  <packaging>pom</packaging>

  <name>Exonum Java Binding Parent</name>
  <description>
    The Exonum Java Binding library.
  </description>
  <!--TODO: change after the repo renaming-->
  <url>https://github.com/exonum/exonum-java-binding/tree/master/exonum-java-binding</url>
  <organization>
    <name>Exonum</name>
    <url>https://exonum.com/</url>
  </organization>
  <licenses>
    <license>
      <name>The Apache License, Version 2.0</name>
      <url>http://www.apache.org/licenses/LICENSE-2.0.txt</url>
    </license>
  </licenses>

  <developers>
    <developer>
      <id>dmitry-timofeev</id>
      <name>Dmitry Timofeev</name>
      <url>https://github.com/dmitry-timofeev</url>
    </developer>

    <developer>
      <id>MakarovS</id>
      <name>Sergei Makarov</name>
      <url>https://github.com/MakarovS</url>
    </developer>

    <developer>
      <id>bullet-tooth</id>
      <name>Oleg Bondar</name>
      <url>https://github.com/bullet-tooth</url>
    </developer>

    <developer>
      <id>vitvakatu</id>
      <name>Ilya Bogdanov</name>
      <url>https://github.com/vitvakatu</url>
    </developer>

    <developer>
      <id>skletsun</id>
      <name>Sergey Kletsun</name>
      <url>https://github.com/skletsun</url>
    </developer>
  </developers>

  <modules>
    <module>bom</module>
    <module>testing</module>
    <module>common</module>
    <module>core</module>
    <module>fakes</module>
    <module>qa-service</module>
    <module>cryptocurrency-demo</module>
    <module>service-archetype</module>
    <module>time-oracle</module>
<<<<<<< HEAD
    <module>testkit</module>
=======
    <module>packaging</module>
>>>>>>> 3eb3cb7a
  </modules>

  <scm>
    <connection>scm:git:https://github.com/exonum/exonum-java-binding.git</connection>
    <developerConnection>scm:git:git@github.com:/exonum/exonum-java-binding.git</developerConnection>
    <url>https://github.com/exonum/exonum-java-binding</url>
    <tag>HEAD</tag>
  </scm>
  <issueManagement>
    <system>github</system>
    <url>https://github.com/exonum/exonum-java-binding/issues</url>
  </issueManagement>
  <distributionManagement>
    <snapshotRepository>
      <id>ossrh</id>
      <url>https://oss.sonatype.org/content/repositories/snapshots</url>
    </snapshotRepository>
    <repository>
      <id>ossrh</id>
      <url>https://oss.sonatype.org/service/local/staging/deploy/maven2/</url>
    </repository>
  </distributionManagement>

  <properties>
    <project.build.sourceEncoding>UTF-8</project.build.sourceEncoding>
    <project.reporting.outputEncoding>UTF-8</project.reporting.outputEncoding>
    <java.compiler.source>8</java.compiler.source>
    <java.compiler.target>8</java.compiler.target>
    <!-- Enables Java assertions, used in unit and integration tests -->
    <java.vm.assertionFlag>-ea:com.exonum.binding...</java.vm.assertionFlag>
    <!-- Skip generating Javadocs by default. Some profiles override this.  -->
    <maven.javadoc.skip>true</maven.javadoc.skip>
    <!-- Empty for all JDKs but 11 -->
    <maven.javadoc.joption></maven.javadoc.joption>

    <assertj.version>3.12.2</assertj.version>
    <checkstyle.configLocation>${project.basedir}/checkstyle.xml</checkstyle.configLocation>
    <checkstyle.severity>warning</checkstyle.severity>
    <guice.version>4.2.2</guice.version>
    <log4j.version>2.11.2</log4j.version>
    <hamcrest.version>2.1</hamcrest.version>
    <junit.version>4.12</junit.version>
    <junit.jupiter.version>5.4.1</junit.jupiter.version>
    <powermock.version>2.0.0</powermock.version>
    <protobuf.version>3.7.0</protobuf.version>
    <mockito-core.version>2.25.1</mockito-core.version>
    <guava.version>27.1-jre</guava.version>
    <vertx.version>3.5.4</vertx.version>
    <equalsverifier.version>3.1.7</equalsverifier.version>
    <javax-annotation-api.version>1.3.2</javax-annotation-api.version>
    <gson.version>2.8.5</gson.version>
    <auto-value-gson.version>0.8.0</auto-value-gson.version>
    <!-- A flag controlling whether Java ITs requiring the native library shall be skipped
         during the build. Sub-modules define to which tests this flag applies depending
         on where the native library is used.

         This property shall be removed once the loading bug is fixed.

         See ECR-942. -->
    <project.skipJavaITs>false</project.skipJavaITs>
    <!-- Default values of properties set by Jacoco when coverage is enabled.
         Passed to the JVM running tests. -->
    <jacoco.args></jacoco.args>
    <jacoco.it.args></jacoco.it.args>
    <jacoco.reports-path>${project.build.directory}/coverage-reports</jacoco.reports-path>
    <excludeTags>slow-test</excludeTags>
    <pf4j.version>2.6.0</pf4j.version>
  </properties>

  <dependencyManagement>
    <dependencies>
      <dependency>
        <groupId>org.junit</groupId>
        <artifactId>junit-bom</artifactId>
        <version>${junit.jupiter.version}</version>
        <type>pom</type>
        <scope>import</scope>
      </dependency>

      <dependency>
        <groupId>com.google.guava</groupId>
        <artifactId>guava</artifactId>
        <version>${guava.version}</version>
        <scope>compile</scope>
      </dependency>

      <dependency>
        <groupId>org.apache.logging.log4j</groupId>
        <artifactId>log4j-bom</artifactId>
        <version>${log4j.version}</version>
        <type>pom</type>
        <scope>import</scope>
      </dependency>

      <dependency>
        <groupId>com.google.protobuf</groupId>
        <artifactId>protobuf-java</artifactId>
        <version>${protobuf.version}</version>
      </dependency>

      <dependency>
        <groupId>com.google.code.gson</groupId>
        <artifactId>gson</artifactId>
        <version>${gson.version}</version>
      </dependency>

      <dependency>
        <groupId>com.ryanharter.auto.value</groupId>
        <artifactId>auto-value-gson-annotations</artifactId>
        <version>${auto-value-gson.version}</version>
      </dependency>

      <dependency>
        <groupId>com.ryanharter.auto.value</groupId>
        <artifactId>auto-value-gson</artifactId>
        <version>${auto-value-gson.version}</version>
        <scope>provided</scope>
      </dependency>

      <dependency>
        <groupId>org.pf4j</groupId>
        <artifactId>pf4j</artifactId>
        <version>${pf4j.version}</version>
      </dependency>

      <dependency>
        <groupId>org.hamcrest</groupId>
        <artifactId>hamcrest</artifactId>
        <version>${hamcrest.version}</version>
        <scope>test</scope>
      </dependency>

      <!-- An empty artifact, required while JUnit 4 is on the classpath to override its
           dependency on hamcrest.

           See http://hamcrest.org/JavaHamcrest/distributables#upgrading-from-hamcrest-1x
       -->
      <dependency>
        <groupId>org.hamcrest</groupId>
        <artifactId>hamcrest-core</artifactId>
        <version>${hamcrest.version}</version>
        <scope>test</scope>
      </dependency>

      <dependency>
        <groupId>junit</groupId>
        <artifactId>junit</artifactId>
        <version>${junit.version}</version>
        <scope>test</scope>
      </dependency>

      <dependency>
        <groupId>nl.jqno.equalsverifier</groupId>
        <artifactId>equalsverifier</artifactId>
        <version>${equalsverifier.version}</version>
        <scope>test</scope>
      </dependency>

      <dependency>
        <groupId>org.mockito</groupId>
        <artifactId>mockito-core</artifactId>
        <version>${mockito-core.version}</version>
        <scope>test</scope>
      </dependency>

      <dependency>
        <groupId>org.mockito</groupId>
        <artifactId>mockito-junit-jupiter</artifactId>
        <version>${mockito-core.version}</version>
        <scope>test</scope>
      </dependency>

      <dependency>
        <groupId>org.powermock</groupId>
        <artifactId>powermock-module-junit4</artifactId>
        <version>${powermock.version}</version>
        <scope>test</scope>
      </dependency>

      <dependency>
        <groupId>org.powermock</groupId>
        <artifactId>powermock-api-mockito2</artifactId>
        <version>${powermock.version}</version>
        <scope>test</scope>
      </dependency>

      <dependency>
        <groupId>org.assertj</groupId>
        <artifactId>assertj-core</artifactId>
        <version>${assertj.version}</version>
        <scope>test</scope>
      </dependency>

      <dependency>
        <groupId>com.google.guava</groupId>
        <artifactId>guava-testlib</artifactId>
        <version>${guava.version}</version>
        <scope>test</scope>
      </dependency>
    </dependencies>
  </dependencyManagement>
  <dependencies>
    <!-- Needed to fix @Generated annotation java 8 - 11 issue, Javadoc generation with JDK 9 -->
    <dependency>
      <groupId>javax.annotation</groupId>
      <artifactId>javax.annotation-api</artifactId>
      <version>${javax-annotation-api.version}</version>
      <scope>provided</scope>
    </dependency>

    <!-- Shared test dependencies of all sub-modules. -->
    <!--JUnit5: junit-jupiter aggregates junit-jupiter-api and junit-jupiter-params +
        a runtime dependency on junit-jupiter-engine -->
    <dependency>
      <groupId>org.junit.jupiter</groupId>
      <artifactId>junit-jupiter</artifactId>
      <scope>test</scope>
    </dependency>

    <dependency>
      <groupId>org.hamcrest</groupId>
      <artifactId>hamcrest</artifactId>
      <scope>test</scope>
    </dependency>
  </dependencies>

  <build>
    <pluginManagement>
      <plugins>
        <plugin>
          <groupId>org.apache.maven.plugins</groupId>
          <artifactId>maven-compiler-plugin</artifactId>
          <version>3.8.0</version>
          <configuration>
            <showWarnings>true</showWarnings>
            <source>${java.compiler.source}</source>
            <target>${java.compiler.target}</target>
          </configuration>
        </plugin>

        <plugin>
          <groupId>org.xolstice.maven.plugins</groupId>
          <artifactId>protobuf-maven-plugin</artifactId>
          <version>0.6.1</version>
        </plugin>

        <!-- Checkstyle plugin is run during validate phase (before javac) -->
        <plugin>
          <groupId>org.apache.maven.plugins</groupId>
          <artifactId>maven-checkstyle-plugin</artifactId>
          <version>3.0.0</version>
          <configuration>
            <configLocation>${checkstyle.configLocation}</configLocation>
            <propertyExpansion>checkstyle.severity=${checkstyle.severity}</propertyExpansion>
            <linkXRef>false</linkXRef>
          </configuration>
          <executions>
            <execution>
              <id>check-java-code-style</id>
              <phase>validate</phase>
              <configuration>
                <encoding>UTF-8</encoding>
                <consoleOutput>true</consoleOutput>
                <failsOnError>true</failsOnError>
                <includeTestSourceDirectory>true</includeTestSourceDirectory>
              </configuration>
              <goals>
                <goal>check</goal>
              </goals>
            </execution>
          </executions>
          <dependencies>
            <dependency>
              <groupId>com.puppycrawl.tools</groupId>
              <artifactId>checkstyle</artifactId>
              <version>8.19</version>
            </dependency>
          </dependencies>
        </plugin>

        <!-- Use newer version of the standard plugins by default. -->
        <plugin>
          <artifactId>maven-enforcer-plugin</artifactId>
          <version>3.0.0-M2</version>
        </plugin>

        <plugin>
          <artifactId>maven-surefire-plugin</artifactId>
          <version>2.22.1</version>
          <configuration>
            <excludedGroups>
              ${excludeTags}
            </excludedGroups>
          </configuration>
        </plugin>

        <plugin>
          <artifactId>maven-failsafe-plugin</artifactId>
          <version>2.22.1</version>
        </plugin>

        <plugin>
          <artifactId>maven-dependency-plugin</artifactId>
          <version>3.1.1</version>
        </plugin>

        <plugin>
          <artifactId>maven-clean-plugin</artifactId>
          <version>3.1.0</version>
        </plugin>

        <plugin>
          <artifactId>maven-assembly-plugin</artifactId>
          <version>3.1.1</version>
        </plugin>

        <plugin>
          <artifactId>maven-jar-plugin</artifactId>
          <version>3.1.1</version>
        </plugin>

        <plugin>
          <artifactId>maven-install-plugin</artifactId>
          <version>2.5.2</version>
        </plugin>

        <!-- You may explicitly run `mvn spotbugs:spotbugs` from the command line,
             but it’s not bound to any phases in the default profile.
             See: https://spotbugs.readthedocs.io/en/latest/maven.html
           -->
        <plugin>
          <groupId>com.github.spotbugs</groupId>
          <artifactId>spotbugs-maven-plugin</artifactId>
          <version>3.1.11</version>
        </plugin>

        <plugin>
          <groupId>org.codehaus.mojo</groupId>
          <artifactId>versions-maven-plugin</artifactId>
          <version>2.7</version>
        </plugin>

        <plugin>
          <groupId>org.apache.maven.plugins</groupId>
          <artifactId>maven-javadoc-plugin</artifactId>
          <version>3.0.1</version>
          <configuration>
            <doclint>none</doclint>
            <detectOfflineLinks>false</detectOfflineLinks>
            <additionalJOption>${maven.javadoc.joption}</additionalJOption>
          </configuration>
          <executions>
            <execution>
              <id>attach-javadocs</id>
              <goals>
                <goal>jar</goal>
              </goals>
            </execution>
          </executions>
        </plugin>

        <plugin>
          <groupId>org.apache.maven.plugins</groupId>
          <artifactId>maven-source-plugin</artifactId>
          <version>3.0.1</version>
          <executions>
            <execution>
              <id>attach-sources</id>
              <goals>
                <goal>jar-no-fork</goal>
              </goals>
            </execution>
          </executions>
        </plugin>

        <plugin>
          <groupId>org.apache.maven.plugins</groupId>
          <artifactId>maven-gpg-plugin</artifactId>
          <version>1.6</version>
        </plugin>

        <plugin>
          <groupId>org.apache.maven.plugins</groupId>
          <artifactId>maven-deploy-plugin</artifactId>
          <version>2.8.2</version>
        </plugin>

        <plugin>
          <groupId>org.apache.maven.plugins</groupId>
          <artifactId>maven-resources-plugin</artifactId>
          <version>3.1.0</version>
        </plugin>
      </plugins>
    </pluginManagement>
    <plugins>
      <plugin>
        <artifactId>maven-enforcer-plugin</artifactId>
        <executions>
          <execution>
            <id>check-build-prerequisites</id>
            <phase>validate</phase>
            <goals>
              <goal>enforce</goal>
            </goals>
            <configuration>
              <rules>
                <requireMavenVersion>
                  <version>[3.5,)</version>
                </requireMavenVersion>
                <requireJavaVersion>
                  <version>[1.8,)</version>
                  <message>Java 8 is the minimum supported version.</message>
                </requireJavaVersion>
                <requireOS>
                  <!-- If we *do* support Windows and still rely on RUSTFLAGS (see the rule below
                       and 'tests_profile'), update the instructions. -->
                  <family>!windows</family>
                  <message>Java Binding cannot be built on Windows at the moment.
                    You are welcome to hack on ECR-446 and ECR-587!</message>
                </requireOS>
                <requireEnvironmentVariable>
                  <variableName>RUSTFLAGS</variableName>
                  <message>
                    RUSTFLAGS with proper runtime paths are required to run most integration tests.
                    Use 'source tests_profile' in your terminal to set the required
                    environment variables. See also CONTRIBUTING.md.
                  </message>
                </requireEnvironmentVariable>
              </rules>
            </configuration>
          </execution>
        </executions>
      </plugin>

      <!-- Checks that the POMs match the code convention:
           https://maven.apache.org/developers/conventions/code.html#POM_Code_Convention

           Use `mvn tidy:pom` to fix any style issues -->
      <plugin>
        <groupId>org.codehaus.mojo</groupId>
        <artifactId>tidy-maven-plugin</artifactId>
        <version>1.1.0</version>
        <executions>
          <execution>
            <id>check-pom-code-style</id>
            <phase>validate</phase>
            <goals>
              <goal>check</goal>
            </goals>
          </execution>
        </executions>
      </plugin>
    </plugins>
  </build>

  <profiles>
    <!-- A build profile for a build performed on a CI server:
            - Fails if the code has style issues
            - Collects test coverage information
     -->
    <profile>
      <id>ci-build</id>
      <properties>
        <checkstyle.severity>error</checkstyle.severity>
        <jacoco.args>${argLine}</jacoco.args>
        <jacoco.it.args>${itCoverageAgent}</jacoco.it.args>
        <excludeTags>none</excludeTags>
      </properties>

      <build>
        <plugins>
          <plugin>
            <groupId>org.jacoco</groupId>
            <artifactId>jacoco-maven-plugin</artifactId>
            <version>0.8.3</version>
            <configuration>
              <!-- Generated files are excluded. -->
              <excludes>
                <exclude>**/*AutoValue*</exclude>
                <exclude>**/TxMessageProtos*</exclude>
                <exclude>**/WalletProtos*</exclude>
                <exclude>**/CoreProtos*</exclude>
              </excludes>
            </configuration>
            <executions>
              <execution>
                <id>prepare-jacoco-agent</id>
                <goals>
                  <goal>prepare-agent</goal>
                </goals>
                <configuration>
                  <destFile>${jacoco.reports-path}/jacoco-unit.exec</destFile>
                </configuration>
              </execution>
              <execution>
                <id>generate-jacoco-report</id>
                <phase>prepare-package</phase>
                <goals>
                  <goal>report</goal>
                </goals>
                <configuration>
                  <dataFile>${jacoco.reports-path}/jacoco-unit.exec</dataFile>
                </configuration>
              </execution>
              <execution>
                <id>prepare-jacoco-it-agent</id>
                <phase>pre-integration-test</phase>
                <goals>
                  <goal>prepare-agent</goal>
                </goals>
                <configuration>
                  <destFile>${jacoco.reports-path}/jacoco-it.exec</destFile>
                  <propertyName>itCoverageAgent</propertyName>
                </configuration>
              </execution>
              <execution>
                <id>generate-jacoco-it-report</id>
                <phase>post-integration-test</phase>
                <goals>
                  <goal>report-integration</goal>
                </goals>
                <configuration>
                  <dataFile>${jacoco.reports-path}/jacoco-it.exec</dataFile>
                </configuration>
              </execution>
            </executions>
          </plugin>
        </plugins>
      </build>
    </profile>

    <!-- Profile used during deploy:
           - Generates Javadocs.
           - Signs the artefacts.
           - Deploys them to the remote repository. -->
    <profile>
      <id>deploy-sign-artifacts</id>
      <properties>
        <maven.javadoc.skip>false</maven.javadoc.skip>
      </properties>
      <build>
        <plugins>
          <plugin>
            <groupId>org.apache.maven.plugins</groupId>
            <artifactId>maven-gpg-plugin</artifactId>
            <executions>
              <execution>
                <id>sign-artifacts</id>
                <phase>verify</phase>
                <goals>
                  <goal>sign</goal>
                </goals>
                <configuration>
                  <!--It is needed for correct gpg signing with gpg 2.1-->
                  <gpgArguments>
                    <arg>--pinentry-mode</arg>
                    <arg>loopback</arg>
                  </gpgArguments>
                </configuration>
              </execution>
            </executions>
          </plugin>

          <plugin>
            <groupId>org.apache.maven.plugins</groupId>
            <artifactId>maven-deploy-plugin</artifactId>
            <executions>
              <execution>
                <id>default-deploy</id>
                <phase>deploy</phase>
                <goals>
                  <goal>deploy</goal>
                </goals>
              </execution>
            </executions>
          </plugin>
        </plugins>
      </build>
    </profile>

    <!-- Skip integration tests requiring the native library on Linux until the loading bug
         is fixed (ECR-942). -->
    <profile>
      <id>skip-ITs-on-linux</id>
      <activation>
        <os>
          <family>unix</family>
          <name>linux</name>
        </os>
      </activation>
      <properties>
        <project.skipJavaITs>true</project.skipJavaITs>
      </properties>
    </profile>

    <!-- Fill in needed property when generating Javadocs on JDK 11 -->
    <profile>
      <id>generate-javadocs-jdk11</id>
      <activation>
        <jdk>11</jdk>
      </activation>
      <properties>
        <maven.javadoc.joption>--no-module-directories</maven.javadoc.joption>
      </properties>
    </profile>
  </profiles>
</project><|MERGE_RESOLUTION|>--- conflicted
+++ resolved
@@ -66,11 +66,8 @@
     <module>cryptocurrency-demo</module>
     <module>service-archetype</module>
     <module>time-oracle</module>
-<<<<<<< HEAD
+    <module>packaging</module>
     <module>testkit</module>
-=======
-    <module>packaging</module>
->>>>>>> 3eb3cb7a
   </modules>
 
   <scm>
