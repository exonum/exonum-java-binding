/*
 * Copyright 2019 The Exonum Team
 *
 * Licensed under the Apache License, Version 2.0 (the "License");
 * you may not use this file except in compliance with the License.
 * You may obtain a copy of the License at
 *
 *     http://www.apache.org/licenses/LICENSE-2.0
 *
 * Unless required by applicable law or agreed to in writing, software
 * distributed under the License is distributed on an "AS IS" BASIS,
 * WITHOUT WARRANTIES OR CONDITIONS OF ANY KIND, either express or implied.
 * See the License for the specific language governing permissions and
 * limitations under the License.
 */

package com.exonum.binding.common.proofs;

import static com.exonum.binding.common.proofs.map.DbKeyTestUtils.keyFromString;
import static org.mockito.Mockito.inOrder;
import static org.mockito.Mockito.mock;

import com.exonum.binding.common.hash.PrimitiveSink;
import com.exonum.binding.common.proofs.map.DbKey;
import java.util.stream.Stream;
import org.junit.jupiter.params.ParameterizedTest;
import org.junit.jupiter.params.provider.Arguments;
import org.junit.jupiter.params.provider.MethodSource;
import org.mockito.InOrder;
import org.mockito.Mockito;

class DbKeyCompressedFunnelTest {

  @ParameterizedTest
  @MethodSource("testSource")
  void funnelTest(DbKey dbKey, byte[] encodedSignificantBitsNum, int expectedWholeBytesKeyLength) {
    PrimitiveSink primitiveSink = mock(PrimitiveSink.class);
    DbKeyCompressedFunnel.dbKeyCompressedFunnel().funnel(dbKey, primitiveSink);
    byte[] key = dbKey.getKeySlice();

<<<<<<< HEAD
    InOrder inOrder = inOrder(primitiveSink);
    for(byte encodedByte: encodedSignificantBitsNum) {
      inOrder.verify(primitiveSink).putByte(encodedByte);
=======
    verify(primitiveSink, times(encodedSignificantBitsNum.length)).putByte(anyByte());
    for (byte encodedByte : encodedSignificantBitsNum) {
      verify(primitiveSink).putByte(encodedByte);
>>>>>>> 5addcc2e
    }
    inOrder.verify(primitiveSink).putBytes(key, 0, expectedWholeBytesKeyLength);
    Mockito.verifyNoMoreInteractions(primitiveSink);
  }

  private static Stream<Arguments> testSource() {
    return Stream.of(
        Arguments.of(DbKey.newBranchKey(keyFromString(""), 0b0_0000000),
            new byte[]{(byte) 0b0_0000000},
            0),
        Arguments.of(DbKey.newBranchKey(keyFromString("1"), 0b0_0000001),
            new byte[]{(byte) 0b0_0000001},
            1),
        Arguments.of(DbKey.newBranchKey(keyFromString("111"), 0b0_0000111),
            new byte[]{(byte) 0b0_0000111},
            1),
        Arguments.of(DbKey.newBranchKey(keyFromString("0001"), 0b0_0001000),
            new byte[]{(byte) 0b0_0001000},
            1),
        Arguments.of(DbKey.newBranchKey(keyFromString("1111"), 0b0_1111111),
            new byte[]{(byte) 0b0_1111111},
            16),
        Arguments.of(DbKey.newBranchKey(keyFromString("1001 1001"), 0b1_0000000),
            new byte[]{(byte) 0b1_0000000, (byte) 0b0_0000001},
            16),
        Arguments.of(DbKey.newLeafKey(keyFromString("1111 1111")),
            new byte[]{(byte) 0b1_0000000, (byte) 0b0_0000010},
            32));
  }
}<|MERGE_RESOLUTION|>--- conflicted
+++ resolved
@@ -38,15 +38,9 @@
     DbKeyCompressedFunnel.dbKeyCompressedFunnel().funnel(dbKey, primitiveSink);
     byte[] key = dbKey.getKeySlice();
 
-<<<<<<< HEAD
     InOrder inOrder = inOrder(primitiveSink);
-    for(byte encodedByte: encodedSignificantBitsNum) {
+    for (byte encodedByte : encodedSignificantBitsNum) {
       inOrder.verify(primitiveSink).putByte(encodedByte);
-=======
-    verify(primitiveSink, times(encodedSignificantBitsNum.length)).putByte(anyByte());
-    for (byte encodedByte : encodedSignificantBitsNum) {
-      verify(primitiveSink).putByte(encodedByte);
->>>>>>> 5addcc2e
     }
     inOrder.verify(primitiveSink).putBytes(key, 0, expectedWholeBytesKeyLength);
     Mockito.verifyNoMoreInteractions(primitiveSink);
