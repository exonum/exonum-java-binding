--- conflicted
+++ resolved
@@ -69,8 +69,7 @@
   }
 }
 
-<<<<<<< HEAD
-// fixme: A temporary replacement until the message is fixed in the core:  
+// fixme: A temporary replacement until the message is fixed in the core:
 /// Result of unsuccessful runtime execution.
 message ExecutionError2 {
   /// The kind of error that indicates in which module the error occurred.
@@ -86,7 +85,8 @@
   uint32 code = 2;
   /// Optional description which doesn't affect `object_hash`.
   string description = 3;
-=======
+}
+
 // Configuration parameters of the certain service instance.
 message ServiceConfig {
   // Corresponding service instance ID.
@@ -103,5 +103,4 @@
     // New service instance config.
     ServiceConfig service = 2;
   }
->>>>>>> 655eb58c
 }