--- conflicted
+++ resolved
@@ -116,16 +116,7 @@
         new CryptocurrencySchema(context.getFork(), context.getServiceName());
     MapIndex<PublicKey, Wallet> wallets = schema.wallets();
 
-<<<<<<< HEAD
-    /*
-    Review: May also use checkExecution(!wallets.containsKey(ownerPublicKey), WALLET_ALREADY_EXISTS.errorCode)
-     */
-    if (wallets.containsKey(ownerPublicKey)) {
-      throw new TransactionExecutionException(WALLET_ALREADY_EXISTS.errorCode);
-    }
-=======
     checkExecution(!wallets.containsKey(ownerPublicKey), WALLET_ALREADY_EXISTS.errorCode);
->>>>>>> aacb990b
 
     long initialBalance = arguments.getInitialBalance();
     checkArgument(initialBalance >= 0, "The initial balance (%s) must not be negative.",
