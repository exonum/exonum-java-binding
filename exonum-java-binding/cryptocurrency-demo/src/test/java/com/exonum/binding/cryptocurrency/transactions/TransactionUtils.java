/*
 * Copyright 2019 The Exonum Team
 *
 * Licensed under the Apache License, Version 2.0 (the "License");
 * you may not use this file except in compliance with the License.
 * You may obtain a copy of the License at
 *
 *     http://www.apache.org/licenses/LICENSE-2.0
 *
 * Unless required by applicable law or agreed to in writing, software
 * distributed under the License is distributed on an "AS IS" BASIS,
 * WITHOUT WARRANTIES OR CONDITIONS OF ANY KIND, either express or implied.
 * See the License for the specific language governing permissions and
 * limitations under the License.
 */

package com.exonum.binding.cryptocurrency.transactions;

import com.exonum.binding.common.crypto.KeyPair;
import com.exonum.binding.common.crypto.PublicKey;
import com.exonum.binding.common.message.TransactionMessage;
import com.google.protobuf.ByteString;

/**
 * Helper class to create transaction messages from raw transactions.
 */
public final class TransactionUtils {

  static final long DEFAULT_INITIAL_BALANCE = 100L;

  /**
   * Returns a CreateWalletTx transaction message with a given default initial balance and
   * service id and signed with given owner key pair.
   */
  static TransactionMessage newCreateWalletTransaction(
      long initialBalance, KeyPair ownerKeyPair, int serviceId) {
    return TransactionMessage.builder()
        .payload(newCreateWalletTxPayload(initialBalance))
        .serviceId(serviceId)
        .transactionId(CreateWalletTx.ID)
        .sign(ownerKeyPair, CRYPTO_FUNCTION);
  }

  /**
   * Creates a CreateWalletTx transaction payload with a given initial balance.
   */
  static byte[] newCreateWalletTxPayload(long initialBalance) {
    return TxMessageProtos.CreateWalletTx.newBuilder()
        .setInitialBalance(initialBalance)
        .build()
        .toByteArray();
  }

  /**
   * Returns a TransferTx transaction message with a given seed, receiver key, transfer amount and
   * service id and signed with given owner key pair.
   */
  static TransactionMessage newTransferTransaction(
      long seed, KeyPair ownerKeyPair, PublicKey receiverKey, long sum, int serviceId) {
    return TransactionMessage.builder()
        .payload(newTransferTxPayload(seed, receiverKey, sum))
        .serviceId(serviceId)
        .transactionId(TransferTx.ID)
        .sign(ownerKeyPair, CRYPTO_FUNCTION);
  }

  /**
   * Creates a TransferTx transaction payload with a given seed, receiver key and sum.
   */
  static byte[] newTransferTxPayload(long seed, PublicKey receiverKey, long sum) {
    return TxMessageProtos.TransferTx.newBuilder()
        .setSeed(seed)
        .setToWallet(fromPublicKey(receiverKey))
        .setSum(sum)
        .build()
        .toByteArray();
  }

  /**
   * Returns key byte string.
   */
  private static ByteString fromPublicKey(PublicKey k) {
    return ByteString.copyFrom(k.toBytes());
  }

<<<<<<< HEAD
  /**
   * Given a {@code rawTransaction}, signs it using given key pair and returns a resulting
   * transaction message.
   */
  private static TransactionMessage toTransactionMessage(
      RawTransaction rawTransaction, KeyPair keyPair) {
    return TransactionMessage.builder()
        .serviceId(rawTransaction.getServiceId())
        .transactionId(rawTransaction.getTransactionId())
        .payload(rawTransaction.getPayload())
        .sign(keyPair);
  }

=======
>>>>>>> f74692b8
  private TransactionUtils() {
    throw new AssertionError("Non-instantiable");
  }
}<|MERGE_RESOLUTION|>--- conflicted
+++ resolved
@@ -38,7 +38,7 @@
         .payload(newCreateWalletTxPayload(initialBalance))
         .serviceId(serviceId)
         .transactionId(CreateWalletTx.ID)
-        .sign(ownerKeyPair, CRYPTO_FUNCTION);
+        .sign(ownerKeyPair);
   }
 
   /**
@@ -61,7 +61,7 @@
         .payload(newTransferTxPayload(seed, receiverKey, sum))
         .serviceId(serviceId)
         .transactionId(TransferTx.ID)
-        .sign(ownerKeyPair, CRYPTO_FUNCTION);
+        .sign(ownerKeyPair);
   }
 
   /**
@@ -83,22 +83,6 @@
     return ByteString.copyFrom(k.toBytes());
   }
 
-<<<<<<< HEAD
-  /**
-   * Given a {@code rawTransaction}, signs it using given key pair and returns a resulting
-   * transaction message.
-   */
-  private static TransactionMessage toTransactionMessage(
-      RawTransaction rawTransaction, KeyPair keyPair) {
-    return TransactionMessage.builder()
-        .serviceId(rawTransaction.getServiceId())
-        .transactionId(rawTransaction.getTransactionId())
-        .payload(rawTransaction.getPayload())
-        .sign(keyPair);
-  }
-
-=======
->>>>>>> f74692b8
   private TransactionUtils() {
     throw new AssertionError("Non-instantiable");
   }
