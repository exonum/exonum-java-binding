--- conflicted
+++ resolved
@@ -54,10 +54,6 @@
   }
 
   /**
-<<<<<<< HEAD
-   * Returns a proof map of counter values. Note that this is a
-   * <a href="ProofMapIndexProxy.html#key-hashing">proof map that uses non-hashed keys</a>.
-=======
    * Returns the index containing the name of the time oracle to use.
    */
   public EntryIndexProxy<String> timeOracleName() {
@@ -74,8 +70,8 @@
   }
 
   /**
-   * Returns a proof map of counter values.
->>>>>>> bd55453c
+   * Returns a proof map of counter values. Note that this is a
+   * <a href="ProofMapIndexProxy.html#key-hashing">proof map that uses non-hashed keys</a>.
    */
   public ProofMapIndexProxy<HashCode, Long> counters() {
     String name = fullIndexName("counters");
