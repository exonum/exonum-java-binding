/*
 * Copyright 2019 The Exonum Team
 *
 * Licensed under the Apache License, Version 2.0 (the "License");
 * you may not use this file except in compliance with the License.
 * You may obtain a copy of the License at
 *
 *     http://www.apache.org/licenses/LICENSE-2.0
 *
 * Unless required by applicable law or agreed to in writing, software
 * distributed under the License is distributed on an "AS IS" BASIS,
 * WITHOUT WARRANTIES OR CONDITIONS OF ANY KIND, either express or implied.
 * See the License for the specific language governing permissions and
 * limitations under the License.
 */

package com.exonum.binding.qaservice;

import static com.exonum.binding.common.hash.Hashing.defaultHashFunction;
import static com.exonum.binding.qaservice.TransactionError.COUNTER_ALREADY_EXISTS;
import static com.exonum.binding.qaservice.TransactionError.UNKNOWN_COUNTER;
import static com.google.common.base.Preconditions.checkArgument;
import static com.google.common.base.Preconditions.checkState;
import static java.nio.charset.StandardCharsets.UTF_8;

import com.exonum.binding.common.crypto.PublicKey;
import com.exonum.binding.common.hash.HashCode;
import com.exonum.binding.common.hash.Hashing;
import com.exonum.binding.common.serialization.Serializer;
import com.exonum.binding.common.serialization.StandardSerializers;
import com.exonum.binding.core.blockchain.Blockchain;
import com.exonum.binding.core.runtime.ServiceInstanceSpec;
import com.exonum.binding.core.service.AbstractService;
import com.exonum.binding.core.service.BlockCommittedEvent;
import com.exonum.binding.core.service.Configuration;
import com.exonum.binding.core.service.Node;
import com.exonum.binding.core.storage.database.Fork;
import com.exonum.binding.core.storage.database.Snapshot;
import com.exonum.binding.core.storage.database.View;
import com.exonum.binding.core.storage.indices.EntryIndexProxy;
import com.exonum.binding.core.storage.indices.MapIndex;
import com.exonum.binding.core.storage.indices.ProofMapIndexProxy;
import com.exonum.binding.core.transaction.RawTransaction;
import com.exonum.binding.core.transaction.Transaction;
import com.exonum.binding.core.transaction.TransactionContext;
import com.exonum.binding.core.transaction.TransactionExecutionException;
import com.exonum.binding.qaservice.Config.QaConfiguration;
import com.exonum.binding.qaservice.transactions.TxMessageProtos;
import com.exonum.binding.time.TimeSchema;
import com.exonum.core.messages.Blockchain.Config;
import com.google.common.annotations.VisibleForTesting;
import com.google.common.base.Strings;
import com.google.common.collect.Maps;
import com.google.inject.Inject;
import com.google.protobuf.ByteString;
import io.vertx.ext.web.Router;
import java.nio.charset.StandardCharsets;
import java.time.ZonedDateTime;
import java.util.List;
import java.util.Map;
import java.util.Optional;
import javax.annotation.Nullable;
import org.apache.logging.log4j.LogManager;
import org.apache.logging.log4j.Logger;

/**
 * A simple QA service.
 *
 * @implNote This service is meant to be used to test integration of Exonum Java Binding with
 *     Exonum Core. It contains very little business-logic so the QA team can focus
 *     on testing the integration <em>through</em> this service, not the service itself.
 *
 *     <p>Such service is not meant to be illustrative, it breaks multiple recommendations
 *     on implementing Exonum Services, therefore, it shall NOT be used as an example
 *     of a user service.
 */
public final class QaServiceImpl extends AbstractService implements QaService {

  private static final Logger logger = LogManager.getLogger(QaService.class);

<<<<<<< HEAD
  /*
  Review: Duplicates the values in QaTransaction — shall probably re-use (or one of them — deleted)?
   */
  private static int CREATE_COUNTER_TX_ID = 0;
  private static int INCREMENT_COUNTER_TX_ID = 1;
  private static int VALID_THROWING_TX_ID = 12;
  private static int VALID_ERROR_TX_ID = 13;
=======
  private static final Serializer<TxMessageProtos.IncrementCounterTxBody> INCREMENT_TX_PROTO_SERIALIZER =
      StandardSerializers.protobuf(TxMessageProtos.IncrementCounterTxBody.class);

  private static final int CREATE_COUNTER_TX_ID = 0;
  private static final int INCREMENT_COUNTER_TX_ID = 1;
  private static final int VALID_THROWING_TX_ID = 12;
  private static final int VALID_ERROR_TX_ID = 13;

  @VisibleForTesting
  static final short UNKNOWN_TX_ID = 9999;
>>>>>>> aacb990b

  @VisibleForTesting
  static final String DEFAULT_COUNTER_NAME = "default";

  @VisibleForTesting
  static final String AFTER_COMMIT_COUNTER_NAME = "after_commit_counter";

  @Nullable
  private Node node;

  @Inject
  public QaServiceImpl(ServiceInstanceSpec instanceSpec) {
    super(instanceSpec);
  }

  @Override
  protected QaSchema createDataSchema(View view) {
    return new QaSchema(view, getName());
  }

  @Override
  public List<HashCode> getStateHashes(Snapshot snapshot) {
    List<HashCode> stateHashes = super.getStateHashes(snapshot);
    // Log the state hashes, so that the values passed to the native part of the framework
    // are known.
    logger.info("state hashes: {}", stateHashes);
    return stateHashes;
  }

  @Override
  public void initialize(Fork fork, Configuration configuration) {
    // Init the time oracle
    updateTimeOracle(fork, configuration);

    // Add a default counter to the blockchain.
    createCounter(DEFAULT_COUNTER_NAME, fork);

    // Add an afterCommit counter that will be incremented after each block committed event.
    createCounter(AFTER_COMMIT_COUNTER_NAME, fork);
  }

  private void createCounter(String name, Fork fork) {
    QaSchema schema = createDataSchema(fork);
    MapIndex<HashCode, Long> counters = schema.counters();
    MapIndex<HashCode, String> names = schema.counterNames();

    HashCode counterId = defaultHashFunction().hashString(name, UTF_8);
    checkState(!counters.containsKey(counterId), "Counter %s already exists", name);

    counters.put(counterId, 0L);
    names.put(counterId, name);
  }

  @Override
  public void createPublicApiHandlers(Node node, Router router) {
    this.node = node;

    ApiController controller = new ApiController(this);
    controller.mountApi(router);
  }

  /**
   * Increments the afterCommit counter so the number of times this method was invoked is stored
   * in it.
   */
  @Override
  public void afterCommit(BlockCommittedEvent event) {
    long seed = event.getHeight();
    HashCode counterId = Hashing.sha256()
        .hashString(AFTER_COMMIT_COUNTER_NAME, StandardCharsets.UTF_8);
    submitIncrementCounter(seed, counterId);
  }

  @Override
  public HashCode submitIncrementCounter(long requestSeed, HashCode counterId) {
    RawTransaction tx = newRawIncrementCounterTransaction(requestSeed, counterId, getId());

    return submitTransaction(tx);
  }

  /**
   * Creates a new raw transaction of this type with the given parameters.
   *
   * @param requestSeed transaction id
   * @param counterId counter id, a hash of the counter name
   * @param serviceId the id of QA service
   */
  private static RawTransaction newRawIncrementCounterTransaction(long requestSeed,
      HashCode counterId, int serviceId) {
    byte[] payload = INCREMENT_TX_PROTO_SERIALIZER.toBytes(TxMessageProtos.IncrementCounterTxBody
        .newBuilder()
        .setSeed(requestSeed)
        .setCounterId(ByteString.copyFrom(counterId.asBytes()))
        .build());

    return RawTransaction.newBuilder()
        .serviceId(serviceId)
        .transactionId(INCREMENT_COUNTER_TX_ID)
        .payload(payload)
        .build();
  }

  @Override
  public HashCode submitUnknownTx() {
    return submitTransaction(newRawUnknownTransaction(getId()));
  }

  /**
   * Returns raw transaction.
   */
  private static RawTransaction newRawUnknownTransaction(int serviceId) {
    return RawTransaction.newBuilder()
        .serviceId(serviceId)
        .transactionId(UNKNOWN_TX_ID)
        .payload(new byte[0])
        .build();
  }

  @Override
  @SuppressWarnings("ConstantConditions")  // Node is not null.
  public Optional<Counter> getValue(HashCode counterId) {
    checkBlockchainInitialized();

    return node.withSnapshot((view) -> {
      QaSchema schema = createDataSchema(view);
      MapIndex<HashCode, Long> counters = schema.counters();
      if (!counters.containsKey(counterId)) {
        return Optional.empty();
      }

      MapIndex<HashCode, String> counterNames = schema.counterNames();
      String name = counterNames.get(counterId);
      Long value = counters.get(counterId);
      return Optional.of(new Counter(name, value));
    });
  }

  @Override
  public Config getConsensusConfiguration() {
    checkBlockchainInitialized();

    return node.withSnapshot((view) -> {
      Blockchain blockchain = Blockchain.newInstance(view);

      return blockchain.getConsensusConfiguration();
    });
  }

  @Override
  @SuppressWarnings("ConstantConditions")  // Node is not null.
  public Optional<ZonedDateTime> getTime() {
    return node.withSnapshot(s -> {
      TimeSchema timeOracle = createDataSchema(s).timeSchema();
      EntryIndexProxy<ZonedDateTime> currentTime = timeOracle.getTime();
      return currentTime.toOptional();
    });
  }

  @Override
  @SuppressWarnings("ConstantConditions")  // Node is not null.
  public Map<PublicKey, ZonedDateTime> getValidatorsTimes() {
    return node.withSnapshot(s -> {
      TimeSchema timeOracle = createDataSchema(s).timeSchema();
      MapIndex<PublicKey, ZonedDateTime> validatorsTimes = timeOracle.getValidatorsTimes();
      return toMap(validatorsTimes);
    });
  }

  private <K, V> Map<K, V> toMap(MapIndex<K, V> mapIndex) {
    return Maps.toMap(mapIndex.keys(), mapIndex::get);
  }

  @SuppressWarnings("ConstantConditions") // Node is not null.
  private HashCode submitTransaction(RawTransaction rawTransaction) {
    checkBlockchainInitialized();
    return node.submitTransaction(rawTransaction);
  }

  private void checkBlockchainInitialized() {
    checkState(node != null, "Service has not been fully initialized yet");
  }

  @Override
  public void verifyConfiguration(Fork fork, Configuration configuration) {
    QaConfiguration config = configuration.getAsMessage(QaConfiguration.class);
    checkConfiguration(config);
  }

  @Override
  public void applyConfiguration(Fork fork, Configuration configuration) {
    updateTimeOracle(fork, configuration);
  }

  @Override
  @Transaction(CREATE_COUNTER_TX_ID)
  public void createCounter(TxMessageProtos.CreateCounterTxBody arguments, TransactionContext context)
      throws TransactionExecutionException {
    String name = arguments.getName();
    QaSchema schema = new QaSchema(context.getFork(), context.getServiceName());
    MapIndex<HashCode, Long> counters = schema.counters();
    MapIndex<HashCode, String> names = schema.counterNames();

    HashCode counterId = Hashing.defaultHashFunction()
        .hashString(name, UTF_8);
    if (counters.containsKey(counterId)) {
      throw new TransactionExecutionException(COUNTER_ALREADY_EXISTS.code);
    }
    assert !names.containsKey(counterId) : "counterNames must not contain the id of " + name;

    counters.put(counterId, 0L);
    names.put(counterId, name);
  }

  @Override
  @Transaction(INCREMENT_COUNTER_TX_ID)
  public void incrementCounter(TxMessageProtos.IncrementCounterTxBody arguments, TransactionContext context)
      throws TransactionExecutionException {
    byte[] rawCounterId = arguments.getCounterId().toByteArray();
    HashCode counterId = HashCode.fromBytes(rawCounterId);

    QaSchema schema = new QaSchema(context.getFork(), context.getServiceName());
    ProofMapIndexProxy<HashCode, Long> counters = schema.counters();

    // Increment the counter if there is such.
    if (!counters.containsKey(counterId)) {
      throw new TransactionExecutionException(UNKNOWN_COUNTER.code);
    }
    long newValue = counters.get(counterId) + 1;
    counters.put(counterId, newValue);
  }

  @Override
  @Transaction(VALID_THROWING_TX_ID)
  public void throwing(TxMessageProtos.ThrowingTxBody arguments, TransactionContext context)
      throws TransactionExecutionException {
    QaSchema schema = new QaSchema(context.getFork(), context.getServiceName());

    // Attempt to clear all service indices.
    schema.clearAll();

    // Throw an exception. Framework must revert the changes made above.
    throw new IllegalStateException("#execute of this transaction always throws: " + this);
  }

  @Override
  @Transaction(VALID_ERROR_TX_ID)
  public void error(TxMessageProtos.ErrorTxBody arguments, TransactionContext context)
      throws TransactionExecutionException {
    byte errorCode = (byte) arguments.getErrorCode();
    String errorDescription = arguments.getErrorDescription();
    QaSchema schema = new QaSchema(context.getFork(), context.getServiceName());

    // Attempt to clear all service indices.
    schema.clearAll();

    // Throw an exception. Framework must revert the changes made above.
    throw new TransactionExecutionException(errorCode, errorDescription);
  }

  private void checkConfiguration(QaConfiguration config) {
    String timeOracleName = config.getTimeOracleName();
    // Check the time oracle name is non-empty.
    // We do *not* check if the time oracle is active to (a) allow running this service with
    // reduced read functionality without time oracle; (b) testing time schema when it is not
    // active.
    checkArgument(!Strings.isNullOrEmpty(timeOracleName), "Empty time oracle name: %s",
        timeOracleName);
  }

  private void updateTimeOracle(Fork fork, Configuration configuration) {
    QaSchema schema = createDataSchema(fork);
    QaConfiguration config = configuration.getAsMessage(QaConfiguration.class);

    // Verify the configuration
    checkConfiguration(config);

    // Save the configuration
    String timeOracleName = config.getTimeOracleName();
    schema.timeOracleName().set(timeOracleName);
  }
}<|MERGE_RESOLUTION|>--- conflicted
+++ resolved
@@ -78,18 +78,12 @@
 
   private static final Logger logger = LogManager.getLogger(QaService.class);
 
-<<<<<<< HEAD
-  /*
-  Review: Duplicates the values in QaTransaction — shall probably re-use (or one of them — deleted)?
-   */
-  private static int CREATE_COUNTER_TX_ID = 0;
-  private static int INCREMENT_COUNTER_TX_ID = 1;
-  private static int VALID_THROWING_TX_ID = 12;
-  private static int VALID_ERROR_TX_ID = 13;
-=======
   private static final Serializer<TxMessageProtos.IncrementCounterTxBody> INCREMENT_TX_PROTO_SERIALIZER =
       StandardSerializers.protobuf(TxMessageProtos.IncrementCounterTxBody.class);
 
+  /*
+Review: Duplicates the values in QaTransaction — shall probably re-use (or one of them — deleted)?
+ */
   private static final int CREATE_COUNTER_TX_ID = 0;
   private static final int INCREMENT_COUNTER_TX_ID = 1;
   private static final int VALID_THROWING_TX_ID = 12;
@@ -97,7 +91,6 @@
 
   @VisibleForTesting
   static final short UNKNOWN_TX_ID = 9999;
->>>>>>> aacb990b
 
   @VisibleForTesting
   static final String DEFAULT_COUNTER_NAME = "default";
