--- conflicted
+++ resolved
@@ -21,11 +21,7 @@
 import com.exonum.binding.common.hash.HashCode;
 import com.exonum.binding.test.RequiresNativeLibrary;
 import com.exonum.binding.testkit.TestKit;
-<<<<<<< HEAD
 import com.exonum.binding.testkit.TestKitExtension;
-import com.exonum.binding.util.LibraryLoader;
-=======
->>>>>>> bdb92973
 import java.util.List;
 import org.junit.jupiter.api.Test;
 import org.junit.jupiter.api.extension.RegisterExtension;
@@ -33,19 +29,11 @@
 @RequiresNativeLibrary
 class QaSchemaIntegrationTest {
 
-<<<<<<< HEAD
   @RegisterExtension
   TestKitExtension testKitExtension = new TestKitExtension(
       TestKit.builder()
           .withService(QaServiceModule.class));
 
-  @BeforeAll
-  static void loadLibrary() {
-    LibraryLoader.load();
-  }
-
-=======
->>>>>>> bdb92973
   @Test
   void getStateHashesEmptyDb(TestKit testKit) {
     testKit.withSnapshot((view) -> {
