/*
 * Copyright 2018 The Exonum Team
 *
 * Licensed under the Apache License, Version 2.0 (the "License");
 * you may not use this file except in compliance with the License.
 * You may obtain a copy of the License at
 *
 *     http://www.apache.org/licenses/LICENSE-2.0
 *
 * Unless required by applicable law or agreed to in writing, software
 * distributed under the License is distributed on an "AS IS" BASIS,
 * WITHOUT WARRANTIES OR CONDITIONS OF ANY KIND, either express or implied.
 * See the License for the specific language governing permissions and
 * limitations under the License.
 */

package com.exonum.binding.qaservice.transactions;

import static com.exonum.binding.common.hash.Hashing.defaultHashFunction;
import static com.exonum.binding.common.hash.Hashing.sha256;
import static com.exonum.binding.common.serialization.json.JsonSerializer.json;
import static com.exonum.binding.qaservice.TransactionUtils.createIncrementCounterTransaction;
import static com.exonum.binding.qaservice.transactions.IncrementCounterTx.converter;
import static com.exonum.binding.qaservice.transactions.QaTransaction.INCREMENT_COUNTER;
import static com.exonum.binding.qaservice.transactions.TransactionError.UNKNOWN_COUNTER;
import static java.nio.charset.StandardCharsets.UTF_8;
import static org.assertj.core.api.Assertions.assertThat;
import static org.junit.jupiter.api.Assertions.assertThrows;

import com.exonum.binding.blockchain.Blockchain;
import com.exonum.binding.common.blockchain.TransactionResult;
import com.exonum.binding.common.hash.HashCode;
import com.exonum.binding.common.message.TransactionMessage;
import com.exonum.binding.qaservice.QaSchema;
import com.exonum.binding.qaservice.QaService;
import com.exonum.binding.qaservice.QaServiceImpl;
import com.exonum.binding.qaservice.QaServiceModule;
import com.exonum.binding.storage.indices.MapIndex;
import com.exonum.binding.test.Bytes;
import com.exonum.binding.test.RequiresNativeLibrary;
import com.exonum.binding.testkit.TestKit;
import com.exonum.binding.testkit.TestKitExtension;
import com.exonum.binding.transaction.RawTransaction;
import com.google.gson.reflect.TypeToken;
import java.util.Optional;
import nl.jqno.equalsverifier.EqualsVerifier;
import org.junit.jupiter.api.Test;
import org.junit.jupiter.api.extension.RegisterExtension;

class IncrementCounterTxIntegrationTest {

<<<<<<< HEAD
  @RegisterExtension
  TestKitExtension testKitExtension = new TestKitExtension(
      TestKit.builder()
          .withService(QaServiceModule.class));

  static {
    LibraryLoader.load();
  }

=======
>>>>>>> bdb92973
  @Test
  void converterRejectsWrongServiceId() {
    RawTransaction tx = txTemplate()
        .serviceId((short) -1)
        .build();

    assertThrows(IllegalArgumentException.class,
        () -> converter().fromRawTransaction(tx));
  }

  @Test
  void converterRejectsWrongTxId() {
    RawTransaction tx = txTemplate()
        .transactionId((short) -1)
        .build();

    assertThrows(IllegalArgumentException.class,
        () -> converter().fromRawTransaction(tx));
  }

  @Test
  void converterRoundtrip() {
    long seed = 0;
    HashCode counterId = sha256().hashInt(0);

    IncrementCounterTx tx = new IncrementCounterTx(seed, counterId);
    RawTransaction raw = converter().toRawTransaction(tx);
    IncrementCounterTx txFromRaw = converter().fromRawTransaction(raw);

    assertThat(txFromRaw).isEqualTo(tx);
  }

  @Test
  @RequiresNativeLibrary
  void executeIncrementsCounter(TestKit testKit) {
    QaServiceImpl service = testKit.getService(QaService.ID, QaServiceImpl.class);

    // Add a new counter with the given name and initial value
    String counterName = "counter";
    service.submitCreateCounter(counterName);
    testKit.createBlock();

    // Submit and execute the transaction
    long seed = 0L;
    HashCode counterId = sha256().hashString(counterName, UTF_8);
    service.submitIncrementCounter(seed, counterId);
    testKit.createBlock();

    testKit.withSnapshot((view) -> {
      // Check the counter has an incremented value
      QaSchema schema = new QaSchema(view);
      MapIndex<HashCode, Long> counters = schema.counters();
      long expectedValue = 1;

      assertThat(counters.get(counterId)).isEqualTo(expectedValue);
      return null;
    });
  }

  @Test
  @RequiresNativeLibrary
  void executeNoSuchCounter(TestKit testKit) {
    String counterName = "unknown-counter";
    HashCode counterId = defaultHashFunction().hashString(counterName, UTF_8);
    TransactionMessage incrementCounterTx = createIncrementCounterTransaction(0L, counterId);
    testKit.createBlockWithTransactions(incrementCounterTx);

    testKit.withSnapshot((view) -> {
      Blockchain blockchain = Blockchain.newInstance(view);
      Optional<TransactionResult> txResult = blockchain.getTxResult(incrementCounterTx.hash());
      TransactionResult expectedTransactionResult =
          TransactionResult.error(UNKNOWN_COUNTER.code, null);
      assertThat(txResult).hasValue(expectedTransactionResult);
      return null;
    });
  }

  @Test
  void info() {
    // Create a transaction with the given parameters.
    long seed = Long.MAX_VALUE - 1;
    String name = "new_counter";
    HashCode nameHash = defaultHashFunction().hashString(name, UTF_8);
    IncrementCounterTx tx = new IncrementCounterTx(seed, nameHash);

    String info = tx.info();

    // Check the transaction parameters in JSON
    AnyTransaction<IncrementCounterTx> txParameters = json().fromJson(info,
        new TypeToken<AnyTransaction<IncrementCounterTx>>(){}.getType());

    assertThat(txParameters.body).isEqualTo(tx);
  }

  @Test
  void equals() {
    EqualsVerifier.forClass(IncrementCounterTx.class)
        .withPrefabValues(HashCode.class, HashCode.fromInt(1), HashCode.fromInt(2))
        .verify();
  }

  private static RawTransaction.Builder txTemplate() {
    return RawTransaction.newBuilder()
        .transactionId(INCREMENT_COUNTER.id())
        .serviceId(QaService.ID)
        .payload(Bytes.bytes());
  }
}<|MERGE_RESOLUTION|>--- conflicted
+++ resolved
@@ -49,18 +49,11 @@
 
 class IncrementCounterTxIntegrationTest {
 
-<<<<<<< HEAD
   @RegisterExtension
   TestKitExtension testKitExtension = new TestKitExtension(
       TestKit.builder()
           .withService(QaServiceModule.class));
 
-  static {
-    LibraryLoader.load();
-  }
-
-=======
->>>>>>> bdb92973
   @Test
   void converterRejectsWrongServiceId() {
     RawTransaction tx = txTemplate()
