/*
 * Copyright 2018 The Exonum Team
 *
 * Licensed under the Apache License, Version 2.0 (the "License");
 * you may not use this file except in compliance with the License.
 * You may obtain a copy of the License at
 *
 *     http://www.apache.org/licenses/LICENSE-2.0
 *
 * Unless required by applicable law or agreed to in writing, software
 * distributed under the License is distributed on an "AS IS" BASIS,
 * WITHOUT WARRANTIES OR CONDITIONS OF ANY KIND, either express or implied.
 * See the License for the specific language governing permissions and
 * limitations under the License.
 */

package com.exonum.binding.qaservice.transactions;

import static com.exonum.binding.common.serialization.json.JsonSerializer.json;
import static com.exonum.binding.qaservice.TransactionUtils.createCounter;
import static com.exonum.binding.qaservice.TransactionUtils.createThrowingTransaction;
import static com.exonum.binding.qaservice.TransactionUtils.newContext;
import static org.assertj.core.api.Assertions.assertThat;
import static org.junit.jupiter.api.Assertions.assertThrows;

import com.exonum.binding.blockchain.Blockchain;
import com.exonum.binding.common.blockchain.TransactionResult;
import com.exonum.binding.common.message.TransactionMessage;
import com.exonum.binding.proxy.Cleaner;
import com.exonum.binding.proxy.CloseFailuresException;
import com.exonum.binding.qaservice.QaSchema;
import com.exonum.binding.qaservice.QaService;
import com.exonum.binding.qaservice.QaServiceModule;
import com.exonum.binding.storage.database.Fork;
import com.exonum.binding.storage.database.MemoryDb;
import com.exonum.binding.test.RequiresNativeLibrary;
import com.exonum.binding.testkit.TestKit;
import com.exonum.binding.testkit.TestKitExtension;
import com.exonum.binding.transaction.RawTransaction;
import com.exonum.binding.transaction.TransactionContext;
import com.google.gson.reflect.TypeToken;
import java.util.Optional;
import nl.jqno.equalsverifier.EqualsVerifier;
import org.junit.jupiter.api.Test;
import org.junit.jupiter.api.extension.RegisterExtension;

class ThrowingTxIntegrationTest {

<<<<<<< HEAD
  @RegisterExtension
  TestKitExtension testKitExtension = new TestKitExtension(
      TestKit.builder()
          .withService(QaServiceModule.class));

  static {
    LibraryLoader.load();
  }

=======
>>>>>>> bdb92973
  @Test
  void converterRoundtrip() {
    long seed = 10L;
    ThrowingTx tx = new ThrowingTx(seed);

    RawTransaction message = ThrowingTx.converter().toRawTransaction(tx);

    ThrowingTx txFromRaw = ThrowingTx.converter().fromRawTransaction(message);

    assertThat(txFromRaw).isEqualTo(tx);
  }

  @Test
  void info() {
    long seed = 10L;
    ThrowingTx tx = new ThrowingTx(seed);
    String info = tx.info();

    AnyTransaction<ThrowingTx> txParams = json().fromJson(info,
        new TypeToken<AnyTransaction<ThrowingTx>>(){}.getType());

    assertThat(txParams.service_id).isEqualTo(QaService.ID);
    assertThat(txParams.message_id).isEqualTo(QaTransaction.VALID_THROWING.id());
    assertThat(txParams.body).isEqualTo(tx);
  }

  @Test
  @RequiresNativeLibrary
  void executeThrows(TestKit testKit) {
    TransactionMessage throwingTx = createThrowingTransaction(0L);
    testKit.createBlockWithTransactions(throwingTx);

    testKit.withSnapshot((view) -> {
      Blockchain blockchain = Blockchain.newInstance(view);
      Optional<TransactionResult> txResult = blockchain.getTxResult(throwingTx.hash());
      assertThat(txResult).isNotEmpty();
      TransactionResult transactionResult = txResult.get();
      assertThat(transactionResult.getType()).isEqualTo(TransactionResult.Type.UNEXPECTED_ERROR);
      assertThat(transactionResult.getErrorCode()).isEmpty();
      assertThat(transactionResult.getErrorDescription())
          .contains("#execute of this transaction always throws");
      return null;
    });
  }

  @Test
  @RequiresNativeLibrary
  void executeClearsQaServiceData() throws CloseFailuresException {
    try (MemoryDb db = MemoryDb.newInstance();
         Cleaner cleaner = new Cleaner()) {
      Fork view = db.createFork(cleaner);

      // Initialize storage with a counter equal to 10
      String name = "counter";
      long value = 10L;
      createCounter(view, name, value);

      // Create the transaction
      ThrowingTx tx = new ThrowingTx(0L);

      // Execute the transaction
      TransactionContext context = newContext(view);
      IllegalStateException expected = assertThrows(IllegalStateException.class,
          () -> tx.execute(context));

      // Check that execute cleared the maps
      QaSchema schema = new QaSchema(view);
      assertThat(schema.counters().isEmpty()).isTrue();
      assertThat(schema.counterNames().isEmpty()).isTrue();

      // Check the exception message
      String message = expected.getMessage();
      assertThat(message).contains("#execute of this transaction always throws");
    }
  }

  @Test
  void equals() {
    EqualsVerifier.forClass(ThrowingTx.class)
        .verify();
  }
}<|MERGE_RESOLUTION|>--- conflicted
+++ resolved
@@ -46,18 +46,11 @@
 
 class ThrowingTxIntegrationTest {
 
-<<<<<<< HEAD
   @RegisterExtension
   TestKitExtension testKitExtension = new TestKitExtension(
       TestKit.builder()
           .withService(QaServiceModule.class));
 
-  static {
-    LibraryLoader.load();
-  }
-
-=======
->>>>>>> bdb92973
   @Test
   void converterRoundtrip() {
     long seed = 10L;
