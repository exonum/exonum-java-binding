--- conflicted
+++ resolved
@@ -62,20 +62,12 @@
   private static final KeyPair KEY_PAIR = CRYPTO_FUNCTION.generateKeyPair();
   private static final short VALIDATOR_COUNT = 1;
 
-<<<<<<< HEAD
   @RegisterExtension
   TestKitExtension testKitExtension = new TestKitExtension(
       TestKit.builder()
           .withService(TestServiceModule.class)
           .withValidators(VALIDATOR_COUNT));
 
-  static {
-    LibraryLoader.load();
-  }
-
-=======
-  private TestKit testKit;
->>>>>>> bdb92973
   private Block block;
   private TransactionMessage expectedBlockTransaction;
 
