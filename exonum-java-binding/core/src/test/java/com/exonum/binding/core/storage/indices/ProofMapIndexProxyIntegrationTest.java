/*
 * Copyright 2019 The Exonum Team
 *
 * Licensed under the Apache License, Version 2.0 (the "License");
 * you may not use this file except in compliance with the License.
 * You may obtain a copy of the License at
 *
 *     http://www.apache.org/licenses/LICENSE-2.0
 *
 * Unless required by applicable law or agreed to in writing, software
 * distributed under the License is distributed on an "AS IS" BASIS,
 * WITHOUT WARRANTIES OR CONDITIONS OF ANY KIND, either express or implied.
 * See the License for the specific language governing permissions and
 * limitations under the License.
 */

package com.exonum.binding.core.storage.indices;

import static com.exonum.binding.core.storage.indices.CheckedMapProofMatcher.isValid;
import static com.exonum.binding.core.storage.indices.MapEntries.putAll;
import static com.exonum.binding.core.storage.indices.MapTestEntry.absentEntry;
import static com.exonum.binding.core.storage.indices.MapTestEntry.presentEntry;
import static com.exonum.binding.core.storage.indices.ProofMapContainsMatcher.provesThatAbsent;
import static com.exonum.binding.core.storage.indices.ProofMapContainsMatcher.provesThatCorrect;
import static com.exonum.binding.core.storage.indices.ProofMapContainsMatcher.provesThatPresent;
import static com.exonum.binding.core.storage.indices.StoragePreconditions.PROOF_MAP_KEY_SIZE;
import static com.exonum.binding.core.storage.indices.StoragePreconditions.checkProofKey;
import static com.exonum.binding.core.storage.indices.TestStorageItems.V1;
import static com.exonum.binding.core.storage.indices.TestStorageItems.V2;
import static com.exonum.binding.core.storage.indices.TestStorageItems.V3;
import static com.exonum.binding.core.storage.indices.TestStorageItems.V4;
import static com.exonum.binding.core.storage.indices.TestStorageItems.values;
import static com.exonum.binding.test.Bytes.bytes;
import static com.exonum.binding.test.Bytes.createPrefixed;
import static com.google.common.base.Preconditions.checkArgument;
import static java.util.Collections.singletonList;
import static org.hamcrest.CoreMatchers.containsString;
import static org.hamcrest.CoreMatchers.equalTo;
import static org.hamcrest.CoreMatchers.notNullValue;
import static org.hamcrest.MatcherAssert.assertThat;
import static org.hamcrest.core.IsNot.not;
import static org.junit.jupiter.api.Assertions.assertFalse;
import static org.junit.jupiter.api.Assertions.assertNull;
import static org.junit.jupiter.api.Assertions.assertThrows;
import static org.junit.jupiter.api.Assertions.assertTrue;

import com.exonum.binding.common.collect.MapEntry;
import com.exonum.binding.common.hash.HashCode;
import com.exonum.binding.common.hash.Hashing;
import com.exonum.binding.common.proofs.map.CheckedMapProof;
import com.exonum.binding.common.proofs.map.UncheckedMapProof;
import com.exonum.binding.common.serialization.StandardSerializers;
import com.exonum.binding.core.proxy.Cleaner;
import com.exonum.binding.core.proxy.CloseFailuresException;
import com.exonum.binding.core.storage.database.View;
import com.exonum.binding.test.Bytes;
import com.exonum.binding.test.CiOnly;
import com.google.common.collect.ImmutableList;
import com.google.common.collect.ImmutableMap;
import com.google.common.collect.Streams;
import com.google.common.primitives.UnsignedBytes;
import java.util.ArrayList;
import java.util.Arrays;
import java.util.BitSet;
import java.util.Collections;
import java.util.Iterator;
import java.util.List;
import java.util.Map;
import java.util.function.BiConsumer;
import java.util.function.Consumer;
import java.util.function.Function;
import java.util.stream.Collectors;
import java.util.stream.IntStream;
import java.util.stream.Stream;
import org.junit.jupiter.api.Test;

class ProofMapIndexProxyIntegrationTest
    extends BaseIndexProxyTestable<ProofMapIndexProxy<HashCode, String>> {

  private static final String MAP_NAME = "test_proof_map";

  private static final List<HashCode> PROOF_KEYS = Stream.of(
      Bytes.bytes(0x00),
      Bytes.bytes(0x01),
      Bytes.bytes(0x02),
      Bytes.bytes(0x08),
      Bytes.bytes(0x0f),
      Bytes.bytes(0x10),
      Bytes.bytes(0x20),
      Bytes.bytes(0x80),
      Bytes.bytes(0xf0),
      Bytes.bytes(0xff),
      Bytes.bytes(0x01, 0x01),
      Bytes.bytes(0x01, 0x10),
      Bytes.bytes(0x10, 0x01),
      Bytes.bytes(0x10, 0x10)
  )
      .map(ProofMapIndexProxyIntegrationTest::createRawProofKey)
      .sorted(UnsignedBytes.lexicographicalComparator())
      .map(HashCode::fromBytes)
      .collect(Collectors.toList());

  static final HashCode PK1 = PROOF_KEYS.get(0);
  static final HashCode PK2 = PROOF_KEYS.get(1);
  static final HashCode PK3 = PROOF_KEYS.get(2);

  private static final HashCode INVALID_PROOF_KEY = HashCode.fromString("1234");

  private static final HashCode EMPTY_MAP_INDEX_HASH = HashCode.fromString(
          "7324b5c72b51bb5d4c180f1109cfd347b60473882145841c39f3e584576296f9");

  @Test
  void containsKey() {
    runTestWithView(database::createFork, (map) -> {
      map.put(PK1, V1);
      assertTrue(map.containsKey(PK1));
    });
  }

  @Test
  void doesNotContainAbsentKey() {
    runTestWithView(database::createFork, (map) -> {
      map.put(PK1, V1);
      assertFalse(map.containsKey(PK2));
    });
  }

  @Test
  void emptyMapDoesNotContainAbsentKey() {
    runTestWithView(database::createSnapshot, (map) -> assertFalse(map.containsKey(PK2)));
  }

  @Test
  void containsThrowsIfNullKey() {
    runTestWithView(database::createSnapshot,
        (map) -> assertThrows(NullPointerException.class, () -> map.containsKey(null)));
  }

  @Test
  void containsThrowsIfInvalidKey() {
    runTestWithView(database::createSnapshot, (map) -> assertThrows(IllegalArgumentException.class,
        () -> map.containsKey(INVALID_PROOF_KEY)));
  }

  @Test
  void putFailsIfSnapshot() {
    runTestWithView(database::createSnapshot,
        (map) -> assertThrows(UnsupportedOperationException.class, () -> map.put(PK1, V1)));
  }

  @Test
  void putFailsIfInvalidKey() {
    runTestWithView(database::createFork, (map) -> assertThrows(IllegalArgumentException.class,
        () -> map.put(INVALID_PROOF_KEY, V1)));
  }

  @Test
  void putAllInEmptyMap() {
    runTestWithView(database::createFork, (map) -> {
      ImmutableMap<HashCode, String> source = ImmutableMap.of(
          PK1, V1,
          PK2, V2
      );

      map.putAll(source);

      // Check that the map contains all items
      for (Map.Entry<HashCode, String> entry : source.entrySet()) {
        HashCode key = entry.getKey();
        assertTrue(map.containsKey(key));
        assertThat(map.get(key), equalTo(entry.getValue()));
      }
    });
  }

  @Test
  void putAllOverwritingEntries() {
    runTestWithView(database::createFork, (map) -> {
      map.putAll(ImmutableMap.of(
          PK1, V1,
          PK2, V2
      ));

      ImmutableMap<HashCode, String> replacements = ImmutableMap.of(
          PK1, V3,
          PK2, V4
      );

      map.putAll(replacements);

      // Check that the map contains the recently put entries
      for (Map.Entry<HashCode, String> entry : replacements.entrySet()) {
        HashCode key = entry.getKey();
        assertTrue(map.containsKey(key));
        assertThat(map.get(key), equalTo(entry.getValue()));
      }
    });
  }

  @Test
  void get() {
    runTestWithView(database::createFork, (map) -> {
      map.put(PK1, V1);

      assertThat(map.get(PK1), equalTo(V1));
    });
  }

  @Test
  void getIndexHash_EmptyMap() {
    runTestWithView(database::createSnapshot,
        (map) -> assertThat(map.getIndexHash(), equalTo(EMPTY_MAP_INDEX_HASH)));
  }

  @Test
  void getIndexHash_NonEmptyMap() {
    runTestWithView(database::createFork, (map) -> {
      map.put(PK1, V1);

      HashCode indexHash = map.getIndexHash();
      assertThat(indexHash, notNullValue());
      assertThat(indexHash.bits(), equalTo(Hashing.DEFAULT_HASH_SIZE_BITS));
      assertThat(indexHash, not(equalTo(EMPTY_MAP_INDEX_HASH)));
    });
  }

<<<<<<< HEAD
=======
  @Disabled("Fails on assertion, disabled until ECR-3320")
>>>>>>> 65649637
  @Test
  void getProof_EmptyMapDoesNotContainSingleKey() {
    runTestWithView(database::createSnapshot,
        (map) -> assertThat(map, provesThatAbsent(PK1))
    );
  }

<<<<<<< HEAD
=======
  @Disabled("Fails on assertion, disabled until ECR-3320")
>>>>>>> 65649637
  @Test
  void getProof_SingletonMapContains() {
    runTestWithView(database::createFork, (map) -> {
      HashCode key = PK1;
      String value = V1;
      map.put(key, value);

      assertThat(map, provesThatPresent(key, value));
    });
  }

<<<<<<< HEAD
=======
  @Disabled("Fails on assertion, disabled until ECR-3320")
>>>>>>> 65649637
  @Test
  void getProof_SingletonMapDoesNotContain() {
    runTestWithView(database::createFork, (map) -> {
      map.put(PK1, V1);

      assertThat(map, provesThatAbsent(PK2));
    });
  }

<<<<<<< HEAD
=======
  @Disabled("Fails on assertion, disabled until ECR-3320")
>>>>>>> 65649637
  @Test
  void getProof_FourEntryMap_LastByte_Contains1() {
    runTestWithView(database::createFork, (map) -> {

      Stream<HashCode> proofKeys = Stream.of(
          (byte) 0b0000_0000,
          (byte) 0b0000_0001,
          (byte) 0b1000_0000,
          (byte) 0b1000_0001
      ).map(ProofMapIndexProxyIntegrationTest::createProofKey);

      List<MapEntry<HashCode, String>> entries = createMapEntries(proofKeys);

      putAll(map, entries);

      for (MapEntry<HashCode, String> e : entries) {
        assertThat(map, provesThatPresent(e.getKey(), e.getValue()));
      }
    });
  }

<<<<<<< HEAD
=======
  @Disabled("Fails on assertion, disabled until ECR-3320")
>>>>>>> 65649637
  @Test
  void getProof_FourEntryMap_LastByte_Contains2() {
    runTestWithView(database::createFork, (map) -> {
      Stream<HashCode> proofKeys = Stream.of(
          (byte) 0b00,
          (byte) 0b01,
          (byte) 0b10,
          (byte) 0b11
      ).map(ProofMapIndexProxyIntegrationTest::createProofKey);

      List<MapEntry<HashCode, String>> entries = createMapEntries(proofKeys);

      putAll(map, entries);

      for (MapEntry<HashCode, String> e : entries) {
        assertThat(map, provesThatPresent(e.getKey(), e.getValue()));
      }
    });
  }

<<<<<<< HEAD
=======
  @Disabled("Fails on assertion, disabled until ECR-3320")
>>>>>>> 65649637
  @Test
  void getProof_FourEntryMap_FirstByte_Contains() {
    runTestWithView(database::createFork, (map) -> {
      byte[] key1 = createRawProofKey();
      byte[] key2 = createRawProofKey();
      key2[0] = (byte) 0b0000_0001;
      byte[] key3 = createRawProofKey();
      key3[0] = (byte) 0b1000_0000;
      byte[] key4 = createRawProofKey();
      key4[0] = (byte) 0b1000_0001;

      List<MapEntry<HashCode, String>> entries = createMapEntries(
          Stream.of(key1, key2, key3, key4)
              .map(HashCode::fromBytes)
      );

      putAll(map, entries);

      for (MapEntry<HashCode, String> e : entries) {
        assertThat(map, provesThatPresent(e.getKey(), e.getValue()));
      }
    });
  }

<<<<<<< HEAD
=======
  @Disabled("Fails on assertion, disabled until ECR-3320")
>>>>>>> 65649637
  @Test
  void getProof_FourEntryMap_FirstAndLastByte_Contains() {
    runTestWithView(database::createFork, (map) -> {
      byte[] key1 = createRawProofKey();  // 000…0
      byte[] key2 = createRawProofKey();  // 100…0
      key2[0] = (byte) 0x01;
      byte[] key3 = createRawProofKey((byte) 0x80);  // 000…01
      byte[] key4 = createRawProofKey((byte) 0x80);  // 100…01
      key4[0] = (byte) 0x01;

      List<MapEntry<HashCode, String>> entries = createMapEntries(
          Stream.of(key1, key2, key3, key4)
              .map(HashCode::fromBytes)
      );

      putAll(map, entries);

      for (MapEntry<HashCode, String> e : entries) {
        assertThat(map, provesThatPresent(e.getKey(), e.getValue()));
      }
    });
  }

<<<<<<< HEAD
=======
  @Disabled("Fails on assertion, disabled until ECR-3320")
>>>>>>> 65649637
  @Test
  void getProof_MultiEntryMapContains() {
    runTestWithView(database::createFork, (map) -> {
      List<MapEntry<HashCode, String>> entries = createSortedMapEntries();
      putAll(map, entries);

      for (MapEntry<HashCode, String> e : entries) {
        assertThat(map, provesThatPresent(e.getKey(), e.getValue()));
      }
    });
  }

<<<<<<< HEAD
=======
  @Disabled("Fails on assertion, disabled until ECR-3320")
>>>>>>> 65649637
  @Test
  void getProof_MultiEntryMapDoesNotContain() {
    runTestWithView(database::createFork, (map) -> {
      List<MapEntry<HashCode, String>> entries = createSortedMapEntries();
      putAll(map, entries);

      byte[] allOnes = new byte[PROOF_MAP_KEY_SIZE];
      Arrays.fill(allOnes, UnsignedBytes.checkedCast(0xFF));

      List<HashCode> otherKeys = ImmutableList.of(
          HashCode.fromBytes(allOnes),  // [11…1]
          createProofKey("PK1001"),
          createProofKey("PK1002"),
          createProofKey("PK100500")
      );

      for (HashCode key : otherKeys) {
        assertThat(map, provesThatAbsent(key));
      }
    });
  }

<<<<<<< HEAD
=======
  @Disabled("Fails on assertion, disabled until ECR-3320")
>>>>>>> 65649637
  @CiOnly
  @Test
  /*
    Takes quite a lot of time (validating 257 proofs), but it's an integration test, isn't it? :-)
    Consider adding a similar test for left-leaning MPT
   */
  void getProof_MapContainsRightLeaningMaxHeightMpt() {
    runTestWithView(database::createFork, (map) -> {
      List<MapEntry<HashCode, String>> entries = createEntriesForRightLeaningMpt();
      putAll(map, entries);

      for (MapEntry<HashCode, String> e : entries) {
        assertThat(map, provesThatPresent(e.getKey(), e.getValue()));
      }
    });
  }

<<<<<<< HEAD
=======
  @Disabled("Fails on assertion, disabled until ECR-3320")
>>>>>>> 65649637
  @Test
  void getMultiProof_EmptyMapDoesNotContainSeveralKeys() {
    runTestWithView(database::createSnapshot, (map) ->
        assertThat(map, provesThatAbsent(PK1, PK2)));
  }

<<<<<<< HEAD
=======
  @Disabled("Fails on assertion, disabled until ECR-3320")
>>>>>>> 65649637
  @Test
  void getMultiProof_SingletonMapDoesNotContainSeveralKeys() {
    runTestWithView(database::createFork, (map) -> {
      map.put(PK1, V1);

      assertThat(map, provesThatAbsent(PK2, PK3));
    });
  }

<<<<<<< HEAD
=======
  @Disabled("Fails on assertion, disabled until ECR-3320")
>>>>>>> 65649637
  @Test
  void getMultiProof_SingletonMapBothContainsAndDoesNot() {
    runTestWithView(database::createFork, (map) -> {
      ImmutableMap<HashCode, String> source = ImmutableMap.of(
          PK1, V1
      );

      map.putAll(source);

      assertThat(map, provesThatCorrect(presentEntry(PK1, V1), absentEntry(PK2)));
    });
  }

<<<<<<< HEAD
=======
  @Disabled("Fails on assertion, disabled until ECR-3320")
>>>>>>> 65649637
  @Test
  void getMultiProof_TwoElementMapContains() {
    runTestWithView(database::createFork, (map) -> {
      ImmutableMap<HashCode, String> source = ImmutableMap.of(
          PK1, V1,
          PK2, V2
      );

      map.putAll(source);

      assertThat(map, provesThatCorrect(presentEntry(PK1, V1), presentEntry(PK2, V2)));
    });
  }

<<<<<<< HEAD
=======
  @Disabled("Fails on assertion, disabled until ECR-3320")
>>>>>>> 65649637
  @Test
  void getMultiProof_FourEntryMap_LastByte_Contains1() {
    runTestWithView(database::createFork, (map) -> {

      Stream<HashCode> proofKeys = Stream.of(
          (byte) 0b0000_0000,
          (byte) 0b0000_0001,
          (byte) 0b1000_0000,
          (byte) 0b1000_0001
      ).map(ProofMapIndexProxyIntegrationTest::createProofKey);

      List<MapEntry<HashCode, String>> entries = createMapEntries(proofKeys);

      putAll(map, entries);

      assertThat(map, provesThatPresent(entries));
    });
  }

<<<<<<< HEAD
=======
  @Disabled("Fails on assertion, disabled until ECR-3320")
>>>>>>> 65649637
  @Test
  void getMultiProof_FourEntryMap_LastByte_Contains2() {
    runTestWithView(database::createFork, (map) -> {
      Stream<HashCode> proofKeys = Stream.of(
          (byte) 0b00,
          (byte) 0b01,
          (byte) 0b10,
          (byte) 0b11
      ).map(ProofMapIndexProxyIntegrationTest::createProofKey);

      List<MapEntry<HashCode, String>> entries = createMapEntries(proofKeys);

      putAll(map, entries);

      assertThat(map, provesThatPresent(entries));
    });
  }

<<<<<<< HEAD
=======
  @Disabled("Fails on assertion, disabled until ECR-3320")
>>>>>>> 65649637
  @Test
  void getMultiProof_FourEntryMap_FirstByte_Contains() {
    runTestWithView(database::createFork, (map) -> {
      byte[] key1 = createRawProofKey();
      byte[] key2 = createRawProofKey();
      key2[0] = (byte) 0b0000_0001;
      byte[] key3 = createRawProofKey();
      key3[0] = (byte) 0b1000_0000;
      byte[] key4 = createRawProofKey();
      key4[0] = (byte) 0b1000_0001;

      List<MapEntry<HashCode, String>> entries = createMapEntries(
          Stream.of(key1, key2, key3, key4)
              .map(HashCode::fromBytes)
      );

      putAll(map, entries);

      assertThat(map, provesThatPresent(entries));
    });
  }

<<<<<<< HEAD
=======
  @Disabled("Fails on assertion, disabled until ECR-3320")
>>>>>>> 65649637
  @Test
  void getMultiProof_FourEntryMap_FirstAndLastByte_Contains() {
    runTestWithView(database::createFork, (map) -> {
      byte[] key1 = createRawProofKey();  // 000…0
      byte[] key2 = createRawProofKey();  // 100…0
      key2[0] = (byte) 0x01;
      byte[] key3 = createRawProofKey((byte) 0x80);  // 000…01
      byte[] key4 = createRawProofKey((byte) 0x80);  // 100…01
      key4[0] = (byte) 0x01;

      List<MapEntry<HashCode, String>> entries = createMapEntries(
          Stream.of(key1, key2, key3, key4)
              .map(HashCode::fromBytes)
      );

      putAll(map, entries);

      assertThat(map, provesThatPresent(entries));
    });
  }

<<<<<<< HEAD
=======
  @Disabled("Fails on assertion, disabled until ECR-3320")
>>>>>>> 65649637
  @Test
  void getMultiProof_SortedMultiEntryMapContains() {
    runTestWithView(database::createFork, (map) -> {
      List<MapEntry<HashCode, String>> entries = createSortedMapEntries();
      putAll(map, entries);

      assertThat(map, provesThatPresent(entries));
    });
  }

<<<<<<< HEAD
=======
  @Disabled("Fails on assertion, disabled until ECR-3320")
>>>>>>> 65649637
  @Test
  void getMultiProof_FourEntryMap_DoesNotContain() {
    runTestWithView(database::createFork, (map) -> {
      /*
       This map will have the following structure:
                   <00xxxx>
                   /        \
           <00|00xx>          <00|10xx>
          /         \        /         \
       <0000|01>  <0000|11>  <0010|00>   <0010|10>
      */
      List<MapEntry<HashCode, String>> entries = createMapEntries(
          Stream.of(
              proofKeyFromPrefix("0000|01"),
              proofKeyFromPrefix("0000|11"),
              proofKeyFromPrefix("0010|00"),
              proofKeyFromPrefix("0010|10")
          )
      );

      putAll(map, entries);

      List<HashCode> proofKeys = Arrays.asList(
          // Should be rejected on root level
          proofKeyFromPrefix("01|0000"),
          // Should be rejected on intermediate level
          proofKeyFromPrefix("00|01"),
          proofKeyFromPrefix("00|11"),
          // Should be rejected on leaf level
          proofKeyFromPrefix("0000|00"),
          proofKeyFromPrefix("0000|10"),
          proofKeyFromPrefix("0010|01"),
          proofKeyFromPrefix("0010|11")
      );

      assertThat(map, provesThatAbsent(proofKeys));
    });
  }

  @Test
  void remove() {
    runTestWithView(database::createFork, (map) -> {
      map.put(PK1, V1);
      map.remove(PK1);

      assertNull(map.get(PK1));
      assertFalse(map.containsKey(PK1));
    });
  }

  @Test
  void removeFailsIfSnapshot() {
    runTestWithView(database::createSnapshot,
        (map) -> assertThrows(UnsupportedOperationException.class, () -> map.remove(PK1)));
  }

  @Test
  void removeFailsIfInvalidKey() {
    runTestWithView(database::createFork,
        (map) -> assertThrows(IllegalArgumentException.class, () -> map.remove(INVALID_PROOF_KEY)));
  }

  @Test
  void keysTest() {
    runTestWithView(database::createFork, (map) -> {
      List<MapEntry<HashCode, String>> entries = createSortedMapEntries();

      putAll(map, entries);

      Iterator<HashCode> keysIterator = map.keys();
      List<HashCode> keysFromIter = ImmutableList.copyOf(keysIterator);
      List<HashCode> keysInMap = MapEntries.extractKeys(entries);

      // Keys must appear in a lexicographical order.
      assertThat(keysFromIter, equalTo(keysInMap));
    });
  }

  @Test
  void valuesTest() {
    runTestWithView(database::createFork, (map) -> {
      List<MapEntry<HashCode, String>> entries = createSortedMapEntries();

      putAll(map, entries);

      Iterator<String> valuesIterator = map.values();
      List<String> valuesFromIter = ImmutableList.copyOf(valuesIterator);
      List<String> valuesInMap = MapEntries.extractValues(entries);

      // Values must appear in a lexicographical order of keys.
      assertThat(valuesFromIter, equalTo(valuesInMap));
    });
  }

  @Test
  void entriesTest() {
    runTestWithView(database::createFork, (map) -> {
      List<MapEntry<HashCode, String>> entries = createSortedMapEntries();

      putAll(map, entries);

      Iterator<MapEntry<HashCode, String>> entriesIterator = map.entries();
      List<MapEntry> entriesFromIter = ImmutableList.copyOf(entriesIterator);
      // Entries must appear in a lexicographical order of keys.
      assertThat(entriesFromIter, equalTo(entries));
    });
  }

  @Test
  void clearEmptyHasNoEffect() {
    runTestWithView(database::createFork, ProofMapIndexProxy::clear);
  }

  @Test
  void clearNonEmptyRemovesAllValues() {
    runTestWithView(database::createFork, (map) -> {
      List<MapEntry<HashCode, String>> entries = createSortedMapEntries();

      putAll(map, entries);

      map.clear();

      for (MapEntry<HashCode, ?> e : entries) {
        assertFalse(map.containsKey(e.getKey()));
      }
    });
  }

  @Test
  void clearFailsIfSnapshot() {
    runTestWithView(database::createSnapshot, (map) -> {
      assertThrows(UnsupportedOperationException.class, () -> map.clear());
    });
  }

  @Test
  void isEmptyShouldReturnTrueForEmptyMap() {
    runTestWithView(database::createSnapshot, (map) -> assertTrue(map.isEmpty()));
  }

  @Test
  void isEmptyShouldReturnFalseForNonEmptyMap() {
    runTestWithView(database::createFork, (map) -> {
      map.put(PK1, V1);

      assertFalse(map.isEmpty());
    });
  }

  @Test
  void getProofFromSingleKey() {
    runTestWithView(database::createFork, (map) -> {
      map.put(PK1, V1);

      UncheckedMapProof proof = map.getProof(PK1);
      CheckedMapProof checkedProof = proof.check();

      assertThat(checkedProof, isValid(singletonList(presentEntry(PK1, V1))));
    });
  }

  @Test
  void getProofFromVarargs() {
    runTestWithView(database::createFork, (map) -> {
      map.put(PK1, V1);
      map.put(PK2, V2);

      UncheckedMapProof proof = map.getProof(PK1, PK2);
      CheckedMapProof checkedProof = proof.check();

      assertThat(
          checkedProof, isValid(Arrays.asList(presentEntry(PK1, V1), presentEntry(PK2, V2))));
    });
  }

  @Test
  void getProofFromEmptyCollection() {
    runTestWithView(database::createFork, (map) -> {
      map.put(PK1, V1);

      IllegalArgumentException thrown = assertThrows(IllegalArgumentException.class, () -> {
        UncheckedMapProof proof = map.getProof(Collections.emptyList());
      });
      assertThat(thrown.getLocalizedMessage(),
          containsString("Keys collection should not be empty"));
    });
  }

  @Test
  void getProofFromCollection() {
    runTestWithView(database::createFork, (map) -> {
      map.put(PK1, V1);

      UncheckedMapProof proof = map.getProof(singletonList(PK1));
      CheckedMapProof checkedProof = proof.check();

      assertThat(checkedProof, isValid(singletonList(presentEntry(PK1, V1))));
    });
  }

  /**
   * Returns a new key with the given prefix.
   *
   * @param prefix a key prefix — from the least significant bit to the most significant,
   *        i.e., "00 01" is 8, "10 00" is 1.
   *        May contain spaces, underscores or bars (e.g., "00 01|01 11" and "11_10"
   *        are valid strings).
   */
  private static HashCode proofKeyFromPrefix(String prefix) {
    prefix = filterBitPrefix(prefix);
    byte[] key = keyFromString(prefix);
    return HashCode.fromBytes(key);
  }

  /**
   * Replaces spaces that may be used to separate groups of binary digits.
   */
  private static String filterBitPrefix(String prefix) {
    String filtered = prefix.replaceAll("[ _|]", "");
    // Check that the string is correct
    assert filtered.matches("[01]*");
    assert filtered.length() <= PROOF_MAP_KEY_SIZE;
    return filtered;
  }

  /**
   * Creates a 32-byte key from the bit prefix.
   */
  private static byte[] keyFromString(String prefix) {
    BitSet keyPrefixBits = new BitSet(prefix.length());
    for (int i = 0; i < prefix.length(); i++) {
      char bit = prefix.charAt(i);
      if (bit == '1') {
        keyPrefixBits.set(i);
      }
    }
    return createPrefixed(keyPrefixBits.toByteArray(), PROOF_MAP_KEY_SIZE);
  }

  /**
   * Create a proof key of length 32 with the specified suffix.
   *
   * @param suffix a key suffix. Must be shorter than or equal to 32 bytes in UTF-8.
   * @return a key, starting with zeroes and followed by the specified suffix encoded in UTF-8
   */
  private static HashCode createProofKey(String suffix) {
    byte[] suffixBytes = bytes(suffix);
    return createProofKey(suffixBytes);
  }

  private static HashCode createProofKey(byte... suffixBytes) {
    byte[] proofKey = createRawProofKey(suffixBytes);
    return HashCode.fromBytes(proofKey);
  }

  private static byte[] createRawProofKey(byte... suffixBytes) {
    checkArgument(suffixBytes.length <= PROOF_MAP_KEY_SIZE);
    byte[] proofKey = new byte[PROOF_MAP_KEY_SIZE];
    System.arraycopy(suffixBytes, 0, proofKey, PROOF_MAP_KEY_SIZE - suffixBytes.length,
        suffixBytes.length);
    return checkProofKey(proofKey);
  }

  private static void runTestWithView(Function<Cleaner, View> viewFactory,
      Consumer<ProofMapIndexProxy<HashCode, String>> mapTest) {
    runTestWithView(viewFactory, (ignoredView, map) -> mapTest.accept(map));
  }

  private static void runTestWithView(
      Function<Cleaner, View> viewFactory,
      BiConsumer<View, ProofMapIndexProxy<HashCode, String>> mapTest) {
    try (Cleaner cleaner = new Cleaner()) {
      View view = viewFactory.apply(cleaner);
      ProofMapIndexProxy<HashCode, String> map = createProofMap(MAP_NAME, view);

      mapTest.accept(view, map);
    } catch (CloseFailuresException e) {
      throw new AssertionError("Unexpected exception", e);
    }
  }

  @Override
  ProofMapIndexProxy<HashCode, String> create(String name, View view) {
    return createProofMap(name, view);
  }

  @Override
  ProofMapIndexProxy<HashCode, String> createInGroup(String groupName, byte[] idInGroup,
      View view) {
    return ProofMapIndexProxy.newInGroupUnsafe(groupName, idInGroup, view,
        StandardSerializers.hash(), StandardSerializers.string());
  }

  @Override
  StorageIndex createOfOtherType(String name, View view) {
    return ListIndexProxy.newInstance(name, view, StandardSerializers.string());
  }

  @Override
  Object getAnyElement(ProofMapIndexProxy<HashCode, String> index) {
    return index.get(PK1);
  }

  @Override
  void update(ProofMapIndexProxy<HashCode, String> index) {
    index.put(PK1, V1);
  }

  private static ProofMapIndexProxy<HashCode, String> createProofMap(String name, View view) {
    return ProofMapIndexProxy.newInstance(name, view, StandardSerializers.hash(),
        StandardSerializers.string());
  }

  /**
   * Creates `numOfEntries` map entries, sorted by key:
   * [(00…0PK1, V1), (00…0PK2, V2), … (00…0PKi, Vi)].
   */
  private List<MapEntry<HashCode, String>> createSortedMapEntries() {
    // Use PROOF_KEYS which are already sorted.
    return createMapEntries(PROOF_KEYS.stream());
  }

  /**
   * Creates map entries with the given keys. Uses values
   * from {@linkplain TestStorageItems#values} in a round-robin fashion.
   */
  private List<MapEntry<HashCode, String>> createMapEntries(Stream<HashCode> proofKeys) {
    Stream<HashCode> keys = proofKeys.distinct();
    Stream<String> roundRobinValues = IntStream.range(0, Integer.MAX_VALUE)
        .mapToObj(i -> values.get(i % values.size()));
    return Streams.zip(keys, roundRobinValues, MapEntry::valueOf)
        .collect(Collectors.toList());
  }

  /**
   * Creates 257 entries for a ProofMap that, when added to it, will make the underlying
   * Merkle-Patricia tree of the maximum height (256). Leaf nodes will be at depths
   * ranging from 1 to 256.
   *
   * Bits of 32-byte keys:
   * 00…0000
   * 100…000
   * 0100…00
   * 00100…0
   * …
   * 00…0100
   * 00…0010
   * 00…0001.
   *
   * When all the keys above are added to the ProofMap, the underlying Merkle-Patricia tree
   * has the following structure (only key bits in leaf nodes are shown; the intermediate
   * nodes are shown as 'o' character):
   *
   *                    o — the root node
   *                   / \
   *                  o   100…000 — a leaf node
   *                 / \
   *                o   0100…00
   *               / \
   *              o   00100…0
   *             / \
   *            …   00010…0
   *           /
   *          o — an intermediate node with key prefix 00…0 of size 255 bits.
   *         / \
   *  00…0000  00…0001 — leaf nodes at depth 256 with a common prefix of 255 bits.
   */
  private static List<MapEntry<HashCode, String>> createEntriesForRightLeaningMpt() {
    int numKeyBits = Byte.SIZE * PROOF_MAP_KEY_SIZE;
    BitSet keyBits = new BitSet(numKeyBits);
    int numEntries = numKeyBits + 1;
    List<MapEntry<HashCode, String>> entries = new ArrayList<>(numEntries);
    entries.add(MapEntry.valueOf(HashCode.fromBytes(new byte[PROOF_MAP_KEY_SIZE]), V1));

    for (int i = 0; i < numKeyBits; i++) {
      keyBits.set(i);
      byte[] key = createPrefixed(keyBits.toByteArray(), PROOF_MAP_KEY_SIZE);
      String value = values.get(i % values.size());
      entries.add(MapEntry.valueOf(HashCode.fromBytes(key), value));
      keyBits.clear(i);
      assert keyBits.length() == 0;
    }

    return entries;
  }
}<|MERGE_RESOLUTION|>--- conflicted
+++ resolved
@@ -224,10 +224,6 @@
     });
   }
 
-<<<<<<< HEAD
-=======
-  @Disabled("Fails on assertion, disabled until ECR-3320")
->>>>>>> 65649637
   @Test
   void getProof_EmptyMapDoesNotContainSingleKey() {
     runTestWithView(database::createSnapshot,
@@ -235,10 +231,6 @@
     );
   }
 
-<<<<<<< HEAD
-=======
-  @Disabled("Fails on assertion, disabled until ECR-3320")
->>>>>>> 65649637
   @Test
   void getProof_SingletonMapContains() {
     runTestWithView(database::createFork, (map) -> {
@@ -250,10 +242,6 @@
     });
   }
 
-<<<<<<< HEAD
-=======
-  @Disabled("Fails on assertion, disabled until ECR-3320")
->>>>>>> 65649637
   @Test
   void getProof_SingletonMapDoesNotContain() {
     runTestWithView(database::createFork, (map) -> {
@@ -263,10 +251,6 @@
     });
   }
 
-<<<<<<< HEAD
-=======
-  @Disabled("Fails on assertion, disabled until ECR-3320")
->>>>>>> 65649637
   @Test
   void getProof_FourEntryMap_LastByte_Contains1() {
     runTestWithView(database::createFork, (map) -> {
@@ -288,10 +272,6 @@
     });
   }
 
-<<<<<<< HEAD
-=======
-  @Disabled("Fails on assertion, disabled until ECR-3320")
->>>>>>> 65649637
   @Test
   void getProof_FourEntryMap_LastByte_Contains2() {
     runTestWithView(database::createFork, (map) -> {
@@ -312,10 +292,6 @@
     });
   }
 
-<<<<<<< HEAD
-=======
-  @Disabled("Fails on assertion, disabled until ECR-3320")
->>>>>>> 65649637
   @Test
   void getProof_FourEntryMap_FirstByte_Contains() {
     runTestWithView(database::createFork, (map) -> {
@@ -340,10 +316,6 @@
     });
   }
 
-<<<<<<< HEAD
-=======
-  @Disabled("Fails on assertion, disabled until ECR-3320")
->>>>>>> 65649637
   @Test
   void getProof_FourEntryMap_FirstAndLastByte_Contains() {
     runTestWithView(database::createFork, (map) -> {
@@ -367,10 +339,6 @@
     });
   }
 
-<<<<<<< HEAD
-=======
-  @Disabled("Fails on assertion, disabled until ECR-3320")
->>>>>>> 65649637
   @Test
   void getProof_MultiEntryMapContains() {
     runTestWithView(database::createFork, (map) -> {
@@ -383,10 +351,6 @@
     });
   }
 
-<<<<<<< HEAD
-=======
-  @Disabled("Fails on assertion, disabled until ECR-3320")
->>>>>>> 65649637
   @Test
   void getProof_MultiEntryMapDoesNotContain() {
     runTestWithView(database::createFork, (map) -> {
@@ -409,10 +373,6 @@
     });
   }
 
-<<<<<<< HEAD
-=======
-  @Disabled("Fails on assertion, disabled until ECR-3320")
->>>>>>> 65649637
   @CiOnly
   @Test
   /*
@@ -430,20 +390,12 @@
     });
   }
 
-<<<<<<< HEAD
-=======
-  @Disabled("Fails on assertion, disabled until ECR-3320")
->>>>>>> 65649637
   @Test
   void getMultiProof_EmptyMapDoesNotContainSeveralKeys() {
     runTestWithView(database::createSnapshot, (map) ->
         assertThat(map, provesThatAbsent(PK1, PK2)));
   }
 
-<<<<<<< HEAD
-=======
-  @Disabled("Fails on assertion, disabled until ECR-3320")
->>>>>>> 65649637
   @Test
   void getMultiProof_SingletonMapDoesNotContainSeveralKeys() {
     runTestWithView(database::createFork, (map) -> {
@@ -453,10 +405,6 @@
     });
   }
 
-<<<<<<< HEAD
-=======
-  @Disabled("Fails on assertion, disabled until ECR-3320")
->>>>>>> 65649637
   @Test
   void getMultiProof_SingletonMapBothContainsAndDoesNot() {
     runTestWithView(database::createFork, (map) -> {
@@ -470,10 +418,6 @@
     });
   }
 
-<<<<<<< HEAD
-=======
-  @Disabled("Fails on assertion, disabled until ECR-3320")
->>>>>>> 65649637
   @Test
   void getMultiProof_TwoElementMapContains() {
     runTestWithView(database::createFork, (map) -> {
@@ -488,10 +432,6 @@
     });
   }
 
-<<<<<<< HEAD
-=======
-  @Disabled("Fails on assertion, disabled until ECR-3320")
->>>>>>> 65649637
   @Test
   void getMultiProof_FourEntryMap_LastByte_Contains1() {
     runTestWithView(database::createFork, (map) -> {
@@ -511,10 +451,6 @@
     });
   }
 
-<<<<<<< HEAD
-=======
-  @Disabled("Fails on assertion, disabled until ECR-3320")
->>>>>>> 65649637
   @Test
   void getMultiProof_FourEntryMap_LastByte_Contains2() {
     runTestWithView(database::createFork, (map) -> {
@@ -533,10 +469,6 @@
     });
   }
 
-<<<<<<< HEAD
-=======
-  @Disabled("Fails on assertion, disabled until ECR-3320")
->>>>>>> 65649637
   @Test
   void getMultiProof_FourEntryMap_FirstByte_Contains() {
     runTestWithView(database::createFork, (map) -> {
@@ -559,10 +491,6 @@
     });
   }
 
-<<<<<<< HEAD
-=======
-  @Disabled("Fails on assertion, disabled until ECR-3320")
->>>>>>> 65649637
   @Test
   void getMultiProof_FourEntryMap_FirstAndLastByte_Contains() {
     runTestWithView(database::createFork, (map) -> {
@@ -584,10 +512,6 @@
     });
   }
 
-<<<<<<< HEAD
-=======
-  @Disabled("Fails on assertion, disabled until ECR-3320")
->>>>>>> 65649637
   @Test
   void getMultiProof_SortedMultiEntryMapContains() {
     runTestWithView(database::createFork, (map) -> {
@@ -598,10 +522,6 @@
     });
   }
 
-<<<<<<< HEAD
-=======
-  @Disabled("Fails on assertion, disabled until ECR-3320")
->>>>>>> 65649637
   @Test
   void getMultiProof_FourEntryMap_DoesNotContain() {
     runTestWithView(database::createFork, (map) -> {
