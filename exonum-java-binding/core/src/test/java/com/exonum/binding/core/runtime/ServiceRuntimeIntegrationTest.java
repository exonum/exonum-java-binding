/*
 * Copyright 2019 The Exonum Team
 *
 * Licensed under the Apache License, Version 2.0 (the "License");
 * you may not use this file except in compliance with the License.
 * You may obtain a copy of the License at
 *
 *     http://www.apache.org/licenses/LICENSE-2.0
 *
 * Unless required by applicable law or agreed to in writing, software
 * distributed under the License is distributed on an "AS IS" BASIS,
 * WITHOUT WARRANTIES OR CONDITIONS OF ANY KIND, either express or implied.
 * See the License for the specific language governing permissions and
 * limitations under the License.
 */

package com.exonum.binding.core.runtime;

import static com.exonum.binding.core.runtime.ServiceWrapper.DEFAULT_INTERFACE_NAME;
import static com.exonum.binding.test.Bytes.bytes;
import static com.google.common.collect.Comparators.isInStrictOrder;
import static java.util.Comparator.comparing;
import static org.assertj.core.api.Assertions.assertThat;
import static org.junit.jupiter.api.Assertions.assertFalse;
import static org.junit.jupiter.api.Assertions.assertThrows;
import static org.junit.jupiter.api.Assertions.assertTrue;
import static org.mockito.Mockito.doThrow;
import static org.mockito.Mockito.mock;
import static org.mockito.Mockito.verify;
import static org.mockito.Mockito.when;

import com.exonum.binding.common.crypto.PublicKey;
import com.exonum.binding.common.hash.HashCode;
import com.exonum.binding.core.proxy.Cleaner;
import com.exonum.binding.core.proxy.CloseFailuresException;
import com.exonum.binding.core.service.BlockCommittedEvent;
import com.exonum.binding.core.service.Configuration;
import com.exonum.binding.core.service.Node;
import com.exonum.binding.core.storage.database.Database;
import com.exonum.binding.core.storage.database.Fork;
import com.exonum.binding.core.storage.database.TemporaryDb;
import com.exonum.binding.core.transaction.TransactionContext;
import com.google.common.collect.ImmutableMap;
import java.nio.file.Path;
import java.nio.file.Paths;
import java.util.Collection;
import java.util.Map;
import java.util.Map.Entry;
import java.util.Optional;
import org.junit.jupiter.api.BeforeEach;
import org.junit.jupiter.api.Nested;
import org.junit.jupiter.api.Test;
import org.junit.jupiter.api.extension.ExtendWith;
import org.mockito.InOrder;
import org.mockito.Mock;
import org.mockito.Mockito;
import org.mockito.junit.jupiter.MockitoExtension;

@ExtendWith(MockitoExtension.class)
class ServiceRuntimeIntegrationTest {

  // [ECR-587] Replace with a temp directory obtained from a TempDir JUnit extension so that
  //   the check of its existence passes.
  static final Path ARTIFACTS_DIR = Paths.get("/tmp/");
  static final String TEST_NAME = "test_service_name";
  static final int TEST_ID = 17;
  static final HashCode TEST_HASH = HashCode.fromBytes(bytes(1, 2, 3));
  static final PublicKey TEST_PUBLIC_KEY = PublicKey.fromBytes(bytes(4, 5, 6));

  @Mock
  private ServiceLoader serviceLoader;
  @Mock
  private ServicesFactory servicesFactory;
  @Mock
  private RuntimeTransport transport;

  private ServiceRuntime serviceRuntime;

  @BeforeEach
  void setUp() {
    serviceRuntime = new ServiceRuntime(serviceLoader, servicesFactory, transport, ARTIFACTS_DIR);
  }

  @Test
  void startsServerOnInitialization() {
    Node node = mock(Node.class);

    serviceRuntime.initialize(node);

    verify(transport).start();
  }

  @Test
  void deployCorrectArtifact() throws Exception {
    serviceRuntime.initialize(mock(Node.class));

    ServiceArtifactId serviceId = ServiceArtifactId.newJavaId("com.acme:foo-service:1.0.0");
    String artifactFilename = "foo-service.jar";
    Path serviceArtifactLocation = ARTIFACTS_DIR.resolve(artifactFilename);
    LoadedServiceDefinition serviceDefinition = LoadedServiceDefinition
        .newInstance(serviceId, TestServiceModule::new);
    when(serviceLoader.loadService(serviceArtifactLocation))
        .thenReturn(serviceDefinition);
    when(serviceLoader.findService(serviceId))
        .thenReturn(Optional.of(serviceDefinition));

    serviceRuntime.deployArtifact(serviceId, artifactFilename);

    assertTrue(serviceRuntime.isArtifactDeployed(serviceId));
    verify(serviceLoader).loadService(serviceArtifactLocation);
  }

  @Test
  void deployArtifactWrongId() throws Exception {
    serviceRuntime.initialize(mock(Node.class));

    ServiceArtifactId actualId = ServiceArtifactId.newJavaId("com.acme:actual:1.0.0");
    String artifactFilename = "foo-service.jar";
    Path serviceArtifactLocation = ARTIFACTS_DIR.resolve(artifactFilename);
    LoadedServiceDefinition serviceDefinition = LoadedServiceDefinition
        .newInstance(actualId, TestServiceModule::new);
    when(serviceLoader.loadService(serviceArtifactLocation))
        .thenReturn(serviceDefinition);

    ServiceArtifactId expectedId = ServiceArtifactId.newJavaId("com.acme:expected:1.0.0");

    Exception actual = assertThrows(ServiceLoadingException.class,
        () -> serviceRuntime.deployArtifact(expectedId, artifactFilename));
    assertThat(actual).hasMessageContainingAll(actualId.toString(), expectedId.toString(),
        artifactFilename);

    // Check the service artifact is unloaded
    verify(serviceLoader).unloadService(actualId);
  }

  @Test
  void deployArtifactFailed() throws Exception {
    serviceRuntime.initialize(mock(Node.class));

    ServiceArtifactId serviceId = ServiceArtifactId.newJavaId("com.acme:actual:1.0.0");
    String artifactFilename = "foo-service.jar";
    Path serviceArtifactLocation = ARTIFACTS_DIR.resolve(artifactFilename);
    ServiceLoadingException exception = new ServiceLoadingException("Boom");
    when(serviceLoader.loadService(serviceArtifactLocation))
        .thenThrow(exception);
    when(serviceLoader.findService(serviceId))
        .thenReturn(Optional.empty());

    Exception actual = assertThrows(ServiceLoadingException.class,
        () -> serviceRuntime.deployArtifact(serviceId, artifactFilename));
    assertThat(actual).isSameAs(exception);
    assertFalse(serviceRuntime.isArtifactDeployed(serviceId));
  }

  @Test
  void startAddingService() {
    Node node = mock(Node.class);
    serviceRuntime.initialize(node);

    ServiceArtifactId artifactId = ServiceArtifactId.parseFrom("1:com.acme:foo-service:1.0.0");
    LoadedServiceDefinition serviceDefinition = LoadedServiceDefinition
        .newInstance(artifactId, TestServiceModule::new);
    ServiceInstanceSpec instanceSpec = ServiceInstanceSpec.newInstance(TEST_NAME,
        TEST_ID, artifactId);
    when(serviceLoader.findService(artifactId))
        .thenReturn(Optional.of(serviceDefinition));

    ServiceWrapper serviceWrapper = mock(ServiceWrapper.class);
    when(servicesFactory.createService(serviceDefinition, instanceSpec, node))
        .thenReturn(serviceWrapper);

    // Create the service from the artifact
    Fork fork = mock(Fork.class);
    byte[] configuration = anyConfiguration();
    serviceRuntime.startAddingService(fork, instanceSpec, configuration);

    // Check it was instantiated as expected
    verify(servicesFactory).createService(serviceDefinition, instanceSpec, node);

    // and the service was configured
    Configuration expectedConfig = new ServiceConfiguration(configuration);
    verify(serviceWrapper).initialize(fork, expectedConfig);

    // but not committed
    assertThat(serviceRuntime.findService(TEST_NAME)).isEmpty();
  }

  @Test
  void startAddingServiceUnknownServiceArtifact() {
    Node node = mock(Node.class);
    serviceRuntime.initialize(node);

    ServiceArtifactId artifactId = ServiceArtifactId.newJavaId("com.acme:foo-service:1.0.0");
    when(serviceLoader.findService(artifactId)).thenReturn(Optional.empty());

    ServiceInstanceSpec instanceSpec = ServiceInstanceSpec.newInstance(TEST_NAME,
        TEST_ID, artifactId);

    Fork fork = mock(Fork.class);
    byte[] configuration = anyConfiguration();
    Exception e = assertThrows(IllegalArgumentException.class,
        () -> serviceRuntime.startAddingService(fork, instanceSpec, configuration));

    assertThat(e).hasMessageFindingMatch("Unknown.+artifact");
    assertThat(e).hasMessageContaining(String.valueOf(artifactId));

    assertThat(serviceRuntime.findService(TEST_NAME)).isEmpty();
  }

  @Test
  void startAddingServiceBadInitialConfiguration() {
    Node node = mock(Node.class);
    serviceRuntime.initialize(node);

    ServiceArtifactId artifactId = ServiceArtifactId.newJavaId("com.acme:foo-service:1.0.0");
    LoadedServiceDefinition serviceDefinition = LoadedServiceDefinition
        .newInstance(artifactId, TestServiceModule::new);
    ServiceInstanceSpec instanceSpec = ServiceInstanceSpec.newInstance(TEST_NAME,
        TEST_ID, artifactId);
    when(serviceLoader.findService(artifactId))
        .thenReturn(Optional.of(serviceDefinition));

    ServiceWrapper serviceWrapper = mock(ServiceWrapper.class);
    when(servicesFactory.createService(serviceDefinition, instanceSpec, node))
        .thenReturn(serviceWrapper);

    Fork fork = mock(Fork.class);
    byte[] configuration = anyConfiguration();
    ServiceConfiguration expectedConfig = new ServiceConfiguration(configuration);
    doThrow(IllegalArgumentException.class).when(serviceWrapper)
        .initialize(fork, expectedConfig);

    // Try to create and initialize the service
    assertThrows(IllegalArgumentException.class,
        () -> serviceRuntime.startAddingService(fork, instanceSpec, configuration));

    assertThat(serviceRuntime.findService(TEST_NAME)).isEmpty();
  }

  @Test
  void commitService() {
    Node node = mock(Node.class);
    serviceRuntime.initialize(node);

    ServiceArtifactId artifactId = ServiceArtifactId.newJavaId("com.acme:foo-service:1.0.0");
    LoadedServiceDefinition serviceDefinition = LoadedServiceDefinition
        .newInstance(artifactId, TestServiceModule::new);
    ServiceInstanceSpec instanceSpec = ServiceInstanceSpec.newInstance(TEST_NAME,
        TEST_ID, artifactId);
    when(serviceLoader.findService(artifactId))
        .thenReturn(Optional.of(serviceDefinition));

    ServiceWrapper serviceWrapper = mock(ServiceWrapper.class);
    when(serviceWrapper.getId()).thenReturn(TEST_ID);
    when(serviceWrapper.getName()).thenReturn(TEST_NAME);
    when(servicesFactory.createService(serviceDefinition, instanceSpec, node))
        .thenReturn(serviceWrapper);

    // Create the service from the artifact
    serviceRuntime.commitService(instanceSpec);

    // Check it was instantiated as expected
    verify(servicesFactory).createService(serviceDefinition, instanceSpec, node);

    // and its API is connected
    verify(transport).connectServiceApi(serviceWrapper);

    // and is present in the runtime
    Optional<ServiceWrapper> serviceOpt = serviceRuntime.findService(TEST_NAME);
    assertThat(serviceOpt).hasValue(serviceWrapper);
  }

  @Test
  void commitServiceDuplicate() {
    Node node = mock(Node.class);
    serviceRuntime.initialize(node);

    ServiceArtifactId artifactId = ServiceArtifactId.newJavaId("com.acme:foo-service:1.0.0");
    LoadedServiceDefinition serviceDefinition = LoadedServiceDefinition
        .newInstance(artifactId, TestServiceModule::new);
    ServiceInstanceSpec instanceSpec = ServiceInstanceSpec.newInstance(TEST_NAME,
        TEST_ID, artifactId);
    when(serviceLoader.findService(artifactId))
        .thenReturn(Optional.of(serviceDefinition));

    ServiceWrapper serviceWrapper = mock(ServiceWrapper.class);
    when(serviceWrapper.getId()).thenReturn(TEST_ID);
    when(serviceWrapper.getName()).thenReturn(TEST_NAME);
    when(servicesFactory.createService(serviceDefinition, instanceSpec, node))
        .thenReturn(serviceWrapper);

    // Create the service from the artifact
    serviceRuntime.commitService(instanceSpec);

    // Try to create another service with the same service instance specification
    Exception e = assertThrows(IllegalArgumentException.class,
        () -> serviceRuntime.commitService(instanceSpec));

    assertThat(e).hasMessageContaining("name");
    assertThat(e).hasMessageContaining(TEST_NAME);

    // Check the service was instantiated only once
    verify(servicesFactory).createService(serviceDefinition, instanceSpec, node);
  }

  @Test
  void shutdown() throws InterruptedException {
    serviceRuntime.shutdown();

    InOrder inOrder = Mockito.inOrder(transport, serviceLoader);
    inOrder.verify(transport).close();
    inOrder.verify(serviceLoader).unloadAll();
  }

  @Test
  void shutdownIfStopFailureShallUnloadArtifacts() throws InterruptedException {
    IllegalStateException stopFailure = new IllegalStateException("Server#stop failure");
    doThrow(stopFailure).when(transport).close();

    serviceRuntime.shutdown();

    verify(transport).close();
    // Verify that serviceLoader was invoked despite the stop failure
    verify(serviceLoader).unloadAll();
  }

  @Nested
  class WithSingleService {
    final ServiceArtifactId ARTIFACT_ID = ServiceArtifactId.newJavaId("com.acme:foo-service:1.0.0");
    final ServiceInstanceSpec INSTANCE_SPEC = ServiceInstanceSpec.newInstance(TEST_NAME,
        TEST_ID, ARTIFACT_ID);

    @Mock
    ServiceWrapper serviceWrapper;

    @BeforeEach
    void addService() {
      // Initialize the runtime
      Node node = mock(Node.class);
      serviceRuntime.initialize(node);

      // Setup the service
      when(serviceWrapper.getId()).thenReturn(TEST_ID);
      when(serviceWrapper.getName()).thenReturn(TEST_NAME);
      // Setup the loader
      LoadedServiceDefinition serviceDefinition = LoadedServiceDefinition
          .newInstance(ARTIFACT_ID, TestServiceModule::new);
      when(serviceLoader.findService(ARTIFACT_ID))
          .thenReturn(Optional.of(serviceDefinition));
      // Setup the factory
      when(servicesFactory.createService(serviceDefinition, INSTANCE_SPEC, node))
          .thenReturn(serviceWrapper);

      // Create the service from the artifact
      serviceRuntime.commitService(INSTANCE_SPEC);
    }

    @Test
    void executeTransaction() throws Exception {
      try (Database database = TemporaryDb.newInstance();
          Cleaner cleaner = new Cleaner()) {
        String interfaceName = DEFAULT_INTERFACE_NAME;
        int txId = 1;
        byte[] arguments = bytes(127);
        Fork fork = database.createFork(cleaner);
        int callerServiceId = 0;
        TransactionContext expectedContext = TransactionContext.builder()
            .fork(fork)
            .txMessageHash(TEST_HASH)
            .authorPk(TEST_PUBLIC_KEY)
            .serviceName(TEST_NAME)
            .serviceId(TEST_ID)
            .build();

        serviceRuntime.executeTransaction(TEST_ID, interfaceName, txId, arguments, fork,
            callerServiceId, TEST_HASH, TEST_PUBLIC_KEY);

        verify(serviceWrapper).executeTransaction(interfaceName, txId, arguments,
            callerServiceId, expectedContext);
      }
    }

    @Test
    void executeTransactionUnknownService() throws Exception {
      try (Database database = TemporaryDb.newInstance();
          Cleaner cleaner = new Cleaner()) {
        int serviceId = TEST_ID + 1;
        int txId = 1;
        byte[] arguments = bytes(127);
        Fork fork = database.createFork(cleaner);

        Exception e = assertThrows(IllegalArgumentException.class,
            () -> serviceRuntime.executeTransaction(serviceId, DEFAULT_INTERFACE_NAME, txId,
                arguments, fork, 0, TEST_HASH, TEST_PUBLIC_KEY));

        assertThat(e).hasMessageContaining(String.valueOf(serviceId));
      }
    }

    @Test
<<<<<<< HEAD
    void getStateHashesSingleService() throws CloseFailuresException {
      try (Database database = TemporaryDb.newInstance();
          Cleaner cleaner = new Cleaner()) {
        Snapshot s = database.createSnapshot(cleaner);
        List<HashCode> serviceStateHashes = asList(HashCode.fromBytes(bytes(1, 2)),
            HashCode.fromBytes(bytes(3, 4)));
        when(serviceWrapper.getStateHashes(s)).thenReturn(serviceStateHashes);

        List<ByteString> serviceStateHashesAsBytes = serviceStateHashes.stream()
            .map(hash -> ByteString.copyFrom(hash.asBytes()))
            .collect(toList());
        ServiceRuntimeStateHashes expected = ServiceRuntimeStateHashes.newBuilder()
            .addServiceStateHashes(ServiceStateHashes.newBuilder()
                .setInstanceId(TEST_ID)
                .addAllStateHashes(serviceStateHashesAsBytes))
            .build();

        ServiceRuntimeStateHashes runtimeStateHashes = serviceRuntime.getStateHashes(s);
        assertThat(runtimeStateHashes).isEqualTo(expected);
      }
=======
    void verifyTransactionUnknownService() {
      int serviceId = TEST_ID + 1;
      int txId = 1;
      byte[] arguments = bytes(127);

      Exception e = assertThrows(IllegalArgumentException.class,
          () -> serviceRuntime.verifyTransaction(serviceId, txId, arguments));
      String expectedMessage =
          String.format("No service with id=%s in the Java runtime", serviceId);
      assertThat(e).hasMessageContaining(expectedMessage);
>>>>>>> 642ca6f8
    }

    @Test
    void beforeCommitSingleService() throws CloseFailuresException {
      try (Database database = TemporaryDb.newInstance();
          Cleaner cleaner = new Cleaner()) {
        Fork fork = database.createFork(cleaner);

        serviceRuntime.beforeCommit(TEST_ID, fork);

        verify(serviceWrapper).beforeCommit(fork);
      }
    }

    @Test
    void beforeCommitThrowingServiceExceptionPropagated() throws CloseFailuresException {
      try (Database database = TemporaryDb.newInstance();
          Cleaner cleaner = new Cleaner()) {
        Fork fork = database.createFork(cleaner);
        RuntimeException serviceException = new RuntimeException("Service exception");
        doThrow(serviceException).when(serviceWrapper).beforeCommit(fork);

        RuntimeException actual = assertThrows(serviceException.getClass(),
            () -> serviceRuntime.beforeCommit(TEST_ID, fork));
        assertThat(actual).isSameAs(serviceException);

        verify(serviceWrapper).beforeCommit(fork);
      }
    }

    @Test
    void afterCommitSingleService() {
      BlockCommittedEvent event = mock(BlockCommittedEvent.class);

      serviceRuntime.afterCommit(event);

      verify(serviceWrapper).afterCommit(event);
    }

    @Test
    void afterCommitSingleServiceThrowingException() {
      BlockCommittedEvent event = mock(BlockCommittedEvent.class);
      doThrow(RuntimeException.class).when(serviceWrapper)
          .afterCommit(event);

      // Notify of block commit event — the service runtime must swallow the exception
      serviceRuntime.afterCommit(event);

      verify(serviceWrapper).afterCommit(event);
    }
  }

  private static byte[] anyConfiguration() {
    return bytes(1, 2, 3, 4);
  }

  @Nested
  class WithMultipleServices {
    final ServiceArtifactId ARTIFACT_ID = ServiceArtifactId.newJavaId("com.acme:foo-service:1.0.0");
    final Map<ServiceInstanceSpec, ServiceWrapper> SERVICES = ImmutableMap.of(
        ServiceInstanceSpec.newInstance("a", 1, ARTIFACT_ID), mock(ServiceWrapper.class, "a"),
        ServiceInstanceSpec.newInstance("b", 2, ARTIFACT_ID), mock(ServiceWrapper.class, "b"),
        ServiceInstanceSpec.newInstance("c", 3, ARTIFACT_ID), mock(ServiceWrapper.class, "c")
    );

    @BeforeEach
    @SuppressWarnings("UnstableApiUsage")
    void checkTestData() {
      // Check the test data correctness: check that test instances are ordered by name,
      // as some tests rely on that
      assertTrue(isInStrictOrder(SERVICES.keySet(), comparing(ServiceInstanceSpec::getName)),
          "Services must be ordered by name — the same order as used in "
              + "the ServiceRuntime for iteration on services, as this test relies on that");
    }

    @BeforeEach
    void addServices() {
      // Initialize the runtime
      Node node = mock(Node.class);
      serviceRuntime.initialize(node);

      LoadedServiceDefinition serviceDefinition = LoadedServiceDefinition
          .newInstance(ARTIFACT_ID, TestServiceModule::new);
      when(serviceLoader.findService(ARTIFACT_ID))
          .thenReturn(Optional.of(serviceDefinition));
      // Setup the factory
      for (Entry<ServiceInstanceSpec, ServiceWrapper> entry : SERVICES.entrySet()) {
        ServiceInstanceSpec instanceSpec = entry.getKey();
        ServiceWrapper service = entry.getValue();
        when(service.getId()).thenReturn(instanceSpec.getId());
        when(service.getName()).thenReturn(instanceSpec.getName());
        when(servicesFactory.createService(serviceDefinition, instanceSpec, node))
            .thenReturn(service);
      }

      // Create the services
      for (ServiceInstanceSpec instanceSpec : SERVICES.keySet()) {
        serviceRuntime.commitService(instanceSpec);
      }
    }

    @Test
    void afterCommitMultipleServicesWithFirstThrowing() {
      Collection<ServiceWrapper> services = SERVICES.values();

      // Setup the first service to throw exception in its after commit handler
      ServiceWrapper service1 = services
          .iterator()
          .next();
      BlockCommittedEvent event = mock(BlockCommittedEvent.class);
      doThrow(RuntimeException.class).when(service1).afterCommit(event);

      // Notify the runtime of the block commit
      serviceRuntime.afterCommit(event);

      // Verify that each service got the notifications, i.e., the first service
      // throwing an exception has not disrupted the notification process
      InOrder inOrder = Mockito.inOrder(services.toArray(new Object[0]));
      for (ServiceWrapper service: services) {
        inOrder.verify(service).afterCommit(event);
      }
    }
  }
}<|MERGE_RESOLUTION|>--- conflicted
+++ resolved
@@ -398,42 +398,6 @@
     }
 
     @Test
-<<<<<<< HEAD
-    void getStateHashesSingleService() throws CloseFailuresException {
-      try (Database database = TemporaryDb.newInstance();
-          Cleaner cleaner = new Cleaner()) {
-        Snapshot s = database.createSnapshot(cleaner);
-        List<HashCode> serviceStateHashes = asList(HashCode.fromBytes(bytes(1, 2)),
-            HashCode.fromBytes(bytes(3, 4)));
-        when(serviceWrapper.getStateHashes(s)).thenReturn(serviceStateHashes);
-
-        List<ByteString> serviceStateHashesAsBytes = serviceStateHashes.stream()
-            .map(hash -> ByteString.copyFrom(hash.asBytes()))
-            .collect(toList());
-        ServiceRuntimeStateHashes expected = ServiceRuntimeStateHashes.newBuilder()
-            .addServiceStateHashes(ServiceStateHashes.newBuilder()
-                .setInstanceId(TEST_ID)
-                .addAllStateHashes(serviceStateHashesAsBytes))
-            .build();
-
-        ServiceRuntimeStateHashes runtimeStateHashes = serviceRuntime.getStateHashes(s);
-        assertThat(runtimeStateHashes).isEqualTo(expected);
-      }
-=======
-    void verifyTransactionUnknownService() {
-      int serviceId = TEST_ID + 1;
-      int txId = 1;
-      byte[] arguments = bytes(127);
-
-      Exception e = assertThrows(IllegalArgumentException.class,
-          () -> serviceRuntime.verifyTransaction(serviceId, txId, arguments));
-      String expectedMessage =
-          String.format("No service with id=%s in the Java runtime", serviceId);
-      assertThat(e).hasMessageContaining(expectedMessage);
->>>>>>> 642ca6f8
-    }
-
-    @Test
     void beforeCommitSingleService() throws CloseFailuresException {
       try (Database database = TemporaryDb.newInstance();
           Cleaner cleaner = new Cleaner()) {
