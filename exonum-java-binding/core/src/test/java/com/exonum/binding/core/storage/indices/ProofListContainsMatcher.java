--- conflicted
+++ resolved
@@ -54,11 +54,7 @@
 
     return checkedProof.isValid()
         && elementsMatcher.matches(checkedProof.getElements())
-<<<<<<< HEAD
-        && list.getRootHash().equals(checkedProof.getIndexHash());
-=======
-        && list.getIndexHash().equals(checkedProof.getRootHash());
->>>>>>> 65649637
+        && list.getIndexHash().equals(checkedProof.getIndexHash());
   }
 
   @Override
@@ -79,19 +75,11 @@
       return;
     }
 
-<<<<<<< HEAD
-    if (!list.getRootHash().equals(checkedProof.getIndexHash())) {
-      mismatchDescription.appendText("calculated root hash doesn't match: ")
+    if (!list.getIndexHash().equals(checkedProof.getIndexHash())) {
+      mismatchDescription.appendText("calculated index hash doesn't match: ")
           .appendValue(checkedProof.getIndexHash())
-          .appendText("expected root hash: ")
-          .appendValue(list.getRootHash());
-=======
-    if (!list.getIndexHash().equals(checkedProof.getRootHash())) {
-      mismatchDescription.appendText("calculated index hash doesn't match: ")
-          .appendValue(checkedProof.getRootHash())
           .appendText("expected index hash: ")
           .appendValue(list.getIndexHash());
->>>>>>> 65649637
       return;
     }
 
