--- conflicted
+++ resolved
@@ -17,12 +17,6 @@
 package com.exonum.binding.core.service;
 
 import com.exonum.binding.core.blockchain.Block;
-<<<<<<< HEAD
-=======
-import com.exonum.binding.core.storage.indices.ProofEntryIndexProxy;
-import com.exonum.binding.core.storage.indices.ProofListIndexProxy;
-import com.exonum.binding.core.storage.indices.ProofMapIndexProxy;
->>>>>>> ec6bed25
 
 /**
  * A schema of the collections (a.k.a. indices) of a service.
@@ -41,13 +35,7 @@
  * the framework will not be able to verify that its transactions cause the same
  * results on different nodes.
  *
-<<<<<<< HEAD
  * @see com.exonum.binding.core.storage.indices.HashableIndex
-=======
- * @see ProofListIndexProxy#getIndexHash()
- * @see ProofMapIndexProxy#getIndexHash()
- * @see ProofEntryIndexProxy#getIndexHash()
->>>>>>> ec6bed25
  * @see com.exonum.binding.core.blockchain.Blockchain
  */
 public interface Schema {
