/*
 * Copyright 2019 The Exonum Team
 *
 * Licensed under the Apache License, Version 2.0 (the "License");
 * you may not use this file except in compliance with the License.
 * You may obtain a copy of the License at
 *
 *     http://www.apache.org/licenses/LICENSE-2.0
 *
 * Unless required by applicable law or agreed to in writing, software
 * distributed under the License is distributed on an "AS IS" BASIS,
 * WITHOUT WARRANTIES OR CONDITIONS OF ANY KIND, either express or implied.
 * See the License for the specific language governing permissions and
 * limitations under the License.
 */

package com.exonum.binding.core.storage.indices;

import static com.exonum.binding.core.storage.indices.StoragePreconditions.checkIndexType;
import static com.exonum.binding.core.storage.indices.StoragePreconditions.checkRange;

import com.exonum.binding.common.hash.HashCode;
import com.exonum.binding.common.proofs.list.UncheckedListProof;
import com.exonum.binding.common.proofs.list.UncheckedListProofAdapter;
import com.exonum.binding.common.serialization.CheckingSerializerDecorator;
import com.exonum.binding.common.serialization.Serializer;
import com.exonum.binding.common.serialization.StandardSerializers;
import com.exonum.binding.core.proxy.Cleaner;
import com.exonum.binding.core.proxy.NativeHandle;
import com.exonum.binding.core.proxy.ProxyDestructor;
import com.exonum.binding.core.storage.database.View;
import com.exonum.binding.core.util.LibraryLoader;
import com.google.protobuf.MessageLite;
import java.util.function.LongSupplier;

/**
 * A proof list index proxy is a contiguous list of elements, capable of providing
 * cryptographic proofs that it contains a certain element at a particular position.
 * Non-null elements may be added to the end of the list only.
 *
 * <p>The proof list is implemented as a hash tree (Merkle tree).
 *
 * <p>The "destructive" methods of the list, i.e., those that change its contents,
 * are specified to throw {@link UnsupportedOperationException} if
 * this list has been created with a read-only database view.
 *
 * <p>All method arguments are non-null by default.
 *
 * <p>This class is not thread-safe and and its instances shall not be shared between threads.
 *
 * <p>When the view goes out of scope, this list is destroyed. Subsequent use of the closed list
 * is prohibited and will result in {@link IllegalStateException}.
 *
 * @param <E> the type of elements in this list
 * @see View
 */
public final class ProofListIndexProxy<E> extends AbstractListIndexProxy<E>
    implements ListIndex<E> {

  static {
    LibraryLoader.load();
  }

  /**
   * Creates a new ProofListIndexProxy storing protobuf messages.
   *
   * @param name a unique alphanumeric non-empty identifier of this list in the underlying storage:
   *             [a-zA-Z0-9_]
   * @param view a database view. Must be valid.
   *             If a view is read-only, "destructive" operations are not permitted.
   * @param elementType the class of elements-protobuf messages
   * @param <E> the type of elements in this list; must be a protobuf message
   *     that has a public static {@code #parseFrom(byte[])} method
   * @throws IllegalStateException if the view is not valid
   * @throws IllegalArgumentException if the name is empty
   */
  public static <E extends MessageLite> ProofListIndexProxy<E> newInstance(
      String name, View view, Class<E> elementType) {
    return newInstance(name, view, StandardSerializers.protobuf(elementType));
  }

  /**
   * Creates a new ProofListIndexProxy.
   *
   * @param name a unique alphanumeric non-empty identifier of this list in the underlying storage:
   *             [a-zA-Z0-9_]
   * @param view a database view. Must be valid.
   *             If a view is read-only, "destructive" operations are not permitted.
   * @param serializer a serializer of elements
   * @param <E> the type of elements in this list
   * @throws IllegalStateException if the view is not valid
   * @throws IllegalArgumentException if the name is empty
   * @see StandardSerializers
   */
  public static <E> ProofListIndexProxy<E> newInstance(
      String name, View view, Serializer<E> serializer) {
    IndexAddress address = IndexAddress.valueOf(name);
    long viewNativeHandle = view.getViewNativeHandle();
    LongSupplier nativeListConstructor = () -> nativeCreate(name, viewNativeHandle);

    return getOrCreate(address, view, serializer, nativeListConstructor);
  }

  private static native long nativeCreate(String listName, long viewNativeHandle);

  /**
   * Creates a new list in a <a href="package-summary.html#families">collection group</a>
   * with the given name.
   *
   * <p>See a <a href="package-summary.html#families-limitations">caveat</a> on index identifiers.
   *
   * @param groupName a name of the collection group
   * @param listId an identifier of this collection in the group, see the caveats
   * @param view a database view
   * @param serializer a serializer of list elements
   * @param <E> the type of elements in this list
   * @return a new list proxy
   * @throws IllegalStateException if the view is not valid
   * @throws IllegalArgumentException if the name or index id is empty
   * @see StandardSerializers
   */
  public static <E> ProofListIndexProxy<E> newInGroupUnsafe(String groupName, byte[] listId,
                                                            View view, Serializer<E> serializer) {
    IndexAddress address = IndexAddress.valueOf(groupName, listId);
    long viewNativeHandle = view.getViewNativeHandle();
    LongSupplier nativeListConstructor =
        () -> nativeCreateInGroup(groupName, listId, viewNativeHandle);

    return getOrCreate(address, view, serializer, nativeListConstructor);
  }

  private static native long nativeCreateInGroup(String groupName, byte[] listId,
                                                 long viewNativeHandle);

  private static <E> ProofListIndexProxy<E> getOrCreate(IndexAddress address, View view,
      Serializer<E> serializer, LongSupplier nativeListConstructor) {
    return view.findOpenIndex(address)
        .map(ProofListIndexProxy::<E>checkCachedInstance)
        .orElseGet(() -> newListIndexProxy(address, view, serializer, nativeListConstructor));
  }

  @SuppressWarnings("unchecked") // The compiler is correct: the cache is not type-safe: ECR-3387
  private static <E> ProofListIndexProxy<E> checkCachedInstance(StorageIndex cachedIndex) {
    checkIndexType(cachedIndex, ProofListIndexProxy.class);
    return (ProofListIndexProxy<E>) cachedIndex;
  }

  private static <E> ProofListIndexProxy<E> newListIndexProxy(IndexAddress address, View view,
      Serializer<E> serializer, LongSupplier nativeListConstructor) {
    CheckingSerializerDecorator<E> s = CheckingSerializerDecorator.from(serializer);

    NativeHandle listNativeHandle = createNativeList(view, nativeListConstructor);

    ProofListIndexProxy<E> list = new ProofListIndexProxy<>(listNativeHandle, address, view, s);
    view.registerIndex(list);
    return list;
  }

  private static NativeHandle createNativeList(View view, LongSupplier nativeListConstructor) {
    NativeHandle listNativeHandle = new NativeHandle(nativeListConstructor.getAsLong());

    Cleaner cleaner = view.getCleaner();
    ProxyDestructor.newRegistered(cleaner, listNativeHandle, ProofListIndexProxy.class,
        ProofListIndexProxy::nativeFree);
    return listNativeHandle;
  }

  private ProofListIndexProxy(NativeHandle nativeHandle, IndexAddress address, View view,
                              CheckingSerializerDecorator<E> serializer) {
    super(nativeHandle, address, view, serializer);
  }

  /**
   * Returns a proof of either existence or absence of an element at the specified index
   * in this list.
   *
   * @param index the element index
   * @throws IndexOutOfBoundsException if the index is invalid
   * @throws IllegalStateException if this list is not valid
   */
  public UncheckedListProof getProof(long index) {
<<<<<<< HEAD
    checkElementIndex(index, size());

    return nativeGetProof(getNativeHandle(), index);
=======
    ListProof listProof = nativeGetProof(getNativeHandle(), index);
    return new UncheckedListProofAdapter<>(listProof, this.serializer);
>>>>>>> 3ab3a6ba
  }

  private native UncheckedListProofAdapter nativeGetProof(long nativeHandle, long index);

  /**
   * Returns a proof of either existence or absence of some elements in the specified range
   * in this list. If some elements are present in the list, but some — are not (i.e., the
   * requested range exceeds its size), a proof of absence is returned.
   *
   * @param from the index of the first element
   * @param to the index after the last element
   * @throws IndexOutOfBoundsException if the range is not valid
   * @throws IllegalStateException if this list is not valid
   */
  public UncheckedListProof getRangeProof(long from, long to) {
<<<<<<< HEAD
    long size = size();
    return nativeGetRangeProof(getNativeHandle(),
        checkElementIndex(from, size),
        checkPositionIndex(to, size));
=======
    checkRange(from, to);
    ListProof listProof = nativeGetRangeProof(getNativeHandle(), from, to);

    return new UncheckedListProofAdapter<>(listProof, this.serializer);
>>>>>>> 3ab3a6ba
  }

  private native UncheckedListProofAdapter nativeGetRangeProof(
      long nativeHandle, long from, long to);

  /**
   * Returns the index hash which represents the complete state of this list.
   * Any modifications to the stored entries affect the index hash.
   *
   * @throws IllegalStateException if this list is not valid
   */
  public HashCode getIndexHash() {
    return HashCode.fromBytes(nativeGetIndexHash(getNativeHandle()));
  }

  private native byte[] nativeGetIndexHash(long nativeHandle);

  private static native void nativeFree(long nativeHandle);

  @Override
  native void nativeAdd(long nativeHandle, byte[] e);

  @Override
  native void nativeSet(long nativeHandle, long index, byte[] e);

  @Override
  native byte[] nativeGet(long nativeHandle, long index);

  @Override
  native byte[] nativeGetLast(long nativeHandle);

  @Override
  native void nativeClear(long nativeHandle);

  @Override
  native boolean nativeIsEmpty(long nativeHandle);

  @Override
  native long nativeSize(long nativeHandle);

  @Override
  native long nativeCreateIter(long nativeHandle);

  @Override
  native byte[] nativeIterNext(long iterNativeHandle);

  @Override
  native void nativeIterFree(long iterNativeHandle);
}<|MERGE_RESOLUTION|>--- conflicted
+++ resolved
@@ -179,14 +179,7 @@
    * @throws IllegalStateException if this list is not valid
    */
   public UncheckedListProof getProof(long index) {
-<<<<<<< HEAD
-    checkElementIndex(index, size());
-
     return nativeGetProof(getNativeHandle(), index);
-=======
-    ListProof listProof = nativeGetProof(getNativeHandle(), index);
-    return new UncheckedListProofAdapter<>(listProof, this.serializer);
->>>>>>> 3ab3a6ba
   }
 
   private native UncheckedListProofAdapter nativeGetProof(long nativeHandle, long index);
@@ -202,17 +195,8 @@
    * @throws IllegalStateException if this list is not valid
    */
   public UncheckedListProof getRangeProof(long from, long to) {
-<<<<<<< HEAD
-    long size = size();
-    return nativeGetRangeProof(getNativeHandle(),
-        checkElementIndex(from, size),
-        checkPositionIndex(to, size));
-=======
     checkRange(from, to);
-    ListProof listProof = nativeGetRangeProof(getNativeHandle(), from, to);
-
-    return new UncheckedListProofAdapter<>(listProof, this.serializer);
->>>>>>> 3ab3a6ba
+    return nativeGetRangeProof(getNativeHandle(), from, to);
   }
 
   private native UncheckedListProofAdapter nativeGetRangeProof(
