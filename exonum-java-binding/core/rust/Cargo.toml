[package]
name = "java_bindings"
version = "0.9.0-SNAPSHOT"
authors = ["Exonum Team <contact@exonum.com>"]

[workspace]
members = ["integration_tests", "exonum-java"]

[lib]
crate-type = ["dylib"]

[features]
# Enables native handles checking. Useful for debugging.
resource-manager = []
invocation = ["jni/invocation"]

[dependencies]
chrono = "0.4"
exonum = { version = "0.12", features = ["rocksdb_snappy", "rocksdb_lz4", "rocksdb_zlib", "rocksdb_bzip2"] }
exonum-cli = "0.12"
exonum-derive = "0.12"
exonum-proto = "0.12"
exonum-testkit = "0.12"
exonum-time = "0.12"
failure = "0.1"
futures = "0.1"
jni = { version = "0.14", features = ["invocation"] }
lazy_static = "1.3"
log = "0.4"
parking_lot = "0.9"
protobuf = { version = "2.8", features = ["with-serde"] }
serde = "1.0"
serde_derive = "1.0"
serde_json = "1.0"
structopt = "0.3"
toml = "0.5"

[dev-dependencies]
tempfile = "3"

[build-dependencies]
exonum-build = { version = "0.12" }

[profile.dev]
rpath = true

[profile.release]
rpath = true

# FIXME: using git dependency until new Exonum with dynamic services will be released
[patch.crates-io]
<<<<<<< HEAD
exonum = { git = "https://github.com/exonum/exonum", rev = "f33e636a3" }
exonum-testkit = { git = "https://github.com/exonum/exonum", rev = "f33e636a3" }
exonum-time = { git = "https://github.com/exonum/exonum", rev = "f33e636a3" }
exonum-build = { git = "https://github.com/exonum/exonum", rev = "f33e636a3" }
exonum-derive = { git = "https://github.com/exonum/exonum", rev = "f33e636a3" }
exonum-cli = { git = "https://github.com/exonum/exonum", rev = "f33e636a3" }
exonum-proto = { git = "https://github.com/exonum/exonum", rev = "f33e636a3" }
exonum-supervisor = { git = "https://github.com/exonum/exonum", rev = "f33e636a3" }
=======
exonum = { git = "https://github.com/exonum/exonum", rev = "d6144a4df4" }
exonum-testkit = { git = "https://github.com/exonum/exonum", rev = "d6144a4df4" }
exonum-time = { git = "https://github.com/exonum/exonum", rev = "d6144a4df4" }
exonum-build = { git = "https://github.com/exonum/exonum", rev = "d6144a4df4" }
exonum-derive = { git = "https://github.com/exonum/exonum", rev = "d6144a4df4" }
exonum-cli = { git = "https://github.com/exonum/exonum", rev = "d6144a4df4" }
exonum-proto = { git = "https://github.com/exonum/exonum", rev = "d6144a4df4" }
exonum-supervisor = { git = "https://github.com/exonum/exonum", rev = "d6144a4df4" }
>>>>>>> f98dc7ad
<|MERGE_RESOLUTION|>--- conflicted
+++ resolved
@@ -49,16 +49,6 @@
 
 # FIXME: using git dependency until new Exonum with dynamic services will be released
 [patch.crates-io]
-<<<<<<< HEAD
-exonum = { git = "https://github.com/exonum/exonum", rev = "f33e636a3" }
-exonum-testkit = { git = "https://github.com/exonum/exonum", rev = "f33e636a3" }
-exonum-time = { git = "https://github.com/exonum/exonum", rev = "f33e636a3" }
-exonum-build = { git = "https://github.com/exonum/exonum", rev = "f33e636a3" }
-exonum-derive = { git = "https://github.com/exonum/exonum", rev = "f33e636a3" }
-exonum-cli = { git = "https://github.com/exonum/exonum", rev = "f33e636a3" }
-exonum-proto = { git = "https://github.com/exonum/exonum", rev = "f33e636a3" }
-exonum-supervisor = { git = "https://github.com/exonum/exonum", rev = "f33e636a3" }
-=======
 exonum = { git = "https://github.com/exonum/exonum", rev = "d6144a4df4" }
 exonum-testkit = { git = "https://github.com/exonum/exonum", rev = "d6144a4df4" }
 exonum-time = { git = "https://github.com/exonum/exonum", rev = "d6144a4df4" }
@@ -66,5 +56,4 @@
 exonum-derive = { git = "https://github.com/exonum/exonum", rev = "d6144a4df4" }
 exonum-cli = { git = "https://github.com/exonum/exonum", rev = "d6144a4df4" }
 exonum-proto = { git = "https://github.com/exonum/exonum", rev = "d6144a4df4" }
-exonum-supervisor = { git = "https://github.com/exonum/exonum", rev = "d6144a4df4" }
->>>>>>> f98dc7ad
+exonum-supervisor = { git = "https://github.com/exonum/exonum", rev = "d6144a4df4" }