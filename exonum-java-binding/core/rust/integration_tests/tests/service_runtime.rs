--- conflicted
+++ resolved
@@ -23,16 +23,10 @@
 use java_bindings::{Config, JavaServiceRuntime, JvmConfig, RuntimeConfig, ServiceConfig};
 
 #[test]
-<<<<<<< HEAD
-#[ignore] //TODO: use the configuration below after ECR-2979
-          //// TODO: reenable this test after ECR-2789
-          //#[cfg_attr(target_os = "linux", ignore)]
-=======
 #[ignore]
 // Disabled till loading services with ServiceLoader is implemented ECR-3005
 // TODO: reenable this test after ECR-2789
 //#[cfg_attr(target_os = "linux", ignore)]
->>>>>>> c4e12e10
 fn bootstrap() {
     let artifact_uri = "".to_owned();
     let system_class_path = get_fakes_classpath();
