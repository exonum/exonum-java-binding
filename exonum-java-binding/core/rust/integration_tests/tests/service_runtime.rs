/*
 * Copyright 2019 The Exonum Team
 *
 * Licensed under the Apache License, Version 2.0 (the "License");
 * you may not use this file except in compliance with the License.
 * You may obtain a copy of the License at
 *
 *     http://www.apache.org/licenses/LICENSE-2.0
 *
 * Unless required by applicable law or agreed to in writing, software
 * distributed under the License is distributed on an "AS IS" BASIS,
 * WITHOUT WARRANTIES OR CONDITIONS OF ANY KIND, either express or implied.
 * See the License for the specific language governing permissions and
 * limitations under the License.
 */

extern crate exonum_testkit;
extern crate integration_tests;
extern crate java_bindings;
#[macro_use]
extern crate lazy_static;
extern crate parking_lot;

use exonum_testkit::TestKitBuilder;
<<<<<<< HEAD
use integration_tests::{
    fake_service::*,
    vm::{get_fake_service_artifact_path, get_fakes_classpath, get_libpath},
};
use java_bindings::{Config, JavaServiceRuntime, JvmConfig, RuntimeConfig};
use parking_lot::{Mutex, MutexGuard};

lazy_static! {
    // Reference to the JavaServiceRuntime is wrapped with Mutex in order to execute tests (more
    // precise - Java code for artifacts loading and services creation) sequentially.
    // We use Mutex from the `parking_lot` crate because it doesn't get poisoned in case of panic.
    static ref SERVICE_RUNTIME: Mutex<JavaServiceRuntime> = Mutex::new(create_runtime());
}

#[test]
fn load_one_service() {
    let runtime = get_runtime();
    let artifact_path = create_service_artifact_valid(runtime.get_executor());
    let artifact_id = runtime.load_artifact(&artifact_path);
    let service = runtime.create_service(&artifact_id);

    let mut testkit = TestKitBuilder::validator().with_service(service).create();

    testkit.create_block();
}

#[test]
fn load_two_services() {
    let runtime = get_runtime();

    let fake_artifact_path = get_fake_service_artifact_path();
    let fake_artifact_id = runtime.load_artifact(&fake_artifact_path);
    let fake_service = runtime.create_service(&fake_artifact_id);

    let valid_artifact_path = create_service_artifact_valid(runtime.get_executor());
    let valid_artifact_id = runtime.load_artifact(&valid_artifact_path);
    let valid_service = runtime.create_service(&valid_artifact_id);

    let mut testkit = TestKitBuilder::validator()
        .with_service(fake_service)
        .with_service(valid_service)
        .create();

    testkit.create_block();
}

#[test]
#[should_panic(expected = "Unable to load artifact")]
fn load_nonexistent_artifact() {
    let runtime = get_runtime();
    let artifact_path = "nonexistent_artifact.jar";
    runtime.load_artifact(&artifact_path);
}

#[test]
#[should_panic(expected = "Unable to load artifact")]
fn load_artifact_twice() {
    let runtime = get_runtime();
    let artifact_path = create_service_artifact_valid(runtime.get_executor());

    runtime.load_artifact(&artifact_path);
    runtime.load_artifact(&artifact_path);
}

#[test]
#[should_panic(expected = "Unable to load artifact")]
fn load_failing_artifact() {
    let runtime = get_runtime();
    let artifact_path = create_service_artifact_non_loadable(runtime.get_executor());
    runtime.load_artifact(&artifact_path);
}

#[test]
#[should_panic(expected = "Unable to create service for artifact_id")]
fn non_instantiable_service() {
    let runtime = get_runtime();
    let artifact_path = create_service_artifact_non_instantiable_service(runtime.get_executor());
    let artifact_id = runtime.load_artifact(&artifact_path);
    runtime.create_service(&artifact_id);
}

#[test]
#[should_panic(expected = "Unable to create service for artifact_id")]
fn create_service_for_unknown_artifact() {
    let runtime = get_runtime();
    runtime.create_service("unknown:artifact:id");
}

fn create_runtime() -> JavaServiceRuntime {
    let system_class_path = get_fakes_classpath();
    let system_lib_path = get_libpath();
    let log_config_path = "".to_owned();
=======
use integration_tests::vm::{get_fake_service_artifact_path, get_fakes_classpath};
use java_bindings::{Config, InternalConfig, JavaServiceRuntime, JvmConfig, RuntimeConfig};

#[test]
fn bootstrap() {
    let artifact_path = get_fake_service_artifact_path();
>>>>>>> 98f72888

    let jvm_config = JvmConfig {
        args_prepend: vec![],
        args_append: vec![],
        jvm_debug_socket: None,
    };

    let runtime_config = RuntimeConfig {
        log_config_path: "".to_owned(),
        port: 6300,
    };

    let config = Config {
        jvm_config,
        runtime_config,
    };

<<<<<<< HEAD
    JavaServiceRuntime::new(config)
}
=======
    let internal_config = InternalConfig {
        system_class_path: get_fakes_classpath(),
        system_lib_path: None,
    };

    let service_runtime = JavaServiceRuntime::new(config, internal_config);

    let artifact_id = service_runtime.load_artifact(&artifact_path);
    let service = service_runtime.create_service(&artifact_id);
>>>>>>> 98f72888

// Returns a guard to the service runtime that helps executing tests in turn.
fn get_runtime() -> MutexGuard<'static, JavaServiceRuntime> {
    SERVICE_RUNTIME.lock()
}<|MERGE_RESOLUTION|>--- conflicted
+++ resolved
@@ -22,12 +22,11 @@
 extern crate parking_lot;
 
 use exonum_testkit::TestKitBuilder;
-<<<<<<< HEAD
 use integration_tests::{
     fake_service::*,
-    vm::{get_fake_service_artifact_path, get_fakes_classpath, get_libpath},
+    vm::{get_fake_service_artifact_path, get_fakes_classpath},
 };
-use java_bindings::{Config, JavaServiceRuntime, JvmConfig, RuntimeConfig};
+use java_bindings::{Config, InternalConfig, JavaServiceRuntime, JvmConfig, RuntimeConfig};
 use parking_lot::{Mutex, MutexGuard};
 
 lazy_static! {
@@ -112,18 +111,6 @@
 }
 
 fn create_runtime() -> JavaServiceRuntime {
-    let system_class_path = get_fakes_classpath();
-    let system_lib_path = get_libpath();
-    let log_config_path = "".to_owned();
-=======
-use integration_tests::vm::{get_fake_service_artifact_path, get_fakes_classpath};
-use java_bindings::{Config, InternalConfig, JavaServiceRuntime, JvmConfig, RuntimeConfig};
-
-#[test]
-fn bootstrap() {
-    let artifact_path = get_fake_service_artifact_path();
->>>>>>> 98f72888
-
     let jvm_config = JvmConfig {
         args_prepend: vec![],
         args_append: vec![],
@@ -140,20 +127,13 @@
         runtime_config,
     };
 
-<<<<<<< HEAD
-    JavaServiceRuntime::new(config)
-}
-=======
     let internal_config = InternalConfig {
         system_class_path: get_fakes_classpath(),
         system_lib_path: None,
     };
 
-    let service_runtime = JavaServiceRuntime::new(config, internal_config);
-
-    let artifact_id = service_runtime.load_artifact(&artifact_path);
-    let service = service_runtime.create_service(&artifact_id);
->>>>>>> 98f72888
+    JavaServiceRuntime::new(config, internal_config)
+}
 
 // Returns a guard to the service runtime that helps executing tests in turn.
 fn get_runtime() -> MutexGuard<'static, JavaServiceRuntime> {
