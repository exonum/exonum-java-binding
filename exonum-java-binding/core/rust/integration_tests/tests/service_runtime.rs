--- conflicted
+++ resolved
@@ -23,13 +23,8 @@
 use java_bindings::{Config, JavaServiceRuntime, JvmConfig, RuntimeConfig, ServiceConfig};
 
 #[test]
-<<<<<<< HEAD
 #[ignore]
-// Disabled till ECR-2999/ECR-3011
-// TODO: reenable this test after ECR-2789
-//#[cfg_attr(target_os = "linux", ignore)]
-=======
->>>>>>> 8683a73b
+// TODO: Reenable after ECR-2999/ECR-3011
 fn bootstrap() {
     let artifact_uri = "".to_owned();
     let system_class_path = get_fakes_classpath();
