--- conflicted
+++ resolved
@@ -31,6 +31,7 @@
 use java_bindings::{
     exonum::{
         api::ApiContext,
+        blockchain::Blockchain,
         crypto::{gen_keypair, PublicKey, SecretKey},
         node::{ApiSender, ExternalMessage},
         runtime::{AnyTx, CallInfo},
@@ -97,12 +98,8 @@
     let (app_tx, app_rx) = (ApiSender::new(api_channel.0), api_channel.1);
 
     let storage = TemporaryDB::new();
-<<<<<<< HEAD
-    let api_context = ApiContext::new(storage, keypair, app_tx.clone());
-    let node = Node::new(api_context);
-=======
-    let api_context = ApiContext::new(storage.into(), keypair, app_tx.clone());
-    let node = NodeContext::new(EXECUTOR.clone(), api_context);
->>>>>>> 614c2a8c
+    let blockchain = Blockchain::new(storage, keypair, app_tx.clone());
+    let node = Node::new(blockchain);
+
     (node, app_rx)
 }