--- conflicted
+++ resolved
@@ -13,121 +13,6 @@
  * See the License for the specific language governing permissions and
  * limitations under the License.
  */
-<<<<<<< HEAD
-// TODO: uncomment and update once NodeContext supports dynamic services
-//
-//extern crate futures;
-//extern crate integration_tests;
-//extern crate java_bindings;
-//#[macro_use]
-//extern crate lazy_static;
-//extern crate failure;
-//
-//use std::sync::Arc;
-//
-//use futures::{
-//    sync::mpsc::{self, Receiver},
-//    Stream,
-//};
-//use integration_tests::vm::create_vm_for_tests_with_fake_classes;
-//use java_bindings::{
-//    exonum::{
-//        blockchain::{Blockchain, Service, Transaction},
-//        crypto::{gen_keypair, Hash, PublicKey, SecretKey},
-//        messages::{RawTransaction, ServiceTransaction},
-//        node::{ApiSender, ExternalMessage},
-//    },
-//    exonum_merkledb::{Snapshot, TemporaryDB},
-//    jni::JavaVM,
-//    Executor, NodeContext,
-//};
-//
-//lazy_static! {
-//    static ref VM: Arc<JavaVM> = create_vm_for_tests_with_fake_classes();
-//    pub static ref EXECUTOR: Executor = Executor::new(VM.clone());
-//}
-//
-//const TEST_TRANSACTION_ID: u16 = 0;
-//const TEST_TRANSACTION_PAYLOAD: &[u8] = &[1, 2, 3];
-//
-//#[test]
-//fn submit_transaction() {
-//    let keypair = gen_keypair();
-//    let tx_author = keypair.0;
-//    let service_id = 0;
-//    let raw_transaction = create_raw_transaction(service_id);
-//
-//    let (node, app_rx) = create_node(keypair);
-//    node.submit(raw_transaction.clone()).unwrap();
-//    let sent_message = app_rx.wait().next().unwrap().unwrap();
-//
-//    match sent_message {
-//        ExternalMessage::Transaction(sent) => {
-//            let message_payload = sent.payload();
-//            let message_author = sent.author();
-//            assert_eq!(&raw_transaction, message_payload);
-//            assert_eq!(message_author, tx_author);
-//        }
-//        _ => panic!("Message is not Transaction"),
-//    }
-//}
-//
-//#[test]
-//fn submit_transaction_to_missing_service() {
-//    let keypair = gen_keypair();
-//    let (node, _) = create_node(keypair);
-//    // invalid service_id
-//    let service_id = 1;
-//    let raw_transaction = create_raw_transaction(service_id);
-//
-//    let res = node.submit(raw_transaction.clone());
-//    assert!(res.is_err());
-//}
-//
-//fn create_raw_transaction(service_id: u16) -> RawTransaction {
-//    let service_transaction = ServiceTransaction::from_raw_unchecked(
-//        TEST_TRANSACTION_ID,
-//        TEST_TRANSACTION_PAYLOAD.to_vec(),
-//    );
-//    RawTransaction::new(service_id, service_transaction)
-//}
-//
-//fn create_node(keypair: (PublicKey, SecretKey)) -> (NodeContext, Receiver<ExternalMessage>) {
-//    let api_channel = mpsc::channel(128);
-//    let (app_tx, app_rx) = (ApiSender::new(api_channel.0), api_channel.1);
-//
-//    struct EmptyService;
-//
-//    impl Service for EmptyService {
-//        fn service_id(&self) -> u16 {
-//            0
-//        }
-//
-//        fn service_name(&self) -> &str {
-//            "empty_service"
-//        }
-//
-//        fn state_hash(&self, _: &Snapshot) -> Vec<Hash> {
-//            vec![]
-//        }
-//
-//        fn tx_from_raw(&self, _: RawTransaction) -> Result<Box<dyn Transaction>, failure::Error> {
-//            unimplemented!()
-//        }
-//    }
-//
-//    let storage = TemporaryDB::new();
-//    let blockchain = Blockchain::new(
-//        storage,
-//        vec![Box::new(EmptyService)],
-//        keypair.0,
-//        keypair.1,
-//        app_tx.clone(),
-//    );
-//    let node = NodeContext::new(EXECUTOR.clone(), blockchain, keypair.0, app_tx);
-//    (node, app_rx)
-//}
-=======
 
 extern crate futures;
 extern crate integration_tests;
@@ -214,5 +99,4 @@
     let api_context = ApiContext::new(storage, keypair, app_tx.clone());
     let node = NodeContext::new(EXECUTOR.clone(), api_context);
     (node, app_rx)
-}
->>>>>>> 8d29f663
+}