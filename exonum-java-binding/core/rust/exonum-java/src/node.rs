/*
 * Copyright 2019 The Exonum Team
 *
 * Licensed under the Apache License, Version 2.0 (the "License");
 * you may not use this file except in compliance with the License.
 * You may obtain a copy of the License at
 *
 *     http://www.apache.org/licenses/LICENSE-2.0
 *
 * Unless required by applicable law or agreed to in writing, software
 * distributed under the License is distributed on an "AS IS" BASIS,
 * WITHOUT WARRANTIES OR CONDITIONS OF ANY KIND, either express or implied.
 * See the License for the specific language governing permissions and
 * limitations under the License.
 */

use exonum_explorer_service::ExplorerFactory;
use exonum_node::{Node, NodeBuilder, NodeConfig as CoreNodeConfig};
use exonum_system_api::SystemApiPlugin;
use java_bindings::{
    create_database,
    create_java_vm,
    create_service_runtime,
    exonum::blockchain::config::GenesisConfigBuilder,
    // exonum_btc_anchoring::BtcAnchoringService,
    exonum_rust_runtime::RustRuntimeBuilder,
    exonum_supervisor::{mode::Mode as SupervisorMode, Supervisor},
    exonum_time::TimeServiceFactory,
    timestamping::TimestampingService,
<<<<<<< HEAD
    Command, Config, DefaultConfigManager, EjbCommand, EjbCommandResult, Executor, InternalConfig,
=======
    Command,
    Config,
    DefaultConfigManager,
    EjbCommand,
    EjbCommandResult,
    Executor,
    InternalConfig,
>>>>>>> b19e8d40
    JavaRuntimeProxy,
};

use java_bindings::exonum_rust_runtime::spec::{Deploy, Spec};
use std::sync::Arc;

pub async fn run_node(command: Command) -> Result<(), anyhow::Error> {
    if let EjbCommandResult::EjbRun(config) = command.execute()? {
        let node = create_node(*config)?;
        node.run().await
    } else {
        Ok(())
    }
}

fn create_node(config: Config) -> Result<Node, anyhow::Error> {
    let database = create_database(&config.run_config)?;
    let node_config: CoreNodeConfig = config.run_config.node_config.clone().into();
    let node_keys = config.run_config.node_keys.clone();
    let config_manager = DefaultConfigManager::new(config.run_config.node_config_path.clone());

    let mut rust_runtime_builder = RustRuntimeBuilder::new();
    let consensus_config = config
        .run_config
        .node_config
        .public_config
        .consensus
        .clone();
<<<<<<< HEAD
    GenesisConfigBuilder::with_consensus_config(consensus_config)
        .with_artifact(Supervisor.artifact_id())
        .with_instance(supervisor_service)
        .with_artifact(ExplorerFactory.artifact_id())
        .with_instance(ExplorerFactory.default_instance())
        .with_artifact(BtcAnchoringService.artifact_id())
        .with_artifact(TimestampingService.artifact_id())
        .build()
}

fn create_rust_runtime(channel: &NodeChannel) -> RustRuntime {
    RustRuntimeBuilder::new()
        .with_factory(TimeServiceFactory::default())
        .with_factory(Supervisor)
        .with_factory(ExplorerFactory)
        .with_factory(BtcAnchoringService)
        .with_factory(TimestampingService)
        .build(channel.endpoints_sender())
=======
    let mut genesis_config_builder = GenesisConfigBuilder::with_consensus_config(consensus_config);
    Spec::new(ExplorerFactory)
        .with_default_instance()
        .deploy(&mut genesis_config_builder, &mut rust_runtime_builder);
    let supervisor_service = supervisor_service(&config);
    supervisor_service.deploy(&mut genesis_config_builder, &mut rust_runtime_builder);

    Spec::new(TimeServiceFactory::default())
        .deploy(&mut genesis_config_builder, &mut rust_runtime_builder);

    Spec::new(TimestampingService).deploy(&mut genesis_config_builder, &mut rust_runtime_builder);

    let node = NodeBuilder::new(database, node_config, node_keys)
        .with_genesis_config(genesis_config_builder.build())
        .with_runtime_fn(|api| rust_runtime_builder.build(api.endpoints_sender()))
        .with_runtime(create_java_runtime(&config))
        .with_config_manager(config_manager)
        .with_plugin(SystemApiPlugin)
        .build();
    Ok(node)
>>>>>>> b19e8d40
}

fn create_java_runtime(config: &Config) -> JavaRuntimeProxy {
    let executor = Executor::new(Arc::new(create_java_vm(
        &config.jvm_config,
        &config.runtime_config,
        InternalConfig::app_config(),
    )));

    create_service_runtime(executor, &config.runtime_config)
}

fn supervisor_service(config: &Config) -> impl Deploy {
    let mode = &config
        .run_config
        .node_config
        .public_config
        .general
        .supervisor_mode;
    match *mode {
        SupervisorMode::Simple => Supervisor::simple(),
        SupervisorMode::Decentralized => Supervisor::decentralized(),
        _ => unreachable!(),
    }
}<|MERGE_RESOLUTION|>--- conflicted
+++ resolved
@@ -27,9 +27,6 @@
     exonum_supervisor::{mode::Mode as SupervisorMode, Supervisor},
     exonum_time::TimeServiceFactory,
     timestamping::TimestampingService,
-<<<<<<< HEAD
-    Command, Config, DefaultConfigManager, EjbCommand, EjbCommandResult, Executor, InternalConfig,
-=======
     Command,
     Config,
     DefaultConfigManager,
@@ -37,7 +34,6 @@
     EjbCommandResult,
     Executor,
     InternalConfig,
->>>>>>> b19e8d40
     JavaRuntimeProxy,
 };
 
@@ -66,26 +62,6 @@
         .public_config
         .consensus
         .clone();
-<<<<<<< HEAD
-    GenesisConfigBuilder::with_consensus_config(consensus_config)
-        .with_artifact(Supervisor.artifact_id())
-        .with_instance(supervisor_service)
-        .with_artifact(ExplorerFactory.artifact_id())
-        .with_instance(ExplorerFactory.default_instance())
-        .with_artifact(BtcAnchoringService.artifact_id())
-        .with_artifact(TimestampingService.artifact_id())
-        .build()
-}
-
-fn create_rust_runtime(channel: &NodeChannel) -> RustRuntime {
-    RustRuntimeBuilder::new()
-        .with_factory(TimeServiceFactory::default())
-        .with_factory(Supervisor)
-        .with_factory(ExplorerFactory)
-        .with_factory(BtcAnchoringService)
-        .with_factory(TimestampingService)
-        .build(channel.endpoints_sender())
-=======
     let mut genesis_config_builder = GenesisConfigBuilder::with_consensus_config(consensus_config);
     Spec::new(ExplorerFactory)
         .with_default_instance()
@@ -106,7 +82,6 @@
         .with_plugin(SystemApiPlugin)
         .build();
     Ok(node)
->>>>>>> b19e8d40
 }
 
 fn create_java_runtime(config: &Config) -> JavaRuntimeProxy {
