[package]
name = "exonum-java"
version = "0.9.0-SNAPSHOT"
authors = ["Exonum team <contact@exonum.com>"]

[dependencies]
# Specify the "resource-manager" feature explicitly to prevent issues with linking (see ECR-2855).
# Although its primary goal is to detect _programming_ errors that shall not occur
# in a correct application early, it is currently required in the application
# because some public APIs in Java permit passing arbitrary pointers (e.g., Snapshot#newInstance).
java_bindings = { path = "..", features = ["invocation", "resource-manager"] }
exonum-time = "0.12"
<<<<<<< HEAD
env_logger = "0.6.1"
failure = "0.1.5"
=======
env_logger = "0.7.1"
>>>>>>> d61ddae7
log = "0.4"
toml = "0.5"
serde = "1.0"
serde_derive = "1.0"

[dev-dependencies]
tempfile = "3"<|MERGE_RESOLUTION|>--- conflicted
+++ resolved
@@ -10,12 +10,8 @@
 # because some public APIs in Java permit passing arbitrary pointers (e.g., Snapshot#newInstance).
 java_bindings = { path = "..", features = ["invocation", "resource-manager"] }
 exonum-time = "0.12"
-<<<<<<< HEAD
-env_logger = "0.6.1"
+env_logger = "0.7.1"
 failure = "0.1.5"
-=======
-env_logger = "0.7.1"
->>>>>>> d61ddae7
 log = "0.4"
 toml = "0.5"
 serde = "1.0"
