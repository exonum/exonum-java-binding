/*
 * Copyright 2019 The Exonum Team
 *
 * Licensed under the Apache License, Version 2.0 (the "License");
 * you may not use this file except in compliance with the License.
 * You may obtain a copy of the License at
 *
 *     http://www.apache.org/licenses/LICENSE-2.0
 *
 * Unless required by applicable law or agreed to in writing, software
 * distributed under the License is distributed on an "AS IS" BASIS,
 * WITHOUT WARRANTIES OR CONDITIONS OF ANY KIND, either express or implied.
 * See the License for the specific language governing permissions and
 * limitations under the License.
 */

use exonum::{
    blockchain::Block,
    crypto::{PublicKey, SecretKey},
    helpers::ValidatorId,
    messages::{BinaryForm, RawTransaction, Signed},
    storage::StorageValue,
};
use exonum_testkit::{TestKit, TestKitBuilder};
use jni::{
    objects::{JObject, JValue},
    sys::{jboolean, jbyteArray, jobjectArray, jshort},
    JNIEnv,
};
use proxy::{MainExecutor, ServiceProxy};
use std::{panic, sync::Arc};
use storage::View;
use utils::{cast_handle, drop_handle, to_handle, unwrap_exc_or, unwrap_exc_or_default, Handle};

const KEYPAIR_CLASS: &str = "com/exonum/binding/common/crypto/KeyPair";
const KEYPAIR_CTOR_SIGNATURE: &str = "([B[B)Lcom/exonum/binding/common/crypto/KeyPair;";
const EMULATED_NODE_CLASS: &str = "com/exonum/binding/testkit/EmulatedNode";
const EMULATED_NODE_CTOR_SIGNATURE: &str = "(ILcom/exonum/binding/common/crypto/KeyPair;)V";

/// Creates TestKit instance with specified services and wires public API handlers.
/// The caller is responsible for properly destroying TestKit instance and freeing
/// the memory by calling `nativeFreeTestKit` function.
#[no_mangle]
pub extern "system" fn Java_com_exonum_binding_testkit_TestKit_nativeCreateTestKit(
    env: JNIEnv,
    _: JObject,
    services: jobjectArray,
    auditor: jboolean,
    validator_count: jshort,
    _time_provider: JObject,
) -> Handle {
    let res = panic::catch_unwind(|| {
        let mut builder = if auditor == jni::sys::JNI_TRUE {
            TestKitBuilder::auditor()
        } else {
            TestKitBuilder::validator()
        };
        builder = builder.with_validators(validator_count as _);
        let builder = {
            let executor = MainExecutor::new(Arc::new(env.get_java_vm()?));
            let num_services = env.get_array_length(services)?;
            for i in 0..num_services {
                let service = env.get_object_array_element(services, i)?;
                let global_ref = env.new_global_ref(service)?;
                let service = ServiceProxy::from_global_ref(executor.clone(), global_ref);
                builder = builder.with_service(service);
            }
            builder
        };
        let testkit = builder.create();
        // Mount API handlers
        testkit.api();
        Ok(to_handle(testkit))
    });
    unwrap_exc_or_default(&env, res)
}

/// Destroys TestKit instance behind the provided handler and frees occupied memory.
/// Must be called by Java side.
#[no_mangle]
pub extern "system" fn Java_com_exonum_binding_testkit_TestKit_nativeFreeTestKit(
    env: JNIEnv,
    _: JObject,
    handle: Handle,
) {
    drop_handle::<TestKit>(&env, handle)
}

/// Creates Snapshot using provided TestKit instance.
#[no_mangle]
pub extern "system" fn Java_com_exonum_binding_testkit_TestKit_nativeCreateSnapshot(
    env: JNIEnv,
    _: JObject,
    handle: Handle,
) -> Handle {
    let res = panic::catch_unwind(|| {
        let testkit = cast_handle::<TestKit>(handle);
        let snapshot = testkit.snapshot();
        let view = View::from_owned_snapshot(snapshot);
        Ok(to_handle(view))
    });
    unwrap_exc_or_default(&env, res)
}

/// Creates new block and returns its header.
#[no_mangle]
pub extern "system" fn Java_com_exonum_binding_testkit_TestKit_nativeCreateBlock(
    env: JNIEnv,
    _: JObject,
    handle: Handle,
) -> jbyteArray {
    let res = panic::catch_unwind(|| {
        let testkit = cast_handle::<TestKit>(handle);
        let block = testkit.create_block().header;
        serialize_block(&env, block)
    });
    unwrap_exc_or(&env, res, std::ptr::null_mut())
}

/// Creates Block with specified list of transactions and returns its header.
/// The transactions are the byte[][] array which contains the set of serialized transaction
/// messages in Protobuf format.
#[no_mangle]
pub extern "system" fn Java_com_exonum_binding_testkit_TestKit_nativeCreateBlockWithTransactions(
    env: JNIEnv,
    _: JObject,
    handle: Handle,
    transactions: jobjectArray,
) -> jbyteArray {
    let res = panic::catch_unwind(|| {
        let testkit = cast_handle::<TestKit>(handle);
        let mut raw_transactions = Vec::new();
        let transactions_count = env.get_array_length(transactions)?;
        for i in 0..transactions_count {
            let serialized_tx_object =
                env.auto_local(env.get_object_array_element(transactions, i as _)?);
            let serialized_tx: jbyteArray = serialized_tx_object.as_obj().into_inner();
            let serialized_tx = env.convert_byte_array(serialized_tx)?;
            let transaction: Signed<RawTransaction> =
                StorageValue::from_bytes(serialized_tx.into());
            raw_transactions.push(transaction);
        }
        let block = testkit
            .create_block_with_transactions(raw_transactions.into_iter())
            .header;
        serialize_block(&env, block)
    });
    unwrap_exc_or(&env, res, std::ptr::null_mut())
}

/// Returns the EmulatedNode of the provided TestKit instance.
#[no_mangle]
pub extern "system" fn Java_com_exonum_binding_testkit_TestKit_nativeGetEmulatedNode<'e>(
    env: JNIEnv<'e>,
    _: JObject,
    handle: Handle,
) -> JObject<'e> {
    let res = panic::catch_unwind(|| {
        let testkit = cast_handle::<TestKit>(handle);
        let emulated_node = testkit.us();
        // Validator id == -1 in case of auditor node.
        let validator_id = match emulated_node.validator_id() {
<<<<<<< HEAD
            Some(ValidatorId(id)) => id as i32,
=======
            Some(ValidatorId(id)) => i32::from(id),
>>>>>>> c82e0065
            None => -1,
        };
        let service_keypair = emulated_node.service_keypair();
        let java_key_pair = create_java_keypair(&env, service_keypair)?;
        let java_emulated_node = env.new_object(
            EMULATED_NODE_CLASS,
            EMULATED_NODE_CTOR_SIGNATURE,
            &[validator_id.into(), java_key_pair],
        )?;
        Ok(java_emulated_node)
    });
    unwrap_exc_or(&env, res, JObject::null())
}

fn serialize_block(env: &JNIEnv, block: Block) -> jni::errors::Result<jbyteArray> {
    let serialized_block = block.encode().unwrap();
    env.byte_array_from_slice(&serialized_block)
}

fn create_java_keypair<'a>(
    env: &'a JNIEnv,
    keypair: (&PublicKey, &SecretKey),
) -> jni::errors::Result<JValue<'a>> {
    let public_key_byte_array: JObject = env.byte_array_from_slice(&keypair.0[..])?.into();
    let secret_key_byte_array: JObject = env.byte_array_from_slice(&keypair.1[..])?.into();
    env.call_static_method(
        KEYPAIR_CLASS,
        "createKeyPair",
        KEYPAIR_CTOR_SIGNATURE,
        &[public_key_byte_array.into(), secret_key_byte_array.into()],
    )
}<|MERGE_RESOLUTION|>--- conflicted
+++ resolved
@@ -160,11 +160,7 @@
         let emulated_node = testkit.us();
         // Validator id == -1 in case of auditor node.
         let validator_id = match emulated_node.validator_id() {
-<<<<<<< HEAD
-            Some(ValidatorId(id)) => id as i32,
-=======
             Some(ValidatorId(id)) => i32::from(id),
->>>>>>> c82e0065
             None => -1,
         };
         let service_keypair = emulated_node.service_keypair();
