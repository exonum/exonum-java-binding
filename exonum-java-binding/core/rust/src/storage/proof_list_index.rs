// Copyright 2018 The Exonum Team
//
// Licensed under the Apache License, Version 2.0 (the "License");
// you may not use this file except in compliance with the License.
// You may obtain a copy of the License at
//
//   http://www.apache.org/licenses/LICENSE-2.0
//
// Unless required by applicable law or agreed to in writing, software
// distributed under the License is distributed on an "AS IS" BASIS,
// WITHOUT WARRANTIES OR CONDITIONS OF ANY KIND, either express or implied.
// See the License for the specific language governing permissions and
// limitations under the License.

use exonum_merkledb::{
    access::FromAccess, proof_list_index::ProofListIndexIter, Fork, IndexAddress, ObjectHash,
    ProofListIndex, Snapshot,
};
use jni::{
    objects::{JClass, JObject, JString},
    sys::{jboolean, jbyteArray, jint, jlong},
    JNIEnv,
};

use std::{panic, ptr};

use handle::{self, Handle};
use storage::db::{Value, View, ViewRef};
use utils;

type Index<T> = ProofListIndex<T, Value>;

enum IndexType {
    SnapshotIndex(Index<&'static dyn Snapshot>),
    ForkIndex(Index<&'static Fork>),
}

/// Returns pointer to the created `ProofListIndex` object.
#[no_mangle]
pub extern "system" fn Java_com_exonum_binding_core_storage_indices_ProofListIndexProxy_nativeCreate(
    env: JNIEnv,
    _: JClass,
    name: JString,
    view_handle: Handle,
) -> Handle {
    let res = panic::catch_unwind(|| {
        let name = utils::convert_to_string(&env, name)?;
        Ok(handle::to_handle(
            match handle::cast_handle::<View>(view_handle).get() {
                ViewRef::Snapshot(snapshot) => {
                    IndexType::SnapshotIndex(Index::from_access(snapshot, name.into()).unwrap())
                }
                ViewRef::Fork(fork) => {
                    IndexType::ForkIndex(Index::from_access(fork, name.into()).unwrap())
                }
            },
        ))
    });
    utils::unwrap_exc_or_default(&env, res)
}

/// Returns a pointer to the created `ProofListIndex` instance in an index family (= group).
#[no_mangle]
pub extern "system" fn Java_com_exonum_binding_core_storage_indices_ProofListIndexProxy_nativeCreateInGroup(
    env: JNIEnv,
    _: JClass,
    group_name: JString,
    list_id: jbyteArray,
    view_handle: Handle,
) -> Handle {
    let res = panic::catch_unwind(|| {
        let group_name = utils::convert_to_string(&env, group_name)?;
        let list_id = env.convert_byte_array(list_id)?;
        let address = IndexAddress::with_root(group_name).append_bytes(&list_id);
        let view_ref = handle::cast_handle::<View>(view_handle).get();
        Ok(handle::to_handle(match view_ref {
            ViewRef::Snapshot(snapshot) => {
                IndexType::SnapshotIndex(Index::from_access(snapshot, address).unwrap())
            }
            ViewRef::Fork(fork) => IndexType::ForkIndex(Index::from_access(fork, address).unwrap()),
        }))
    });
    utils::unwrap_exc_or_default(&env, res)
}

/// Destroys the underlying `ProofListIndex` object and frees memory.
#[no_mangle]
pub extern "system" fn Java_com_exonum_binding_core_storage_indices_ProofListIndexProxy_nativeFree(
    env: JNIEnv,
    _: JClass,
    list_handle: Handle,
) {
    handle::drop_handle::<IndexType>(&env, list_handle);
}

/// Returns the value by index. Null pointer is returned if value is not found.
#[no_mangle]
pub extern "system" fn Java_com_exonum_binding_core_storage_indices_ProofListIndexProxy_nativeGet(
    env: JNIEnv,
    _: JObject,
    list_handle: Handle,
    index: jlong,
) -> jbyteArray {
    let res = panic::catch_unwind(|| {
        let val = match *handle::cast_handle::<IndexType>(list_handle) {
            IndexType::SnapshotIndex(ref list) => list.get(index as u64),
            IndexType::ForkIndex(ref list) => list.get(index as u64),
        };
        match val {
            Some(val) => env.byte_array_from_slice(&val),
            None => Ok(ptr::null_mut()),
        }
    });
    utils::unwrap_exc_or(&env, res, ptr::null_mut())
}

/// Returns the last value or null pointer if the list is empty.
#[no_mangle]
pub extern "system" fn Java_com_exonum_binding_core_storage_indices_ProofListIndexProxy_nativeGetLast(
    env: JNIEnv,
    _: JObject,
    list_handle: Handle,
) -> jbyteArray {
    let res = panic::catch_unwind(|| {
        let val = match *handle::cast_handle::<IndexType>(list_handle) {
            IndexType::SnapshotIndex(ref list) => list.last(),
            IndexType::ForkIndex(ref list) => list.last(),
        };
        match val {
            Some(val) => env.byte_array_from_slice(&val),
            None => Ok(ptr::null_mut()),
        }
    });
    utils::unwrap_exc_or(&env, res, ptr::null_mut())
}

/// Returns `true` if the list is empty.
#[no_mangle]
pub extern "system" fn Java_com_exonum_binding_core_storage_indices_ProofListIndexProxy_nativeIsEmpty(
    env: JNIEnv,
    _: JObject,
    list_handle: Handle,
) -> jboolean {
    let res = panic::catch_unwind(|| {
        Ok(match *handle::cast_handle::<IndexType>(list_handle) {
            IndexType::SnapshotIndex(ref list) => list.is_empty(),
            IndexType::ForkIndex(ref list) => list.is_empty(),
        } as jboolean)
    });
    utils::unwrap_exc_or_default(&env, res)
}

/// Returns length of the list.
#[no_mangle]
pub extern "system" fn Java_com_exonum_binding_core_storage_indices_ProofListIndexProxy_nativeSize(
    env: JNIEnv,
    _: JObject,
    list_handle: Handle,
) -> jlong {
    let res = panic::catch_unwind(|| Ok(get_list_length(list_handle) as jlong));
    utils::unwrap_exc_or_default(&env, res)
}

fn get_list_length(list_handle: Handle) -> u64 {
    match *handle::cast_handle::<IndexType>(list_handle) {
        IndexType::SnapshotIndex(ref list) => list.len(),
        IndexType::ForkIndex(ref list) => list.len(),
    }
}

/// Returns the height of the proof list.
#[no_mangle]
pub extern "system" fn Java_com_exonum_binding_core_storage_indices_ProofListIndexProxy_nativeHeight(
    env: JNIEnv,
    _: JObject,
    list_handle: Handle,
) -> jint {
    let res = panic::catch_unwind(|| {
        Ok(i32::from(
            match *handle::cast_handle::<IndexType>(list_handle) {
                IndexType::SnapshotIndex(ref list) => list.height(),
                IndexType::ForkIndex(ref list) => list.height(),
            },
        ))
    });
    utils::unwrap_exc_or_default(&env, res)
}

/// Returns the object hash of the proof list or default hash value if it is empty.
#[no_mangle]
pub extern "system" fn Java_com_exonum_binding_core_storage_indices_ProofListIndexProxy_nativeGetIndexHash(
    env: JNIEnv,
    _: JObject,
    list_handle: Handle,
) -> jbyteArray {
    let res = panic::catch_unwind(|| {
        let hash = match *handle::cast_handle::<IndexType>(list_handle) {
            IndexType::SnapshotIndex(ref list) => list.object_hash(),
            IndexType::ForkIndex(ref list) => list.object_hash(),
        };
        utils::convert_hash(&env, &hash)
    });
    utils::unwrap_exc_or(&env, res, ptr::null_mut())
}

/// Returns the proof that an element exists at the specified index. The proof is serialized in
/// the protobuf format.
#[no_mangle]
// fixme: ECR-3614
#[allow(unused_variables)]
pub extern "system" fn Java_com_exonum_binding_core_storage_indices_ProofListIndexProxy_nativeGetProof(
    env: JNIEnv,
    _: JObject,
    list_handle: Handle,
    index: jlong,
<<<<<<< HEAD
) -> jbyteArray {
    let res = panic::catch_unwind(|| {
        let proof = match *handle::cast_handle::<IndexType>(list_handle) {
            IndexType::SnapshotIndex(ref list) => list.get_proof(index as u64),
            IndexType::ForkIndex(ref list) => list.get_proof(index as u64),
        };
        env.byte_array_from_slice(&proof.to_bytes())
    });
    utils::unwrap_exc_or(&env, res, ptr::null_mut())
=======
) -> jobject {
    ptr::null_mut()
>>>>>>> f98dc7ad
}

/// Returns the proof that some elements exists in the specified range. The proof is serialized in
/// the protobuf format.
#[no_mangle]
// fixme: ECR-3614
#[allow(unused_variables)]
pub extern "system" fn Java_com_exonum_binding_core_storage_indices_ProofListIndexProxy_nativeGetRangeProof(
    env: JNIEnv,
    _: JObject,
    list_handle: Handle,
    from: jlong,
    to: jlong,
<<<<<<< HEAD
) -> jbyteArray {
    let res = panic::catch_unwind(|| {
        let proof = match *handle::cast_handle::<IndexType>(list_handle) {
            IndexType::SnapshotIndex(ref list) => list.get_range_proof(from as u64..to as u64),
            IndexType::ForkIndex(ref list) => list.get_range_proof(from as u64..to as u64),
        };
        env.byte_array_from_slice(&proof.to_bytes())
    });
    utils::unwrap_exc_or(&env, res, ptr::null_mut())
=======
) -> jobject {
    // fixme: ECR-3614
    ptr::null_mut()
>>>>>>> f98dc7ad
}

/// Returns pointer to the iterator over list.
#[no_mangle]
pub extern "system" fn Java_com_exonum_binding_core_storage_indices_ProofListIndexProxy_nativeCreateIter(
    env: JNIEnv,
    _: JObject,
    list_handle: Handle,
) -> Handle {
    let res = panic::catch_unwind(|| {
        Ok(handle::to_handle(
            match *handle::cast_handle::<IndexType>(list_handle) {
                IndexType::SnapshotIndex(ref list) => list.iter(),
                IndexType::ForkIndex(ref list) => list.iter(),
            },
        ))
    });
    utils::unwrap_exc_or_default(&env, res)
}

/// Returns pointer to the iterator over list starting at given index.
#[no_mangle]
pub extern "system" fn Java_com_exonum_binding_core_storage_indices_ProofListIndexProxy_nativeIterFrom(
    env: JNIEnv,
    _: JObject,
    list_handle: Handle,
    index_from: jlong,
) -> Handle {
    let res = panic::catch_unwind(|| {
        Ok(handle::to_handle(
            match *handle::cast_handle::<IndexType>(list_handle) {
                IndexType::SnapshotIndex(ref list) => list.iter_from(index_from as u64),
                IndexType::ForkIndex(ref list) => list.iter_from(index_from as u64),
            },
        ))
    });
    utils::unwrap_exc_or_default(&env, res)
}

/// Adds value to the list.
#[no_mangle]
pub extern "system" fn Java_com_exonum_binding_core_storage_indices_ProofListIndexProxy_nativeAdd(
    env: JNIEnv,
    _: JObject,
    list_handle: Handle,
    value: jbyteArray,
) {
    let res = panic::catch_unwind(|| match *handle::cast_handle::<IndexType>(list_handle) {
        IndexType::SnapshotIndex(_) => {
            panic!("Unable to modify snapshot.");
        }
        IndexType::ForkIndex(ref mut list) => {
            let value = env.convert_byte_array(value)?;
            list.push(value);
            Ok(())
        }
    });
    utils::unwrap_exc_or_default(&env, res)
}

/// Sets value into specified index. Panics if `i` is out of bounds.
#[no_mangle]
pub extern "system" fn Java_com_exonum_binding_core_storage_indices_ProofListIndexProxy_nativeSet(
    env: JNIEnv,
    _: JObject,
    list_handle: Handle,
    index: jlong,
    value: jbyteArray,
) {
    let res = panic::catch_unwind(|| match *handle::cast_handle::<IndexType>(list_handle) {
        IndexType::SnapshotIndex(_) => {
            panic!("Unable to modify snapshot.");
        }
        IndexType::ForkIndex(ref mut list) => {
            let value = env.convert_byte_array(value)?;
            list.set(index as u64, value);
            Ok(())
        }
    });
    utils::unwrap_exc_or_default(&env, res)
}

/// Clears the list, removing all values.
#[no_mangle]
pub extern "system" fn Java_com_exonum_binding_core_storage_indices_ProofListIndexProxy_nativeClear(
    env: JNIEnv,
    _: JObject,
    list_handle: Handle,
) {
    let res = panic::catch_unwind(|| match *handle::cast_handle::<IndexType>(list_handle) {
        IndexType::SnapshotIndex(_) => {
            panic!("Unable to modify snapshot.");
        }
        IndexType::ForkIndex(ref mut list) => {
            list.clear();
            Ok(())
        }
    });
    utils::unwrap_exc_or_default(&env, res)
}

/// Returns next value from the iterator. Returns null pointer when iteration is finished.
#[no_mangle]
pub extern "system" fn Java_com_exonum_binding_core_storage_indices_ProofListIndexProxy_nativeIterNext(
    env: JNIEnv,
    _: JObject,
    iter_handle: Handle,
) -> jbyteArray {
    let res = panic::catch_unwind(|| {
        let iter = handle::cast_handle::<ProofListIndexIter<Value>>(iter_handle);
        match iter.next() {
            Some(val) => env.byte_array_from_slice(&val),
            None => Ok(ptr::null_mut()),
        }
    });
    utils::unwrap_exc_or(&env, res, ptr::null_mut())
}

/// Destroys the underlying `ProofListIndex` iterator object and frees memory.
#[no_mangle]
pub extern "system" fn Java_com_exonum_binding_core_storage_indices_ProofListIndexProxy_nativeIterFree(
    env: JNIEnv,
    _: JObject,
    iter_handle: Handle,
) {
    handle::drop_handle::<ProofListIndexIter<Value>>(&env, iter_handle);
<<<<<<< HEAD
}

// TODO: Stub code that is a workaround for compilation error for ListProof#to_bytes(). Should be removed when #1479 is merged.
trait ToBytes {
    fn to_bytes(&self) -> Vec<u8> {
        vec![1, 2, 3]
    }
}

impl<V> ToBytes for ListProof<V> {}
=======
}
>>>>>>> f98dc7ad
<|MERGE_RESOLUTION|>--- conflicted
+++ resolved
@@ -206,14 +206,11 @@
 /// Returns the proof that an element exists at the specified index. The proof is serialized in
 /// the protobuf format.
 #[no_mangle]
-// fixme: ECR-3614
-#[allow(unused_variables)]
 pub extern "system" fn Java_com_exonum_binding_core_storage_indices_ProofListIndexProxy_nativeGetProof(
     env: JNIEnv,
     _: JObject,
     list_handle: Handle,
     index: jlong,
-<<<<<<< HEAD
 ) -> jbyteArray {
     let res = panic::catch_unwind(|| {
         let proof = match *handle::cast_handle::<IndexType>(list_handle) {
@@ -223,24 +220,17 @@
         env.byte_array_from_slice(&proof.to_bytes())
     });
     utils::unwrap_exc_or(&env, res, ptr::null_mut())
-=======
-) -> jobject {
-    ptr::null_mut()
->>>>>>> f98dc7ad
 }
 
 /// Returns the proof that some elements exists in the specified range. The proof is serialized in
 /// the protobuf format.
 #[no_mangle]
-// fixme: ECR-3614
-#[allow(unused_variables)]
 pub extern "system" fn Java_com_exonum_binding_core_storage_indices_ProofListIndexProxy_nativeGetRangeProof(
     env: JNIEnv,
     _: JObject,
     list_handle: Handle,
     from: jlong,
     to: jlong,
-<<<<<<< HEAD
 ) -> jbyteArray {
     let res = panic::catch_unwind(|| {
         let proof = match *handle::cast_handle::<IndexType>(list_handle) {
@@ -250,11 +240,6 @@
         env.byte_array_from_slice(&proof.to_bytes())
     });
     utils::unwrap_exc_or(&env, res, ptr::null_mut())
-=======
-) -> jobject {
-    // fixme: ECR-3614
-    ptr::null_mut()
->>>>>>> f98dc7ad
 }
 
 /// Returns pointer to the iterator over list.
@@ -381,7 +366,6 @@
     iter_handle: Handle,
 ) {
     handle::drop_handle::<ProofListIndexIter<Value>>(&env, iter_handle);
-<<<<<<< HEAD
 }
 
 // TODO: Stub code that is a workaround for compilation error for ListProof#to_bytes(). Should be removed when #1479 is merged.
@@ -391,7 +375,4 @@
     }
 }
 
-impl<V> ToBytes for ListProof<V> {}
-=======
-}
->>>>>>> f98dc7ad
+impl<V> ToBytes for ListProof<V> {}