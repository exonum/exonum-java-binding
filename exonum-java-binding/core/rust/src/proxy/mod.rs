// Copyright 2018 The Exonum Team
//
// Licensed under the Apache License, Version 2.0 (the "License");
// you may not use this file except in compliance with the License.
// You may obtain a copy of the License at
//
//   http://www.apache.org/licenses/LICENSE-2.0
//
// Unless required by applicable law or agreed to in writing, software
// distributed under the License is distributed on an "AS IS" BASIS,
// WITHOUT WARRANTIES OR CONDITIONS OF ANY KIND, either express or implied.
// See the License for the specific language governing permissions and
// limitations under the License.

<<<<<<< HEAD
//mod node;
mod runtime;

=======
mod node;
mod runtime;

pub use self::node::*;
>>>>>>> 8d29f663
pub use self::runtime::*;<|MERGE_RESOLUTION|>--- conflicted
+++ resolved
@@ -12,14 +12,8 @@
 // See the License for the specific language governing permissions and
 // limitations under the License.
 
-<<<<<<< HEAD
-//mod node;
-mod runtime;
-
-=======
 mod node;
 mod runtime;
 
 pub use self::node::*;
->>>>>>> 8d29f663
 pub use self::runtime::*;