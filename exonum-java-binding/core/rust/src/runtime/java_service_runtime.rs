/*
 * Copyright 2019 The Exonum Team
 *
 * Licensed under the Apache License, Version 2.0 (the "License");
 * you may not use this file except in compliance with the License.
 * You may obtain a copy of the License at
 *
 *     http://www.apache.org/licenses/LICENSE-2.0
 *
 * Unless required by applicable law or agreed to in writing, software
 * distributed under the License is distributed on an "AS IS" BASIS,
 * WITHOUT WARRANTIES OR CONDITIONS OF ANY KIND, either express or implied.
 * See the License for the specific language governing permissions and
 * limitations under the License.
 */

use jni::{
    self,
    errors::{Error, ErrorKind},
    objects::{GlobalRef, JObject},
    InitArgs, InitArgsBuilder, JavaVM, Result as JniResult,
};

<<<<<<< HEAD
use runtime::config::{self, Config, JvmConfig, RuntimeConfig};
use std::{env, sync::Arc};

use proxy::{JniExecutor, ServiceProxy};
use std::path::Path;
use utils::{check_error_on_exception, convert_to_string, unwrap_jni};
=======
use std::sync::{Arc, Once, ONCE_INIT};

use proxy::{JniExecutor, ServiceProxy};
use runtime::config::{self, Config, InternalConfig, JvmConfig, RuntimeConfig, ServiceConfig};
use utils::{check_error_on_exception, convert_to_string, join_paths, unwrap_jni};
>>>>>>> 3eb3cb7a
use MainExecutor;

const SERVICE_BOOTSTRAP_PATH: &str = "com/exonum/binding/runtime/ServiceRuntimeBootstrap";
const CREATE_RUNTIME_SIGNATURE: &str = "(I)Lcom/exonum/binding/runtime/ServiceRuntime;";
const LOAD_ARTIFACT_SIGNATURE: &str = "(Ljava/lang/String;)Ljava/lang/String;";
const CREATE_SERVICE_SIGNATURE: &str =
    "(Ljava/lang/String;)Lcom/exonum/binding/service/adapters/UserServiceAdapter;";

/// Controls JVM and java service.
#[allow(dead_code)]
#[derive(Clone)]
pub struct JavaServiceRuntime {
    executor: MainExecutor,
    service_runtime: GlobalRef,
}

impl JavaServiceRuntime {
    /// Creates new runtime from provided config.
    ///
    /// There can be only one `JavaServiceRuntime` instance at a time.
<<<<<<< HEAD
    pub fn new(config: Config) -> Self {
        let java_vm = Self::create_java_vm(&config.jvm_config, &config.runtime_config);
        let executor = MainExecutor::new(Arc::new(java_vm));
        let service_runtime = Self::create_service_runtime(config.runtime_config, executor.clone());
        JavaServiceRuntime {
            executor,
            service_runtime,
=======
    pub fn get_or_create(config: Config, internal_config: InternalConfig) -> Self {
        unsafe {
            // Initialize runtime if it wasn't created before.
            JAVA_SERVICE_RUNTIME_INIT.call_once(|| {
                let java_vm = Self::create_java_vm(
                    &config.jvm_config,
                    &config.runtime_config,
                    &config.service_config,
                    internal_config,
                );
                let executor = MainExecutor::new(Arc::new(java_vm));

                let service_runtime =
                    Self::create_service_runtime(&config.runtime_config, executor.clone());
                let runtime = JavaServiceRuntime {
                    executor,
                    service_runtime,
                };
                JAVA_SERVICE_RUNTIME = Some(runtime);
            });
            // Return global runtime.
            JAVA_SERVICE_RUNTIME
                .clone()
                .expect("Trying to return runtime, but it's uninitialized")
>>>>>>> 3eb3cb7a
        }
    }

    /// Creates service runtime that is responsible for services management.
    fn create_service_runtime(config: RuntimeConfig, executor: MainExecutor) -> GlobalRef {
        unwrap_jni(executor.with_attached(|env| {
            let serviceRuntime = env
                .call_static_method(
                    SERVICE_BOOTSTRAP_PATH,
                    "createServiceRuntime",
                    CREATE_RUNTIME_SIGNATURE,
                    &[config.port.into()],
                )?
                .l()?;
            env.new_global_ref(serviceRuntime)
        }))
    }

    /// Creates a new service instance using the given artifact id.
    ///
    /// Panics if there are errors on Java side.
    pub fn create_service(&self, artifact_id: &str) -> ServiceProxy {
        unwrap_jni(self.executor.with_attached(|env| {
            let artifact_id_obj: JObject = env.new_string(artifact_id)?.into();
            let service = check_error_on_exception(
                env,
                env.call_method(
                    self.service_runtime.as_obj(),
                    "createService",
                    CREATE_SERVICE_SIGNATURE,
                    &[artifact_id_obj.into()],
                ),
            )
            .unwrap_or_else(|err_msg| {
                panic!(
                    "Unable to create service for artifact_id [{}]: {}",
                    artifact_id, err_msg
                )
            })
            .l()?;
            let service = env.new_global_ref(service)?;
            Ok(ServiceProxy::from_global_ref(
                self.executor.clone(),
                service,
            ))
        }))
    }

    /// Loads an artifact from the specified location involving verification of the artifact.
    /// Returns an unique service artifact identifier that must be specified in subsequent
    /// operations with it.
    ///
    /// Panics if there are errors on Java side.
    pub fn load_artifact<P: AsRef<Path>>(&self, artifact_path: P) -> String {
        unwrap_jni(self.executor.with_attached(|env| {
            let artifact_path = artifact_path.as_ref().to_str().unwrap();
            let artifact_path_obj: JObject = env.new_string(artifact_path)?.into();
            let artifact_id = check_error_on_exception(
                env,
                env.call_method(
                    self.service_runtime.as_obj(),
                    "loadArtifact",
                    LOAD_ARTIFACT_SIGNATURE,
                    &[artifact_path_obj.into()],
                ),
            )
            .unwrap_or_else(|err_msg| {
                panic!("Unable to load artifact {}: {}", artifact_path, err_msg)
            })
            .l()?;
            convert_to_string(env, artifact_id)
        }))
    }

    /// Initializes JVM with provided configuration.
    ///
    /// # Panics
    ///
    /// - If user specified invalid additional JVM parameters.
<<<<<<< HEAD
    fn create_java_vm(jvm_config: &JvmConfig, runtime_config: &RuntimeConfig) -> JavaVM {
        let args = Self::build_jvm_arguments(jvm_config, runtime_config)
            .expect("Unable to build arguments for JVM");
        jni::JavaVM::new(args).unwrap()
=======
    fn create_java_vm(
        jvm_config: &JvmConfig,
        runtime_config: &RuntimeConfig,
        service_config: &ServiceConfig,
        internal_config: InternalConfig,
    ) -> JavaVM {
        let args =
            Self::build_jvm_arguments(jvm_config, runtime_config, service_config, internal_config)
                .expect("Unable to build arguments for JVM");

        jni::JavaVM::new(args)
            .map_err(Self::transform_jni_error)
            .expect("Unable to create JVM")
    }

    /// Transforms JNI errors by converting JNI error codes of error of type `Other` to its string
    /// representation.
    fn transform_jni_error(error: Error) -> Error {
        match error.0 {
            ErrorKind::Other(code) => match code {
                jni::sys::JNI_EINVAL => "Invalid arguments".into(),
                jni::sys::JNI_EEXIST => "VM already created".into(),
                jni::sys::JNI_ENOMEM => "Not enough memory".into(),
                jni::sys::JNI_EVERSION => "JNI version error".into(),
                jni::sys::JNI_ERR => "Unknown JNI error".into(),
                _ => error,
            },
            _ => error,
        }
>>>>>>> 3eb3cb7a
    }

    /// Builds arguments for JVM initialization.
    fn build_jvm_arguments(
        jvm_config: &JvmConfig,
        runtime_config: &RuntimeConfig,
<<<<<<< HEAD
=======
        service_config: &ServiceConfig,
        internal_config: InternalConfig,
>>>>>>> 3eb3cb7a
    ) -> JniResult<InitArgs> {
        let mut args_builder = jni::InitArgsBuilder::new().version(jni::JNIVersion::V8);

        let args_prepend = jvm_config.args_prepend.clone();
        let args_append = jvm_config.args_append.clone();

        // Prepend extra user arguments
        args_builder = Self::add_user_arguments(args_builder, args_prepend);

        // Add required arguments
<<<<<<< HEAD
        args_builder = Self::add_required_arguments(args_builder, runtime_config);
=======
        args_builder = Self::add_required_arguments(
            args_builder,
            runtime_config,
            service_config,
            internal_config,
        );
>>>>>>> 3eb3cb7a

        // Add optional arguments
        args_builder = Self::add_optional_arguments(args_builder, jvm_config);

        // Append extra user arguments
        args_builder = Self::add_user_arguments(args_builder, args_append);

        args_builder.build()
    }

    /// Adds extra user arguments (optional) to JVM configuration
    fn add_user_arguments<I>(mut args_builder: InitArgsBuilder, user_args: I) -> InitArgsBuilder
    where
        I: IntoIterator<Item = String>,
    {
        for param in user_args {
            let option = config::validate_and_convert(&param).unwrap();
            args_builder = args_builder.option(&option);
        }
        args_builder
    }

    /// Adds required EJB-related arguments to JVM configuration
    fn add_required_arguments(
<<<<<<< HEAD
        args_builder: InitArgsBuilder,
        runtime_config: &RuntimeConfig,
=======
        mut args_builder: InitArgsBuilder,
        runtime_config: &RuntimeConfig,
        service_config: &ServiceConfig,
        internal_config: InternalConfig,
>>>>>>> 3eb3cb7a
    ) -> InitArgsBuilder {
        // We do not use system library path in tests, because an absolute path to the native
        // library will be provided at compile time using RPATH.
        if internal_config.system_lib_path.is_some() {
            args_builder = args_builder.option(&format!(
                "-Djava.library.path={}",
                internal_config.system_lib_path.unwrap()
            ));
        }

        // We combine system and service class paths.
        let class_path = join_paths(&[
            &internal_config.system_class_path,
            &service_config.service_class_path,
        ]);

        args_builder
<<<<<<< HEAD
            .option(&format!(
                "-Djava.library.path={}",
                runtime_config.system_lib_path
            ))
            .option(&format!(
                "-Djava.class.path={}",
                runtime_config.system_class_path
            ))
=======
            .option(&format!("-Djava.class.path={}", class_path))
>>>>>>> 3eb3cb7a
            .option(&format!(
                "-Dlog4j.configurationFile={}",
                runtime_config.log_config_path
            ))
    }

    /// Adds optional user arguments to JVM configuration
    fn add_optional_arguments(
        mut args_builder: InitArgsBuilder,
        jvm_config: &JvmConfig,
    ) -> InitArgsBuilder {
        if let Some(ref socket) = jvm_config.jvm_debug_socket {
            args_builder = args_builder.option(&format!(
                "-agentlib:jdwp=transport=dt_socket,server=y,suspend=n,address={}",
                socket
            ));
        }
        args_builder
    }
<<<<<<< HEAD
}

/// Panics if `_JAVA_OPTIONS` environmental variable is set.
pub fn panic_if_java_options() {
    if env::var("_JAVA_OPTIONS").is_ok() {
        panic!(
            "_JAVA_OPTIONS environment variable is set. \
             Due to the fact that it will overwrite any JVM settings, \
             including ones set by EJB internally, this variable is \
             forbidden for EJB applications.\n\
             It is recommended to use `--ejb-jvm-args` command-line \
             parameter for setting custom JVM parameters."
=======

    /// Creates service runtime that is responsible for services management.
    fn create_service_runtime(config: &RuntimeConfig, executor: MainExecutor) -> GlobalRef {
        unwrap_jni(executor.with_attached(|env| {
            let serviceRuntime = env
                .call_static_method(
                    SERVICE_BOOTSTRAP_PATH,
                    "createServiceRuntime",
                    CREATE_RUNTIME_SIGNATURE,
                    &[config.port.into()],
                )?
                .l()?;
            env.new_global_ref(serviceRuntime)
        }))
    }
}

#[cfg(test)]
mod tests {
    use super::*;

    #[test]
    fn transform_jni_error_error_type_other() {
        let error = Error::from(ErrorKind::Other(jni::sys::JNI_EINVAL));
        assert_eq!(
            "Invalid arguments",
            JavaServiceRuntime::transform_jni_error(error).description()
        );
    }

    #[test]
    fn transform_jni_error_not_type_other() {
        let error_detached = Error::from(ErrorKind::ThreadDetached);
        assert_eq!(
            "Current thread is not attached to the java VM",
            JavaServiceRuntime::transform_jni_error(error_detached).description()
        );
    }

    #[test]
    fn transform_jni_error_type_other_code_not_in_range() {
        let error = Error::from(ErrorKind::Other(-42));
        assert_eq!(
            "JNI error",
            JavaServiceRuntime::transform_jni_error(error).description()
>>>>>>> 3eb3cb7a
        );
    }
}<|MERGE_RESOLUTION|>--- conflicted
+++ resolved
@@ -21,20 +21,12 @@
     InitArgs, InitArgsBuilder, JavaVM, Result as JniResult,
 };
 
-<<<<<<< HEAD
-use runtime::config::{self, Config, JvmConfig, RuntimeConfig};
+use runtime::config::{self, Config, InternalConfig, JvmConfig, RuntimeConfig};
 use std::{env, sync::Arc};
 
 use proxy::{JniExecutor, ServiceProxy};
 use std::path::Path;
 use utils::{check_error_on_exception, convert_to_string, unwrap_jni};
-=======
-use std::sync::{Arc, Once, ONCE_INIT};
-
-use proxy::{JniExecutor, ServiceProxy};
-use runtime::config::{self, Config, InternalConfig, JvmConfig, RuntimeConfig, ServiceConfig};
-use utils::{check_error_on_exception, convert_to_string, join_paths, unwrap_jni};
->>>>>>> 3eb3cb7a
 use MainExecutor;
 
 const SERVICE_BOOTSTRAP_PATH: &str = "com/exonum/binding/runtime/ServiceRuntimeBootstrap";
@@ -55,40 +47,13 @@
     /// Creates new runtime from provided config.
     ///
     /// There can be only one `JavaServiceRuntime` instance at a time.
-<<<<<<< HEAD
-    pub fn new(config: Config) -> Self {
-        let java_vm = Self::create_java_vm(&config.jvm_config, &config.runtime_config);
+    pub fn new(config: Config, internal_config: InternalConfig) -> Self {
+        let java_vm = Self::create_java_vm(&config.jvm_config, &config.runtime_config, internal_config);
         let executor = MainExecutor::new(Arc::new(java_vm));
         let service_runtime = Self::create_service_runtime(config.runtime_config, executor.clone());
         JavaServiceRuntime {
             executor,
             service_runtime,
-=======
-    pub fn get_or_create(config: Config, internal_config: InternalConfig) -> Self {
-        unsafe {
-            // Initialize runtime if it wasn't created before.
-            JAVA_SERVICE_RUNTIME_INIT.call_once(|| {
-                let java_vm = Self::create_java_vm(
-                    &config.jvm_config,
-                    &config.runtime_config,
-                    &config.service_config,
-                    internal_config,
-                );
-                let executor = MainExecutor::new(Arc::new(java_vm));
-
-                let service_runtime =
-                    Self::create_service_runtime(&config.runtime_config, executor.clone());
-                let runtime = JavaServiceRuntime {
-                    executor,
-                    service_runtime,
-                };
-                JAVA_SERVICE_RUNTIME = Some(runtime);
-            });
-            // Return global runtime.
-            JAVA_SERVICE_RUNTIME
-                .clone()
-                .expect("Trying to return runtime, but it's uninitialized")
->>>>>>> 3eb3cb7a
         }
     }
 
@@ -168,20 +133,13 @@
     /// # Panics
     ///
     /// - If user specified invalid additional JVM parameters.
-<<<<<<< HEAD
-    fn create_java_vm(jvm_config: &JvmConfig, runtime_config: &RuntimeConfig) -> JavaVM {
-        let args = Self::build_jvm_arguments(jvm_config, runtime_config)
-            .expect("Unable to build arguments for JVM");
-        jni::JavaVM::new(args).unwrap()
-=======
     fn create_java_vm(
         jvm_config: &JvmConfig,
         runtime_config: &RuntimeConfig,
-        service_config: &ServiceConfig,
         internal_config: InternalConfig,
     ) -> JavaVM {
         let args =
-            Self::build_jvm_arguments(jvm_config, runtime_config, service_config, internal_config)
+            Self::build_jvm_arguments(jvm_config, runtime_config, internal_config)
                 .expect("Unable to build arguments for JVM");
 
         jni::JavaVM::new(args)
@@ -203,18 +161,13 @@
             },
             _ => error,
         }
->>>>>>> 3eb3cb7a
     }
 
     /// Builds arguments for JVM initialization.
     fn build_jvm_arguments(
         jvm_config: &JvmConfig,
         runtime_config: &RuntimeConfig,
-<<<<<<< HEAD
-=======
-        service_config: &ServiceConfig,
         internal_config: InternalConfig,
->>>>>>> 3eb3cb7a
     ) -> JniResult<InitArgs> {
         let mut args_builder = jni::InitArgsBuilder::new().version(jni::JNIVersion::V8);
 
@@ -225,16 +178,11 @@
         args_builder = Self::add_user_arguments(args_builder, args_prepend);
 
         // Add required arguments
-<<<<<<< HEAD
-        args_builder = Self::add_required_arguments(args_builder, runtime_config);
-=======
         args_builder = Self::add_required_arguments(
             args_builder,
             runtime_config,
-            service_config,
             internal_config,
         );
->>>>>>> 3eb3cb7a
 
         // Add optional arguments
         args_builder = Self::add_optional_arguments(args_builder, jvm_config);
@@ -259,15 +207,9 @@
 
     /// Adds required EJB-related arguments to JVM configuration
     fn add_required_arguments(
-<<<<<<< HEAD
-        args_builder: InitArgsBuilder,
-        runtime_config: &RuntimeConfig,
-=======
         mut args_builder: InitArgsBuilder,
         runtime_config: &RuntimeConfig,
-        service_config: &ServiceConfig,
         internal_config: InternalConfig,
->>>>>>> 3eb3cb7a
     ) -> InitArgsBuilder {
         // We do not use system library path in tests, because an absolute path to the native
         // library will be provided at compile time using RPATH.
@@ -278,25 +220,8 @@
             ));
         }
 
-        // We combine system and service class paths.
-        let class_path = join_paths(&[
-            &internal_config.system_class_path,
-            &service_config.service_class_path,
-        ]);
-
         args_builder
-<<<<<<< HEAD
-            .option(&format!(
-                "-Djava.library.path={}",
-                runtime_config.system_lib_path
-            ))
-            .option(&format!(
-                "-Djava.class.path={}",
-                runtime_config.system_class_path
-            ))
-=======
-            .option(&format!("-Djava.class.path={}", class_path))
->>>>>>> 3eb3cb7a
+            .option(&format!("-Djava.class.path={}", internal_config.system_class_path))
             .option(&format!(
                 "-Dlog4j.configurationFile={}",
                 runtime_config.log_config_path
@@ -316,35 +241,6 @@
         }
         args_builder
     }
-<<<<<<< HEAD
-}
-
-/// Panics if `_JAVA_OPTIONS` environmental variable is set.
-pub fn panic_if_java_options() {
-    if env::var("_JAVA_OPTIONS").is_ok() {
-        panic!(
-            "_JAVA_OPTIONS environment variable is set. \
-             Due to the fact that it will overwrite any JVM settings, \
-             including ones set by EJB internally, this variable is \
-             forbidden for EJB applications.\n\
-             It is recommended to use `--ejb-jvm-args` command-line \
-             parameter for setting custom JVM parameters."
-=======
-
-    /// Creates service runtime that is responsible for services management.
-    fn create_service_runtime(config: &RuntimeConfig, executor: MainExecutor) -> GlobalRef {
-        unwrap_jni(executor.with_attached(|env| {
-            let serviceRuntime = env
-                .call_static_method(
-                    SERVICE_BOOTSTRAP_PATH,
-                    "createServiceRuntime",
-                    CREATE_RUNTIME_SIGNATURE,
-                    &[config.port.into()],
-                )?
-                .l()?;
-            env.new_global_ref(serviceRuntime)
-        }))
-    }
 }
 
 #[cfg(test)]
@@ -375,7 +271,6 @@
         assert_eq!(
             "JNI error",
             JavaServiceRuntime::transform_jni_error(error).description()
->>>>>>> 3eb3cb7a
         );
     }
 }