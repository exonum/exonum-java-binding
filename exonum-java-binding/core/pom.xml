<?xml version="1.0" encoding="UTF-8"?>
<project xmlns="http://maven.apache.org/POM/4.0.0" xmlns:xsi="http://www.w3.org/2001/XMLSchema-instance" xsi:schemaLocation="http://maven.apache.org/POM/4.0.0 https://maven.apache.org/xsd/maven-4.0.0.xsd">
  <modelVersion>4.0.0</modelVersion>

  <parent>
    <groupId>com.exonum.binding</groupId>
    <artifactId>exonum-java-binding-parent</artifactId>
    <version>0.11.0-SNAPSHOT</version>
  </parent>

  <artifactId>exonum-java-binding-core</artifactId>
  <version>0.11.0-SNAPSHOT</version>
  <packaging>jar</packaging>

  <name>Exonum Java Binding: Core</name>
  <description>
    A library that contains the APIs to define and implement an Exonum service.
  </description>

  <properties>
    <project.build.headersDirectory>${project.build.directory}/native-headers</project.build.headersDirectory>
    <project.build.sourceEncoding>UTF-8</project.build.sourceEncoding>
    <project.reporting.outputEncoding>UTF-8</project.reporting.outputEncoding>
    <rust.compiler.version>${env.RUST_COMPILER_VERSION}</rust.compiler.version>
    <!-- Features for integration testing. At least "resource-manager" is required by Java integration tests. Ideally,
     keeping them in sync with the ones that `integration_tests` crate require from the `java_bindings` crate allows
     the native integration tests to avoid recompilation of the `java_binding` library. -->
    <rust.compiler.features>resource-manager</rust.compiler.features>
    <rust.itSubCrate>integration_tests</rust.itSubCrate>
    <rust.appSubCrate>exonum-java</rust.appSubCrate>
    <!-- The build directory of Rust workspace  -->
    <rust.build.directory>${project.basedir}/rust/target</rust.build.directory>
    <!--A directory containing libjava_bindings native library-->
    <build.nativeLibPath>${rust.build.directory}/${build.mode}</build.nativeLibPath>
    <!--A directory containing native dynamic libraries used by the App-->
    <packaging.native>${rust.build.directory}/${build.mode}/lib/native</packaging.native>
<<<<<<< HEAD
    <auto-value.version>1.7.2</auto-value.version>
    <java-semver.version>0.9.0</java-semver.version>
=======
    <auto-value.version>1.7.3</auto-value.version>
>>>>>>> 00e96dac
    <!-- Skip building Rust library for tests -->
    <skipRustLibBuild>false</skipRustLibBuild>
    <!-- This flag is empty for debug builds and equals to `release` otherwise -->
    <build.cargoFlag></build.cargoFlag>
  </properties>

  <dependencies>
    <dependency>
      <groupId>com.exonum.binding</groupId>
      <artifactId>exonum-java-binding-common</artifactId>
      <version>${project.version}</version>
    </dependency>

    <dependency>
      <groupId>com.google.guava</groupId>
      <artifactId>guava</artifactId>
    </dependency>

    <dependency>
      <groupId>org.apache.logging.log4j</groupId>
      <artifactId>log4j-api</artifactId>
    </dependency>

    <dependency>
      <groupId>io.vertx</groupId>
      <artifactId>vertx-web</artifactId>
      <version>${vertx.version}</version>
    </dependency>

    <dependency>
      <groupId>com.google.inject</groupId>
      <artifactId>guice</artifactId>
      <version>${guice.version}</version>
      <classifier>no_aop</classifier>
    </dependency>

    <dependency>
      <groupId>com.google.protobuf</groupId>
      <artifactId>protobuf-java</artifactId>
    </dependency>

    <dependency>
      <groupId>com.google.auto.value</groupId>
      <artifactId>auto-value-annotations</artifactId>
      <version>${auto-value.version}</version>
    </dependency>

    <dependency>
      <groupId>com.google.auto.value</groupId>
      <artifactId>auto-value</artifactId>
      <version>${auto-value.version}</version>
      <scope>provided</scope>
    </dependency>

    <dependency>
      <groupId>com.ryanharter.auto.value</groupId>
      <artifactId>auto-value-gson-runtime</artifactId>
    </dependency>

    <dependency>
      <groupId>com.ryanharter.auto.value</groupId>
      <artifactId>auto-value-gson-extension</artifactId>
      <scope>provided</scope>
    </dependency>

    <dependency>
      <groupId>com.ryanharter.auto.value</groupId>
      <artifactId>auto-value-gson-factory</artifactId>
      <scope>provided</scope>
    </dependency>

    <dependency>
      <groupId>org.pf4j</groupId>
      <artifactId>pf4j</artifactId>
    </dependency>

    <dependency>
      <groupId>com.github.zafarkhaja</groupId>
      <artifactId>java-semver</artifactId>
      <version>${java-semver.version}</version>
    </dependency>

    <dependency>
      <groupId>org.mockito</groupId>
      <artifactId>mockito-core</artifactId>
      <scope>test</scope>
    </dependency>

    <dependency>
      <groupId>org.mockito</groupId>
      <artifactId>mockito-junit-jupiter</artifactId>
      <scope>test</scope>
    </dependency>

    <dependency>
      <groupId>org.apache.logging.log4j</groupId>
      <artifactId>log4j-core</artifactId>
      <scope>test</scope>
    </dependency>

    <dependency>
      <groupId>org.apache.logging.log4j</groupId>
      <artifactId>log4j-core</artifactId>
      <version>${log4j.version}</version>
      <type>test-jar</type>
      <scope>test</scope>
    </dependency>

    <dependency>
      <groupId>io.vertx</groupId>
      <artifactId>vertx-web-client</artifactId>
      <version>${vertx.version}</version>
      <scope>test</scope>
    </dependency>

    <dependency>
      <groupId>com.exonum.binding</groupId>
      <artifactId>exonum-java-testing</artifactId>
      <version>${project.version}</version>
      <scope>test</scope>
    </dependency>

    <dependency>
      <groupId>com.google.guava</groupId>
      <artifactId>guava-testlib</artifactId>
      <version>${guava.version}</version>
      <scope>test</scope>
    </dependency>

    <dependency>
      <groupId>org.assertj</groupId>
      <artifactId>assertj-core</artifactId>
      <scope>test</scope>
    </dependency>

    <dependency>
      <groupId>nl.jqno.equalsverifier</groupId>
      <artifactId>equalsverifier</artifactId>
      <scope>test</scope>
    </dependency>
  </dependencies>

  <build>
    <plugins>
      <plugin>
        <groupId>org.apache.maven.plugins</groupId>
        <artifactId>maven-compiler-plugin</artifactId>
        <configuration>
          <!-- Make it possible to add arguments in the parent configuration.
               Default is "merge" which will discard any <arg> child elements in the parent. -->
          <compilerArgs combine.children="append">
            <arg>-h</arg>
            <arg>${project.build.headersDirectory}</arg>
          </compilerArgs>
        </configuration>
      </plugin>

      <plugin>
        <groupId>org.codehaus.mojo</groupId>
        <artifactId>exec-maven-plugin</artifactId>
        <!-- A configuration shared across multiple executions -->
        <configuration>
          <executable>cargo</executable>
          <workingDirectory>${project.basedir}/rust/</workingDirectory>
        </configuration>
        <executions>
          <!-- Each execution has its own configuration for
               we need to execute cargo during various phases (e.g., compile).

               Correspondences between Maven and Cargo phases:
                | Maven   | Cargo |
                | compile | build |
                | test    | test  |

               Clean does not work reliably in a multi-module project and, therefore,
               not supported. -->
          <execution>
            <!-- We build a rust lib during 'compile' phase as Java integration tests
                 depend on the library. The library is built with resource-manager feature
                 enabled to detect possible errors with handle management. -->
            <id>build-rust-lib-for-tests</id>
            <phase>compile</phase>
            <configuration>
              <arguments>
                <argument>+${rust.compiler.version}</argument>
                <argument>build</argument>
                <argument>--features</argument>
                <argument>${rust.compiler.features}</argument>
                <argument>--color</argument>
                <argument>always</argument>
              </arguments>
              <skip>${skipRustLibBuild}</skip>
            </configuration>
            <goals>
              <goal>exec</goal>
            </goals>
          </execution>

          <!-- Run the unit-tests of the Rust library with resource-manager feature enabled. -->
          <execution>
            <id>test-rust-lib</id>
            <phase>test</phase>
            <configuration>
              <arguments>
                <argument>+${rust.compiler.version}</argument>
                <argument>test</argument>
                <argument>--features</argument>
                <argument>${rust.compiler.features}</argument>
                <argument>--all</argument>
                <argument>--exclude</argument>
                <argument>${rust.itSubCrate}</argument>
                <argument>--color</argument>
                <argument>always</argument>
              </arguments>
              <skip>${skipTests}</skip>
            </configuration>
            <goals>
              <goal>exec</goal>
            </goals>
          </execution>
        </executions>
      </plugin>

      <plugin>
        <groupId>org.apache.maven.plugins</groupId>
        <artifactId>maven-resources-plugin</artifactId>
        <executions>
          <!--We need to copy libjava_bindings dynamic library to the <exonum-java-location>/lib/native directory-->
          <execution>
            <id>copy-native-lib</id>
            <phase>package</phase>
            <goals>
              <goal>copy-resources</goal>
            </goals>
            <configuration>
              <outputDirectory>${packaging.native}</outputDirectory>
              <resources>
                <resource>
                  <directory>${build.nativeLibPath}</directory>
                  <includes>
                    <include>libjava_bindings.so</include>
                    <include>libjava_bindings.dylib</include>
                  </includes>
                </resource>
              </resources>
            </configuration>
          </execution>
        </executions>
      </plugin>

      <plugin>
        <groupId>org.xolstice.maven.plugins</groupId>
        <artifactId>protobuf-maven-plugin</artifactId>
        <extensions>true</extensions>
        <executions>
          <execution>
            <id>protobuf-compile-java</id>
            <goals>
              <goal>compile</goal>
              <goal>test-compile</goal>
            </goals>
            <configuration>
              <protocArtifact>com.google.protobuf:protoc:${protobuf.version}:exe:${os.detected.classifier}</protocArtifact>
            </configuration>
          </execution>
        </executions>
      </plugin>

      <plugin>
        <groupId>org.apache.maven.plugins</groupId>
        <artifactId>maven-checkstyle-plugin</artifactId>
        <configuration>
          <configLocation>${project.parent.basedir}/../checkstyle.xml</configLocation>
          <suppressionsLocation>${project.basedir}/checkstyle-suppressions.xml</suppressionsLocation>
        </configuration>
      </plugin>

      <plugin>
        <groupId>org.apache.maven.plugins</groupId>
        <artifactId>maven-surefire-plugin</artifactId>
        <configuration>
          <excludes>
            <exclude>**/*IntegrationTest.java</exclude>
          </excludes>
          <argLine>
            ${jacoco.args}
            ${java.vm.assertionFlag}
          </argLine>
        </configuration>
      </plugin>

      <plugin>
        <groupId>org.apache.maven.plugins</groupId>
        <artifactId>maven-failsafe-plugin</artifactId>
        <configuration>
          <includes>
            <include>**/*IntegrationTest.java</include>
          </includes>
          <argLine>${jacoco.it.args}
                   -Djava.library.path=${build.nativeLibPath}
                   -Xcheck:jni
                   ${java.vm.assertionFlag}
                   -Xss1500k
          </argLine>
        </configuration>
        <executions>
          <execution>
            <id>integration-test</id>
            <goals>
              <goal>integration-test</goal>
              <goal>verify</goal>
            </goals>
          </execution>
        </executions>
      </plugin>

      <plugin>
        <groupId>com.github.spotbugs</groupId>
        <artifactId>spotbugs-maven-plugin</artifactId>
        <configuration>
          <effort>max</effort>
          <threshold>medium</threshold>
          <excludeFilterFile>${project.basedir}/spotbugs-exclude.xml</excludeFilterFile>
        </configuration>
      </plugin>

      <!-- Generates a classpath file to be used by native integration tests.
           Bound to the default phase (generate-sources). -->
      <plugin>
        <artifactId>maven-dependency-plugin</artifactId>
        <configuration>
          <outputFile>${project.build.directory}/ejb-core-classpath.txt</outputFile>
          <includeScope>runtime</includeScope>
        </configuration>
        <executions>
          <execution>
            <id>generate-classpath-file</id>
            <goals>
              <goal>build-classpath</goal>
            </goals>
          </execution>
        </executions>
      </plugin>

      <plugin>
        <groupId>org.apache.maven.plugins</groupId>
        <artifactId>maven-javadoc-plugin</artifactId>
      </plugin>

      <plugin>
        <groupId>org.apache.maven.plugins</groupId>
        <artifactId>maven-source-plugin</artifactId>
      </plugin>
    </plugins>
    <extensions>
      <!-- Use an extension that sets the OS classifier, required to locate
           the correct protoc executable -->
      <extension>
        <groupId>kr.motd.maven</groupId>
        <artifactId>os-maven-plugin</artifactId>
        <version>${os-maven-plugin.version}</version>
      </extension>
    </extensions>
  </build>

  <profiles>
    <!-- A build profile for a build performed on a CI server:
           - Fails if the code has style issues
           - Runs FindBugs during verify phase
           - Runs unit tests of the Rust library without resource-manager feature
     -->
    <profile>
      <id>ci-build</id>
      <build>
        <plugins>
          <plugin>
            <groupId>com.github.spotbugs</groupId>
            <artifactId>spotbugs-maven-plugin</artifactId>
            <executions>
              <execution>
                <id>spotbugs-during-verify</id>
                <phase>verify</phase>
                <goals>
                  <goal>check</goal>
                </goals>
              </execution>
            </executions>
          </plugin>

          <plugin>
            <groupId>org.codehaus.mojo</groupId>
            <artifactId>exec-maven-plugin</artifactId>
            <executions>
              <!-- Run the unit-tests of the Rust library without resource-manager feature. -->
              <execution>
                <id>test-rust-lib-no-resource-manager</id>
                <phase>test</phase>
                <configuration>
                  <arguments>
                    <argument>+${rust.compiler.version}</argument>
                    <argument>test</argument>
                    <argument>--all</argument>
                    <argument>--exclude</argument>
                    <argument>${rust.itSubCrate}</argument>
                    <!-- Exonum Java app depends on `resource-manager`, so we do not test it here -->
                    <argument>--exclude</argument>
                    <argument>${rust.appSubCrate}</argument>
                    <argument>--color</argument>
                    <argument>always</argument>
                  </arguments>
                  <skip>${skipTests}</skip>
                </configuration>
                <goals>
                  <goal>exec</goal>
                </goals>
              </execution>
            </executions>
          </plugin>
        </plugins>
      </build>
    </profile>

    <profile>
      <id>package-app</id>
      <build>
        <plugins>
          <plugin>
            <groupId>org.codehaus.mojo</groupId>
            <artifactId>exec-maven-plugin</artifactId>
            <configuration>
              <executable>cargo</executable>
              <workingDirectory>${project.basedir}/rust</workingDirectory>
            </configuration>
            <executions>
              <execution>
                <id>build-exonum-java</id>
                <phase>prepare-package</phase>
                <configuration>
                  <arguments>
                    <argument>+${rust.compiler.version}</argument>
                    <argument>build</argument>
                    <argument>--package</argument>
                    <argument>exonum-java</argument>
                    <argument>${build.cargoFlag}</argument>
                    <argument>--color</argument>
                    <argument>always</argument>
                  </arguments>
                </configuration>
                <goals>
                  <goal>exec</goal>
                </goals>
              </execution>
            </executions>
          </plugin>
        </plugins>
      </build>
    </profile>

    <!-- A profile that will make maven-clean-plugin also clean Rust target
         if cleanRust property is set. -->
    <profile>
      <id>clean-rust-target</id>
      <activation>
        <property>
          <name>cleanRust</name>
        </property>
      </activation>
      <build>
        <plugins>
          <plugin>
            <artifactId>maven-clean-plugin</artifactId>
            <configuration>
              <filesets>
                <fileset>
                  <directory>${rust.build.directory}</directory>
                </fileset>
              </filesets>
            </configuration>
          </plugin>
        </plugins>
      </build>
    </profile>
  </profiles>
</project><|MERGE_RESOLUTION|>--- conflicted
+++ resolved
@@ -34,12 +34,8 @@
     <build.nativeLibPath>${rust.build.directory}/${build.mode}</build.nativeLibPath>
     <!--A directory containing native dynamic libraries used by the App-->
     <packaging.native>${rust.build.directory}/${build.mode}/lib/native</packaging.native>
-<<<<<<< HEAD
-    <auto-value.version>1.7.2</auto-value.version>
+    <auto-value.version>1.7.3</auto-value.version>
     <java-semver.version>0.9.0</java-semver.version>
-=======
-    <auto-value.version>1.7.3</auto-value.version>
->>>>>>> 00e96dac
     <!-- Skip building Rust library for tests -->
     <skipRustLibBuild>false</skipRustLibBuild>
     <!-- This flag is empty for debug builds and equals to `release` otherwise -->
