--- conflicted
+++ resolved
@@ -12,8 +12,6 @@
     <Bug pattern="NP_PARAMETER_MUST_BE_NONNULL_BUT_MARKED_AS_NULLABLE"/>
   </Match>
 
-<<<<<<< HEAD
-=======
   <!-- It is good, hashCode is specified in the parent, which is *the* way
        to configure it in AutoValue -->
   <Match>
@@ -21,7 +19,6 @@
     <Bug pattern="HE_EQUALS_NO_HASHCODE"/>
   </Match>
 
->>>>>>> 7e078e1c
   <!-- Exclude the auto-generated files -->
   <Match>
     <Source name="~.*CoreProtos\.java"/>
