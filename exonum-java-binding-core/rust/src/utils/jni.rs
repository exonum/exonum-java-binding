--- conflicted
+++ resolved
@@ -20,76 +20,10 @@
 /// `exception` should extend `java.lang.Throwable` and be not null
 pub fn get_exception_message(env: &JNIEnv, exception: JObject) -> JniResult<Option<String>> {
     assert!(!exception.is_null(), "Invalid exception argument");
-<<<<<<< HEAD
-    // FIXME uncomment when the issue is fixed [https://jira.bf.local/browse/ECR-1035]
-    //let message = env.call_method(
-    //    exception,
-    //    "getMessage",
-    //    "()Ljava/lang/String;",
-    //    &[],
-    //)?;
-    //let message = message.l()?;
-    //if message.is_null() {
-    //    return Ok(String::new());
-    //}
-    //convert_to_string(env, message)
-    Ok(String::new())
-}
-
-pub fn get_exception_stack_trace(_env: &JNIEnv, exception: JObject) -> JniResult<String> {
-    assert!(!exception.is_null(), "Invalid exception argument");
-    // FIXME uncomment when the issue is fixed [https://jira.bf.local/browse/ECR-1035]
-    //let frames = env.call_method(
-    //    exception,
-    //    "getStackTrace",
-    //    "()[Ljava/lang/StackTraceElement;",
-    //    &[],
-    //)?
-    //    .l()?;
-    //if frames.is_null() {
-    //    return Ok(String::new());
-    //}
-    //let frames = frames.into_inner();
-    //let frames_len = env.get_array_length(frames)?;
-    //let mut stack: Vec<String> = Vec::with_capacity(frames_len as usize);
-    //for i in 0..frames_len {
-    //    let frame = env.get_object_array_element(frames, i)?;
-    //    let frame_string = env.call_method(
-    //        frame,
-    //        "toString",
-    //        "()Ljava/lang/String;",
-    //        &[],
-    //    )?;
-    //    let frame_string = format!("    at {}\n", convert_to_string(env, frame_string.l()?)?);
-    //    stack.push(frame_string);
-    //}
-    //Ok(stack.join(""))
-    Ok(String::new())
-=======
     let message = env.call_method(exception, "getMessage", "()Ljava/lang/String;", &[])?;
     let message = message.l()?;
     if message.is_null() {
         return Ok(None);
     }
     convert_to_string(env, message).map(Some)
-}
-
-#[cfg(test)]
-mod tests {
-    use super::*;
-    const FOO: &str = "foo";
-    const BAR: &str = "bar";
-    const BAZ: &str = "baz";
-
-    #[cfg(windows)]
-    const FOO_BAR_BAZ: &str = "foo;bar;baz";
-    #[cfg(not(windows))]
-    const FOO_BAR_BAZ: &str = "foo:bar:baz";
-
-    #[test]
-    fn join_paths_preserves_order() {
-        let result = join_paths(&[FOO, BAR, BAZ]);
-        assert_eq!(result, FOO_BAR_BAZ);
-    }
->>>>>>> 634c7e8a
 }