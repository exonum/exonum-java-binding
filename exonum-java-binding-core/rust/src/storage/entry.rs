<<<<<<< HEAD
use exonum::storage::{Snapshot, Fork, Entry};
=======
// Copyright 2018 The Exonum Team
//
// Licensed under the Apache License, Version 2.0 (the "License");
// you may not use this file except in compliance with the License.
// You may obtain a copy of the License at
//
//   http://www.apache.org/licenses/LICENSE-2.0
//
// Unless required by applicable law or agreed to in writing, software
// distributed under the License is distributed on an "AS IS" BASIS,
// WITHOUT WARRANTIES OR CONDITIONS OF ANY KIND, either express or implied.
// See the License for the specific language governing permissions and
// limitations under the License.

>>>>>>> 7727875e
use jni::JNIEnv;
use jni::objects::{JClass, JObject, JString};
use jni::sys::{jbyteArray, jboolean};

use std::panic;
use std::ptr;

use storage::db::{View, ViewRef, Value};
use utils::{self, Handle};
<<<<<<< HEAD
=======
use super::db::{View, ViewRef, Value};
>>>>>>> 7727875e

type Index<T> = Entry<T, Value>;

enum IndexType {
    SnapshotIndex(Index<&'static Snapshot>),
    ForkIndex(Index<&'static mut Fork>),
}

/// Returns pointer to the created `Entry` object.
#[no_mangle]
pub extern "system" fn Java_com_exonum_binding_storage_indices_EntryIndexProxy_nativeCreate(
    env: JNIEnv,
    _: JClass,
    name: JString,
    view_handle: Handle,
) -> Handle {
    let res = panic::catch_unwind(|| {
        let name = utils::convert_to_string(&env, name)?;
        Ok(utils::to_handle(
            match *utils::cast_handle::<View>(view_handle).get() {
                ViewRef::Snapshot(snapshot) => IndexType::SnapshotIndex(
                    Index::new(name, &*snapshot),
                ),
                ViewRef::Fork(ref mut fork) => IndexType::ForkIndex(Index::new(name, fork)),
            },
        ))
    });
    utils::unwrap_exc_or_default(&env, res)
}

/// Destroys the underlying `Entry` object and frees memory.
#[no_mangle]
pub extern "system" fn Java_com_exonum_binding_storage_indices_EntryIndexProxy_nativeFree(
    env: JNIEnv,
    _: JClass,
    entry_handle: Handle,
) {
    utils::drop_handle::<IndexType>(&env, entry_handle);
}

/// Returns the value or null pointer if it is absent.
#[no_mangle]
pub extern "system" fn Java_com_exonum_binding_storage_indices_EntryIndexProxy_nativeGet(
    env: JNIEnv,
    _: JObject,
    entry_handle: Handle,
) -> jbyteArray {
    let res = panic::catch_unwind(|| {
        let val = match *utils::cast_handle::<IndexType>(entry_handle) {
            IndexType::SnapshotIndex(ref entry) => entry.get(),
            IndexType::ForkIndex(ref entry) => entry.get(),
        };
        match val {
            Some(val) => env.byte_array_from_slice(&val),
            None => Ok(ptr::null_mut()),
        }
    });
    utils::unwrap_exc_or(&env, res, ptr::null_mut())
}

/// Returns `true` if the entry contains the value.
#[no_mangle]
pub extern "C" fn Java_com_exonum_binding_storage_indices_EntryIndexProxy_nativeIsPresent(
    env: JNIEnv,
    _: JObject,
    entry_handle: Handle,
) -> jboolean {
    let res = panic::catch_unwind(|| {
        Ok(match *utils::cast_handle::<IndexType>(entry_handle) {
            IndexType::SnapshotIndex(ref entry) => entry.exists(),
            IndexType::ForkIndex(ref entry) => entry.exists(),
        } as jboolean)
    });
    utils::unwrap_exc_or_default(&env, res)
}

/// Returns the hash of the value or default hash if value is absent.
#[no_mangle]
pub extern "system" fn Java_com_exonum_binding_storage_indices_EntryIndexProxy_nativeGetHash(
    env: JNIEnv,
    _: JObject,
    entry_handle: Handle,
) -> jbyteArray {
    let res = panic::catch_unwind(|| {
        utils::convert_hash(
            &env,
            &match *utils::cast_handle::<IndexType>(entry_handle) {
                IndexType::SnapshotIndex(ref entry) => entry.hash(),
                IndexType::ForkIndex(ref entry) => entry.hash(),
            },
        )
    });
    utils::unwrap_exc_or(&env, res, ptr::null_mut())
}

/// Inserts value to the entry.
#[no_mangle]
pub extern "system" fn Java_com_exonum_binding_storage_indices_EntryIndexProxy_nativeSet(
    env: JNIEnv,
    _: JObject,
    entry_handle: Handle,
    value: jbyteArray,
) {
    let res = panic::catch_unwind(|| match *utils::cast_handle::<IndexType>(entry_handle) {
        IndexType::SnapshotIndex(_) => {
            panic!("Unable to modify snapshot.");
        }
        IndexType::ForkIndex(ref mut entry) => {
            let value = env.convert_byte_array(value)?;
            entry.set(value);
            Ok(())
        }
    });
    utils::unwrap_exc_or_default(&env, res)
}

/// Removes a value from the entry.
#[no_mangle]
pub extern "C" fn Java_com_exonum_binding_storage_indices_EntryIndexProxy_nativeRemove(
    env: JNIEnv,
    _: JObject,
    entry_handle: Handle,
) {
    let res = panic::catch_unwind(|| match *utils::cast_handle::<IndexType>(entry_handle) {
        IndexType::SnapshotIndex(_) => {
            panic!("Unable to modify snapshot.");
        }
        IndexType::ForkIndex(ref mut entry) => {
            entry.remove();
            Ok(())
        }
    });
    utils::unwrap_exc_or_default(&env, res)
}<|MERGE_RESOLUTION|>--- conflicted
+++ resolved
@@ -1,6 +1,3 @@
-<<<<<<< HEAD
-use exonum::storage::{Snapshot, Fork, Entry};
-=======
 // Copyright 2018 The Exonum Team
 //
 // Licensed under the Apache License, Version 2.0 (the "License");
@@ -15,7 +12,7 @@
 // See the License for the specific language governing permissions and
 // limitations under the License.
 
->>>>>>> 7727875e
+use exonum::storage::{Snapshot, Fork, Entry};
 use jni::JNIEnv;
 use jni::objects::{JClass, JObject, JString};
 use jni::sys::{jbyteArray, jboolean};
@@ -25,10 +22,6 @@
 
 use storage::db::{View, ViewRef, Value};
 use utils::{self, Handle};
-<<<<<<< HEAD
-=======
-use super::db::{View, ViewRef, Value};
->>>>>>> 7727875e
 
 type Index<T> = Entry<T, Value>;
 
