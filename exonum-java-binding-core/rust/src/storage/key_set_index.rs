--- conflicted
+++ resolved
@@ -9,10 +9,6 @@
 
 use storage::db::{View, ViewRef, Key};
 use utils::{self, Handle};
-<<<<<<< HEAD
-=======
-use super::db::{View, ViewRef, Key};
->>>>>>> 778dd3ef
 
 type Index<T> = KeySetIndex<T, Key>;
 
