--- conflicted
+++ resolved
@@ -276,13 +276,8 @@
     iter_handle: Handle,
 ) -> jobject{
     let res = panic::catch_unwind(|| {
-<<<<<<< HEAD
-        let iter = utils::cast_handle::<MapIndexIter<Key, Value>>(iter_handle);
-        match iter.next() {
-=======
-        let mut iterWrapper = utils::cast_handle::<Iter>(iter_handle);
+        let iterWrapper = utils::cast_handle::<Iter>(iter_handle);
         match iterWrapper.iter.next() {
->>>>>>> 87e8165b
             Some(val) => {
                 let key: JObject = env.byte_array_from_slice(&val.0)?.into();
                 let value: JObject = env.byte_array_from_slice(&val.1)?.into();
