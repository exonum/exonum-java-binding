--- conflicted
+++ resolved
@@ -9,10 +9,6 @@
 
 use storage::db::{View, ViewRef, Key, Value};
 use utils::{self, Handle, PairIter};
-<<<<<<< HEAD
-=======
-use super::db::{View, ViewRef, Key, Value};
->>>>>>> 778dd3ef
 
 type Index<T> = MapIndex<T, Key, Value>;
 
