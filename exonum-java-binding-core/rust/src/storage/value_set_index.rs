<<<<<<< HEAD
use exonum::storage::{Snapshot, Fork, ValueSetIndex};
use exonum::storage::value_set_index::{ValueSetIndexIter, ValueSetIndexHashes};
=======
// Copyright 2018 The Exonum Team
//
// Licensed under the Apache License, Version 2.0 (the "License");
// you may not use this file except in compliance with the License.
// You may obtain a copy of the License at
//
//   http://www.apache.org/licenses/LICENSE-2.0
//
// Unless required by applicable law or agreed to in writing, software
// distributed under the License is distributed on an "AS IS" BASIS,
// WITHOUT WARRANTIES OR CONDITIONS OF ANY KIND, either express or implied.
// See the License for the specific language governing permissions and
// limitations under the License.

>>>>>>> 7727875e
use jni::JNIEnv;
use jni::objects::{JClass, JObject, JString};
use jni::sys::{jbyteArray, jboolean, jobject};

use std::panic;
use std::ptr;

use storage::db::{View, ViewRef, Value};
use utils::{self, Handle, PairIter};
<<<<<<< HEAD
=======
use super::db::{View, ViewRef, Value};
>>>>>>> 7727875e

type Index<T> = ValueSetIndex<T, Value>;

enum IndexType {
    SnapshotIndex(Index<&'static Snapshot>),
    ForkIndex(Index<&'static mut Fork>),
}

type Iter<'a> = PairIter<ValueSetIndexIter<'a, Value>>;

const JAVA_ENTRY_FQN: &str = "com/exonum/binding/storage/indices/ValueSetIndexProxy$EntryInternal";

/// Returns pointer to the created `ValueSetIndex` object.
#[no_mangle]
pub extern "system" fn Java_com_exonum_binding_storage_indices_ValueSetIndexProxy_nativeCreate(
    env: JNIEnv,
    _: JClass,
    name: JString,
    view_handle: Handle,
) -> Handle {
    let res = panic::catch_unwind(|| {
        let name = utils::convert_to_string(&env, name)?;
        Ok(utils::to_handle(
            match *utils::cast_handle::<View>(view_handle).get() {
                ViewRef::Snapshot(snapshot) => IndexType::SnapshotIndex(
                    Index::new(name, &*snapshot),
                ),
                ViewRef::Fork(ref mut fork) => IndexType::ForkIndex(Index::new(name, fork)),
            },
        ))
    });
    utils::unwrap_exc_or_default(&env, res)
}

/// Returns a pointer to the created `ValueSetIndex` instance in an index family (= group).
#[no_mangle]
pub extern "system" fn Java_com_exonum_binding_storage_indices_ValueSetIndexProxy_nativeCreateInGroup(
    env: JNIEnv,
    _: JClass,
    group_name: JString,
    set_id: jbyteArray,
    view_handle: Handle,
) -> Handle{
    let res = panic::catch_unwind(|| {
        let group_name = utils::convert_to_string(&env, group_name)?;
        let set_id = env.convert_byte_array(set_id)?;
        let view_ref = utils::cast_handle::<View>(view_handle).get();
        Ok(utils::to_handle(match *view_ref {
            ViewRef::Snapshot(snapshot) => {
                IndexType::SnapshotIndex(Index::new_in_family(group_name, &set_id, &*snapshot))
            }
            ViewRef::Fork(ref mut fork) => {
                IndexType::ForkIndex(Index::new_in_family(group_name, &set_id, fork))
            }
        }))
    });
    utils::unwrap_exc_or_default(&env, res)
}

/// Destroys the underlying `ValueSetIndex` object and frees memory.
#[no_mangle]
pub extern "system" fn Java_com_exonum_binding_storage_indices_ValueSetIndexProxy_nativeFree(
    env: JNIEnv,
    _: JClass,
    set_handle: Handle,
) {
    utils::drop_handle::<IndexType>(&env, set_handle);
}

/// Returns `true` if the set contains the specified value.
#[no_mangle]
pub extern "C" fn Java_com_exonum_binding_storage_indices_ValueSetIndexProxy_nativeContains(
    env: JNIEnv,
    _: JObject,
    set_handle: Handle,
    value: jbyteArray,
) -> jboolean {
    let res = panic::catch_unwind(|| {
        let value = env.convert_byte_array(value)?;
        Ok(match *utils::cast_handle::<IndexType>(set_handle) {
            IndexType::SnapshotIndex(ref set) => set.contains(&value),
            IndexType::ForkIndex(ref set) => set.contains(&value),
        } as jboolean)
    });
    utils::unwrap_exc_or_default(&env, res)
}

/// Returns `true` if the set contains value with the specified hash.
#[no_mangle]
pub extern "C" fn Java_com_exonum_binding_storage_indices_ValueSetIndexProxy_nativeContainsByHash(
    env: JNIEnv,
    _: JObject,
    set_handle: Handle,
    hash: jbyteArray,
) -> jboolean{
    let res = panic::catch_unwind(|| {
        let hash = utils::convert_to_hash(&env, hash)?;
        Ok(match *utils::cast_handle::<IndexType>(set_handle) {
            IndexType::SnapshotIndex(ref set) => set.contains_by_hash(&hash),
            IndexType::ForkIndex(ref set) => set.contains_by_hash(&hash),
        } as jboolean)
    });
    utils::unwrap_exc_or_default(&env, res)
}

/// Returns the pointer to the iterator over a set that returns a pair of value and its hash.
#[no_mangle]
pub extern "system" fn Java_com_exonum_binding_storage_indices_ValueSetIndexProxy_nativeCreateIterator(
    env: JNIEnv,
    _: JObject,
    set_handle: Handle,
) -> Handle{
    let res = panic::catch_unwind(|| {
        let iter = match *utils::cast_handle::<IndexType>(set_handle) {
            IndexType::SnapshotIndex(ref set) => set.iter(),
            IndexType::ForkIndex(ref set) => set.iter(),
        };
        let iter = Iter::new(&env, iter, JAVA_ENTRY_FQN)?;
        Ok(utils::to_handle(iter))
    });
    utils::unwrap_exc_or_default(&env, res)
}

/// Returns pointer to the iterator over set starting from the given hash.
#[no_mangle]
pub extern "system" fn Java_com_exonum_binding_storage_indices_ValueSetIndexProxy_nativeCreateIterFrom(
    env: JNIEnv,
    _: JObject,
    set_handle: Handle,
    from: jbyteArray,
) -> Handle{
    let res = panic::catch_unwind(|| {
        let from = utils::convert_to_hash(&env, from)?;
        let iter = match *utils::cast_handle::<IndexType>(set_handle) {
            IndexType::SnapshotIndex(ref set) => set.iter_from(&from),
            IndexType::ForkIndex(ref set) => set.iter_from(&from),
        };
        let iter = Iter::new(&env, iter, JAVA_ENTRY_FQN)?;
        Ok(utils::to_handle(iter))
    });
    utils::unwrap_exc_or_default(&env, res)
}

/// Returns pointer to the iterator over set that returns hashes of values.
#[no_mangle]
pub extern "system" fn Java_com_exonum_binding_storage_indices_ValueSetIndexProxy_nativeCreateHashIterator(
    env: JNIEnv,
    _: JObject,
    set_handle: Handle,
) -> Handle{
    let res = panic::catch_unwind(|| {
        Ok(utils::to_handle(
            match *utils::cast_handle::<IndexType>(set_handle) {
                IndexType::SnapshotIndex(ref set) => set.hashes(),
                IndexType::ForkIndex(ref set) => set.hashes(),
            },
        ))
    });
    utils::unwrap_exc_or_default(&env, res)
}

/// Returns pointer to the hash-iterator over set starting from the given hash.
#[no_mangle]
pub extern "system" fn Java_com_exonum_binding_storage_indices_ValueSetIndexProxy_nativeCreateHashIterFrom(
    env: JNIEnv,
    _: JObject,
    set_handle: Handle,
    from: jbyteArray,
) -> Handle{
    let res = panic::catch_unwind(|| {
        let from = utils::convert_to_hash(&env, from)?;
        Ok(utils::to_handle(
            match *utils::cast_handle::<IndexType>(set_handle) {
                IndexType::SnapshotIndex(ref set) => set.hashes_from(&from),
                IndexType::ForkIndex(ref set) => set.hashes_from(&from),
            },
        ))
    });
    utils::unwrap_exc_or_default(&env, res)
}

/// Inserts value to the set.
#[no_mangle]
pub extern "system" fn Java_com_exonum_binding_storage_indices_ValueSetIndexProxy_nativeAdd(
    env: JNIEnv,
    _: JObject,
    set_handle: Handle,
    value: jbyteArray,
) {
    let res = panic::catch_unwind(|| match *utils::cast_handle::<IndexType>(set_handle) {
        IndexType::SnapshotIndex(_) => {
            panic!("Unable to modify snapshot.");
        }
        IndexType::ForkIndex(ref mut set) => {
            let value = env.convert_byte_array(value)?;
            set.insert(value);
            Ok(())
        }
    });
    utils::unwrap_exc_or_default(&env, res)
}

/// Removes value from the set.
#[no_mangle]
pub extern "C" fn Java_com_exonum_binding_storage_indices_ValueSetIndexProxy_nativeRemove(
    env: JNIEnv,
    _: JObject,
    set_handle: Handle,
    value: jbyteArray,
) {
    let res = panic::catch_unwind(|| match *utils::cast_handle::<IndexType>(set_handle) {
        IndexType::SnapshotIndex(_) => {
            panic!("Unable to modify snapshot.");
        }
        IndexType::ForkIndex(ref mut set) => {
            let value = env.convert_byte_array(value)?;
            set.remove(&value);
            Ok(())
        }
    });
    utils::unwrap_exc_or_default(&env, res)
}

/// Removes value with given hash from the set.
#[no_mangle]
pub extern "C" fn Java_com_exonum_binding_storage_indices_ValueSetIndexProxy_nativeRemoveByHash(
    env: JNIEnv,
    _: JObject,
    set_handle: Handle,
    hash: jbyteArray,
) {
    let res = panic::catch_unwind(|| match *utils::cast_handle::<IndexType>(set_handle) {
        IndexType::SnapshotIndex(_) => {
            panic!("Unable to modify snapshot.");
        }
        IndexType::ForkIndex(ref mut set) => {
            let hash = utils::convert_to_hash(&env, hash)?;
            set.remove_by_hash(&hash);
            Ok(())
        }
    });
    utils::unwrap_exc_or_default(&env, res)
}

/// Clears the set, removing all values.
#[no_mangle]
pub extern "system" fn Java_com_exonum_binding_storage_indices_ValueSetIndexProxy_nativeClear(
    env: JNIEnv,
    _: JObject,
    set_handle: Handle,
) {
    let res = panic::catch_unwind(|| match *utils::cast_handle::<IndexType>(set_handle) {
        IndexType::SnapshotIndex(_) => {
            panic!("Unable to modify snapshot.");
        }
        IndexType::ForkIndex(ref mut set) => {
            set.clear();
            Ok(())
        }
    });
    utils::unwrap_exc_or_default(&env, res)
}

/// Returns next value from the iterator. Returns null pointer when iteration is finished.
#[no_mangle]
pub extern "system" fn Java_com_exonum_binding_storage_indices_ValueSetIndexProxy_nativeIteratorNext(
    env: JNIEnv,
    _: JObject,
    iter_handle: Handle,
) -> jobject{
    let res = panic::catch_unwind(|| {
        let iterWrapper = utils::cast_handle::<Iter>(iter_handle);
        match iterWrapper.iter.next() {
            Some(val) => {
                let hash: JObject = utils::convert_hash(&env, &val.0)?.into();
                let value: JObject = env.byte_array_from_slice(&val.1)?.into();
                Ok(
                    env.new_object_by_id(
                        &iterWrapper.element_class,
                        iterWrapper.constructor_id,
                        &[hash.into(), value.into()],
                    )?
                        .into_inner(),
                )
            }
            None => Ok(ptr::null_mut()),
        }
    });
    utils::unwrap_exc_or(&env, res, ptr::null_mut())
}

/// Destroys the underlying `ValueSetIndex` iterator object and frees memory.
#[no_mangle]
pub extern "system" fn Java_com_exonum_binding_storage_indices_ValueSetIndexProxy_nativeIteratorFree(
    env: JNIEnv,
    _: JObject,
    iter_handle: Handle,
){
    utils::drop_handle::<Iter>(&env, iter_handle);
}

/// Returns next value from the hash-iterator. Returns null pointer when iteration is finished.
#[no_mangle]
pub extern "system" fn Java_com_exonum_binding_storage_indices_ValueSetIndexProxy_nativeHashIteratorNext(
    env: JNIEnv,
    _: JObject,
    iter_handle: Handle,
) -> jbyteArray{
    let res = panic::catch_unwind(|| {
        let iter = utils::cast_handle::<ValueSetIndexHashes>(iter_handle);
        match iter.next() {
            Some(val) => utils::convert_hash(&env, &val),
            None => Ok(ptr::null_mut()),
        }
    });
    utils::unwrap_exc_or(&env, res, ptr::null_mut())
}

/// Destroys the underlying `ValueSetIndex` hash-iterator object and frees memory.
#[no_mangle]
pub extern "system" fn Java_com_exonum_binding_storage_indices_ValueSetIndexProxy_nativeHashIteratorFree(
    env: JNIEnv,
    _: JObject,
    iter_handle: Handle,
){
    utils::drop_handle::<ValueSetIndexHashes>(&env, iter_handle);
}<|MERGE_RESOLUTION|>--- conflicted
+++ resolved
@@ -1,7 +1,3 @@
-<<<<<<< HEAD
-use exonum::storage::{Snapshot, Fork, ValueSetIndex};
-use exonum::storage::value_set_index::{ValueSetIndexIter, ValueSetIndexHashes};
-=======
 // Copyright 2018 The Exonum Team
 //
 // Licensed under the Apache License, Version 2.0 (the "License");
@@ -16,7 +12,8 @@
 // See the License for the specific language governing permissions and
 // limitations under the License.
 
->>>>>>> 7727875e
+use exonum::storage::{Snapshot, Fork, ValueSetIndex};
+use exonum::storage::value_set_index::{ValueSetIndexIter, ValueSetIndexHashes};
 use jni::JNIEnv;
 use jni::objects::{JClass, JObject, JString};
 use jni::sys::{jbyteArray, jboolean, jobject};
@@ -26,10 +23,6 @@
 
 use storage::db::{View, ViewRef, Value};
 use utils::{self, Handle, PairIter};
-<<<<<<< HEAD
-=======
-use super::db::{View, ViewRef, Value};
->>>>>>> 7727875e
 
 type Index<T> = ValueSetIndex<T, Value>;
 
