--- conflicted
+++ resolved
@@ -11,10 +11,6 @@
 
 use storage::db::{View, ViewRef, Value};
 use utils::{self, Handle};
-<<<<<<< HEAD
-=======
-use super::db::{View, ViewRef, Value};
->>>>>>> 778dd3ef
 
 type Index<T> = ProofListIndex<T, Value>;
 
