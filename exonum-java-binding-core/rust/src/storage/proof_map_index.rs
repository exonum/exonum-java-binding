use exonum::crypto::Hash;
use exonum::storage::{Snapshot, Fork, ProofMapIndex, MapProof, StorageKey};
use exonum::storage::proof_map_index::{ProofMapIndexIter, ProofMapIndexKeys, ProofMapIndexValues,
                                       ProofPath, BranchProofNode, ProofNode, PROOF_MAP_KEY_SIZE};
use jni::JNIEnv;
use jni::objects::{JClass, JObject, JString};
use jni::sys::{jboolean, jbyteArray, jobject};

use std::panic;
use std::ptr;

<<<<<<< HEAD
use JniResult;
use storage::db::{View, ViewRef, Value};
use utils::{self, Handle, PairIter};
=======
use exonum::storage::{Snapshot, Fork, ProofMapIndex};
use exonum::storage::proof_map_index::{ProofMapIndexIter, ProofMapIndexKeys, ProofMapIndexValues,
                                       PROOF_MAP_KEY_SIZE};
use utils::{self, Handle, PairIter};
use super::db::{View, ViewRef, Value};
>>>>>>> 778dd3ef

type Key = [u8; PROOF_MAP_KEY_SIZE];
type Index<T> = ProofMapIndex<T, Key, Value>;

enum IndexType {
    SnapshotIndex(Index<&'static Snapshot>),
    ForkIndex(Index<&'static mut Fork>),
}

type Iter<'a> = PairIter<ProofMapIndexIter<'a, Key, Value>>;

const JAVA_ENTRY_FQN: &str = "com/exonum/binding/storage/indices/MapEntryInternal";

/// Returns a pointer to the created `ProofMapIndex` object.
#[no_mangle]
pub extern "system" fn Java_com_exonum_binding_storage_indices_ProofMapIndexProxy_nativeCreate(
    env: JNIEnv,
    _: JClass,
    name: JString,
    view_handle: Handle,
) -> Handle {
    let res = panic::catch_unwind(|| {
        let name = utils::convert_to_string(&env, name)?;
        Ok(utils::to_handle(
            match *utils::cast_handle::<View>(view_handle).get() {
                ViewRef::Snapshot(snapshot) => IndexType::SnapshotIndex(
                    Index::new(name, &*snapshot),
                ),
                ViewRef::Fork(ref mut fork) => IndexType::ForkIndex(Index::new(name, fork)),
            },
        ))
    });
    utils::unwrap_exc_or_default(&env, res)
}

/// Returns a pointer to the created `ProofMapIndex` instance in an index family (= group).
#[no_mangle]
pub extern "system" fn Java_com_exonum_binding_storage_indices_ProofMapIndexProxy_nativeCreateInGroup(
    env: JNIEnv,
    _: JClass,
    group_name: JString,
    map_id: jbyteArray,
    view_handle: Handle,
) -> Handle{
    let res = panic::catch_unwind(|| {
        let group_name = utils::convert_to_string(&env, group_name)?;
        let map_id = env.convert_byte_array(map_id)?;
        let view_ref = utils::cast_handle::<View>(view_handle).get();
        Ok(utils::to_handle(match *view_ref {
            ViewRef::Snapshot(snapshot) => {
                IndexType::SnapshotIndex(Index::new_in_family(group_name, &map_id, &*snapshot))
            }
            ViewRef::Fork(ref mut fork) => {
                IndexType::ForkIndex(Index::new_in_family(group_name, &map_id, fork))
            }
        }))
    });
    utils::unwrap_exc_or_default(&env, res)
}

/// Destroys the underlying `ProofMapIndex` object and frees memory.
#[no_mangle]
pub extern "system" fn Java_com_exonum_binding_storage_indices_ProofMapIndexProxy_nativeFree(
    env: JNIEnv,
    _: JClass,
    map_handle: Handle,
) {
    utils::drop_handle::<IndexType>(&env, map_handle);
}

/// Returns the root hash of the proof map or default hash value if it is empty.
#[no_mangle]
pub extern "system" fn Java_com_exonum_binding_storage_indices_ProofMapIndexProxy_nativeGetRootHash(
    env: JNIEnv,
    _: JObject,
    map_handle: Handle,
) -> jbyteArray{
    let res = panic::catch_unwind(|| {
        let hash = match *utils::cast_handle::<IndexType>(map_handle) {
            IndexType::SnapshotIndex(ref map) => map.merkle_root(),
            IndexType::ForkIndex(ref map) => map.merkle_root(),
        };
        utils::convert_hash(&env, &hash)
    });
    utils::unwrap_exc_or(&env, res, ptr::null_mut())
}

/// Returns value identified by the `key`. Null pointer is returned if value is not found.
#[no_mangle]
pub extern "system" fn Java_com_exonum_binding_storage_indices_ProofMapIndexProxy_nativeGet(
    env: JNIEnv,
    _: JObject,
    map_handle: Handle,
    key: jbyteArray,
) -> jbyteArray {
    let res = panic::catch_unwind(|| {
        let key = convert_to_key(&env, key)?;
        let val = match *utils::cast_handle::<IndexType>(map_handle) {
            IndexType::SnapshotIndex(ref map) => map.get(&key),
            IndexType::ForkIndex(ref map) => map.get(&key),
        };
        match val {
            Some(val) => env.byte_array_from_slice(&val),
            None => Ok(ptr::null_mut()),
        }
    });
    utils::unwrap_exc_or(&env, res, ptr::null_mut())
}

/// Returns `true` if the map contains a value for the specified key.
#[no_mangle]
pub extern "system" fn Java_com_exonum_binding_storage_indices_ProofMapIndexProxy_nativeContainsKey(
    env: JNIEnv,
    _: JObject,
    map_handle: Handle,
    key: jbyteArray,
) -> jboolean{
    let res = panic::catch_unwind(|| {
        let key = convert_to_key(&env, key)?;
        Ok(match *utils::cast_handle::<IndexType>(map_handle) {
            IndexType::SnapshotIndex(ref map) => map.contains(&key),
            IndexType::ForkIndex(ref map) => map.contains(&key),
        } as jboolean)
    });
    utils::unwrap_exc_or_default(&env, res)
}

/// Returns Java-proof object.
#[no_mangle]
pub extern "system" fn Java_com_exonum_binding_storage_indices_ProofMapIndexProxy_nativeGetProof(
    env: JNIEnv,
    _: JObject,
    map_handle: Handle,
    key: jbyteArray,
) -> jobject {
    let res = panic::catch_unwind(|| {
        let key = convert_to_key(&env, key)?;
        env.ensure_local_capacity(512)?;
        let _proof = match *utils::cast_handle::<IndexType>(map_handle) {
            IndexType::SnapshotIndex(ref map) => map.get_proof(key),
            IndexType::ForkIndex(ref map) => map.get_proof(key),
        };
        unimplemented!("ECR-1350")
    });
    utils::unwrap_exc_or(&env, res, ptr::null_mut())
}

/// Returns the pointer to the iterator over a map keys and values.
#[no_mangle]
pub extern "system" fn Java_com_exonum_binding_storage_indices_ProofMapIndexProxy_nativeCreateEntriesIter(
    env: JNIEnv,
    _: JObject,
    map_handle: Handle,
) -> Handle{
    let res = panic::catch_unwind(|| {
        let iter = match *utils::cast_handle::<IndexType>(map_handle) {
            IndexType::SnapshotIndex(ref map) => map.iter(),
            IndexType::ForkIndex(ref map) => map.iter(),
        };
        let iter = Iter::new(&env, iter, JAVA_ENTRY_FQN)?;
        Ok(utils::to_handle(iter))
    });
    utils::unwrap_exc_or_default(&env, res)
}

/// Returns the pointer to the iterator over map keys.
#[no_mangle]
pub extern "system" fn Java_com_exonum_binding_storage_indices_ProofMapIndexProxy_nativeCreateKeysIter(
    env: JNIEnv,
    _: JObject,
    map_handle: Handle,
) -> Handle{
    let res = panic::catch_unwind(|| {
        Ok(utils::to_handle(
            match *utils::cast_handle::<IndexType>(map_handle) {
                IndexType::SnapshotIndex(ref map) => map.keys(),
                IndexType::ForkIndex(ref map) => map.keys(),
            },
        ))
    });
    utils::unwrap_exc_or_default(&env, res)
}

/// Returns the pointer to the iterator over map values.
#[no_mangle]
pub extern "system" fn Java_com_exonum_binding_storage_indices_ProofMapIndexProxy_nativeCreateValuesIter(
    env: JNIEnv,
    _: JObject,
    map_handle: Handle,
) -> Handle{
    let res = panic::catch_unwind(|| {
        Ok(utils::to_handle(
            match *utils::cast_handle::<IndexType>(map_handle) {
                IndexType::SnapshotIndex(ref map) => map.values(),
                IndexType::ForkIndex(ref map) => map.values(),
            },
        ))
    });
    utils::unwrap_exc_or_default(&env, res)
}

/// Returns the pointer to the iterator over a map keys and values starting at the given key.
#[no_mangle]
pub extern "system" fn Java_com_exonum_binding_storage_indices_ProofMapIndexProxy_nativeCreateIterFrom(
    env: JNIEnv,
    _: JObject,
    map_handle: Handle,
    key: jbyteArray,
) -> Handle{
    let res = panic::catch_unwind(|| {
        let key = convert_to_key(&env, key)?;
        let iter = match *utils::cast_handle::<IndexType>(map_handle) {
            IndexType::SnapshotIndex(ref map) => map.iter_from(&key),
            IndexType::ForkIndex(ref map) => map.iter_from(&key),
        };
        let iter = Iter::new(&env, iter, JAVA_ENTRY_FQN)?;
        Ok(utils::to_handle(iter))
    });
    utils::unwrap_exc_or_default(&env, res)
}

/// Returns the pointer to the iterator over map keys starting at the given key.
#[no_mangle]
pub extern "system" fn Java_com_exonum_binding_storage_indices_ProofMapIndexProxy_nativeKeysFrom(
    env: JNIEnv,
    _: JClass,
    map_handle: Handle,
    key: jbyteArray,
) -> Handle {
    let res = panic::catch_unwind(|| {
        let key = convert_to_key(&env, key)?;
        Ok(utils::to_handle(
            match *utils::cast_handle::<IndexType>(map_handle) {
                IndexType::SnapshotIndex(ref map) => map.keys_from(&key),
                IndexType::ForkIndex(ref map) => map.keys_from(&key),
            },
        ))
    });
    utils::unwrap_exc_or_default(&env, res)
}

/// Returns the pointer to the iterator over map values starting at the given key.
#[no_mangle]
pub extern "system" fn Java_com_exonum_binding_storage_indices_ProofMapIndexProxy_nativeValuesFrom(
    env: JNIEnv,
    _: JClass,
    map_handle: Handle,
    key: jbyteArray,
) -> Handle{
    let res = panic::catch_unwind(|| {
        let key = convert_to_key(&env, key)?;
        Ok(utils::to_handle(
            match *utils::cast_handle::<IndexType>(map_handle) {
                IndexType::SnapshotIndex(ref map) => map.values_from(&key),
                IndexType::ForkIndex(ref map) => map.values_from(&key),
            },
        ))
    });
    utils::unwrap_exc_or_default(&env, res)
}

/// Sets `value` identified by the `key` into the index.
#[no_mangle]
pub extern "system" fn Java_com_exonum_binding_storage_indices_ProofMapIndexProxy_nativePut(
    env: JNIEnv,
    _: JObject,
    map_handle: Handle,
    key: jbyteArray,
    value: jbyteArray,
) {
    let res = panic::catch_unwind(|| match *utils::cast_handle::<IndexType>(map_handle) {
        IndexType::SnapshotIndex(_) => {
            panic!("Unable to modify snapshot.");
        }
        IndexType::ForkIndex(ref mut map) => {
            let key = convert_to_key(&env, key)?;
            let value = env.convert_byte_array(value)?;
            map.put(&key, value);
            Ok(())
        }
    });
    utils::unwrap_exc_or_default(&env, res)
}

/// Removes value identified by the `key` from the index.
#[no_mangle]
pub extern "system" fn Java_com_exonum_binding_storage_indices_ProofMapIndexProxy_nativeRemove(
    env: JNIEnv,
    _: JObject,
    map_handle: Handle,
    key: jbyteArray,
) {
    let res = panic::catch_unwind(|| match *utils::cast_handle::<IndexType>(map_handle) {
        IndexType::SnapshotIndex(_) => {
            panic!("Unable to modify snapshot.");
        }
        IndexType::ForkIndex(ref mut map) => {
            let key = convert_to_key(&env, key)?;
            map.remove(&key);
            Ok(())
        }
    });
    utils::unwrap_exc_or_default(&env, res)
}

/// Removes all entries of the map.
#[no_mangle]
pub extern "system" fn Java_com_exonum_binding_storage_indices_ProofMapIndexProxy_nativeClear(
    env: JNIEnv,
    _: JObject,
    map_handle: Handle,
) {
    let res = panic::catch_unwind(|| match *utils::cast_handle::<IndexType>(map_handle) {
        IndexType::SnapshotIndex(_) => {
            panic!("Unable to modify snapshot.");
        }
        IndexType::ForkIndex(ref mut map) => {
            map.clear();
            Ok(())
        }
    });
    utils::unwrap_exc_or_default(&env, res)
}

/// Returns the next value from the iterator. Returns null pointer when iteration is finished.
#[no_mangle]
pub extern "system" fn Java_com_exonum_binding_storage_indices_ProofMapIndexProxy_nativeEntriesIterNext(
    env: JNIEnv,
    _: JObject,
    iter_handle: Handle,
) -> jobject{
    let res = panic::catch_unwind(|| {
        let iterWrapper = utils::cast_handle::<Iter>(iter_handle);
        match iterWrapper.iter.next() {
            Some(val) => {
                let key: JObject = env.byte_array_from_slice(&val.0)?.into();
                let value: JObject = env.byte_array_from_slice(&val.1)?.into();
                Ok(
                    env.new_object_by_id(
                        &iterWrapper.element_class,
                        iterWrapper.constructor_id,
                        &[key.into(), value.into()],
                    )?
                        .into_inner(),
                )
            }
            None => Ok(ptr::null_mut()),
        }
    });
    utils::unwrap_exc_or(&env, res, ptr::null_mut())
}

/// Destroys the underlying `ProofMapIndex` iterator object and frees memory.
#[no_mangle]
pub extern "system" fn Java_com_exonum_binding_storage_indices_ProofMapIndexProxy_nativeEntriesIterFree(
    env: JNIEnv,
    _: JObject,
    iter_handle: Handle,
){
    utils::drop_handle::<Iter>(&env, iter_handle);
}

/// Returns the next value from the keys-iterator. Returns null pointer when iteration is finished.
#[no_mangle]
pub extern "system" fn Java_com_exonum_binding_storage_indices_ProofMapIndexProxy_nativeKeysIterNext(
    env: JNIEnv,
    _: JObject,
    iter_handle: Handle,
) -> jbyteArray{
    let res = panic::catch_unwind(|| {
        let iter = utils::cast_handle::<ProofMapIndexKeys<Key>>(iter_handle);
        match iter.next() {
            Some(val) => env.byte_array_from_slice(&val),
            None => Ok(ptr::null_mut()),
        }
    });
    utils::unwrap_exc_or(&env, res, ptr::null_mut())
}

/// Destroys the underlying `ProofMapIndex` keys-iterator object and frees memory.
#[no_mangle]
pub extern "system" fn Java_com_exonum_binding_storage_indices_ProofMapIndexProxy_nativeKeysIterFree(
    env: JNIEnv,
    _: JObject,
    iter_handle: Handle,
){
    utils::drop_handle::<ProofMapIndexKeys<Key>>(&env, iter_handle);
}

/// Return next value from the values-iterator. Returns null pointer when iteration is finished.
#[no_mangle]
pub extern "system" fn Java_com_exonum_binding_storage_indices_ProofMapIndexProxy_nativeValuesIterNext(
    env: JNIEnv,
    _: JObject,
    iter_handle: Handle,
) -> jbyteArray{
    let res = panic::catch_unwind(|| {
        let iter = utils::cast_handle::<ProofMapIndexValues<Value>>(iter_handle);
        match iter.next() {
            Some(val) => env.byte_array_from_slice(&val),
            None => Ok(ptr::null_mut()),
        }
    });
    utils::unwrap_exc_or(&env, res, ptr::null_mut())
}

/// Destroys the underlying `ProofMapIndex` values-iterator object and frees memory.
#[no_mangle]
pub extern "system" fn Java_com_exonum_binding_storage_indices_ProofMapIndexProxy_nativeValuesIterFree(
    env: JNIEnv,
    _: JObject,
    iter_handle: Handle,
){
    utils::drop_handle::<ProofMapIndexValues<Value>>(&env, iter_handle);
}

fn convert_to_key(env: &JNIEnv, array: jbyteArray) -> JniResult<Key> {
    // TODO: Optimize copying and allocations.
    let bytes = env.convert_byte_array(array)?;
    assert_eq!(PROOF_MAP_KEY_SIZE, bytes.len());

    let mut key = Key::default();
    key.copy_from_slice(&bytes);
    Ok(key)
<<<<<<< HEAD
}

fn make_java_empty_proof(env: &JNIEnv) -> JniResult<jobject> {
    Ok(
        env.new_object(
            "com/exonum/binding/storage/proofs/map/EmptyMapProof",
            "()V",
            &[],
        )?
            .into_inner(),
    )
}

// TODO: Remove attribute (https://github.com/rust-lang-nursery/rust-clippy/issues/1981).
#[cfg_attr(feature = "cargo-clippy", allow(ptr_arg))]
fn make_java_equal_value_at_root(
    env: &JNIEnv,
    key: &ProofPath,
    value: &Value,
) -> JniResult<jobject> {
    let db_key = make_java_db_key(env, key)?;
    let value = env.auto_local(env.byte_array_from_slice(value)?.into());
    Ok(
        env.new_object(
            "com/exonum/binding/storage/proofs/map/EqualValueAtRoot",
            "([B[B)V",
            &[db_key.as_obj().into(), value.as_obj().into()],
        )?
            .into_inner(),
    )
}

fn make_java_db_key<'a>(env: &'a JNIEnv, key: &ProofPath) -> JniResult<AutoLocal<'a>> {
    // TODO: Export `DB_KEY_SIZE`?
    const PROOF_KEY_SIZE: usize = PROOF_MAP_KEY_SIZE + 2;
    debug_assert_eq!(PROOF_KEY_SIZE, key.size());

    let mut buffer = [0; PROOF_KEY_SIZE];
    key.write(&mut buffer);

    let db_key_bytes = env.auto_local(env.byte_array_from_slice(&buffer)?.into());
    Ok(db_key_bytes)
}

fn make_java_hash<'a>(env: &'a JNIEnv, hash: &Hash) -> JniResult<AutoLocal<'a>> {
    let hash = env.auto_local(utils::convert_hash(env, hash)?.into());
    Ok(hash)
}

fn make_java_non_equal_value_at_root(
    env: &JNIEnv,
    key: &ProofPath,
    hash: &Hash,
) -> JniResult<jobject> {
    let key = make_java_db_key(env, key)?;
    let hash = make_java_hash(env, hash)?;
    Ok(
        env.new_object(
            "com/exonum/binding/storage/proofs/map/NonEqualValueAtRoot",
            "([B[B)V",
            &[key.as_obj().into(), hash.as_obj().into()],
        )?
            .into_inner(),
    )
}

fn make_java_brach_proof(env: &JNIEnv, branch: &BranchProofNode<Value>) -> JniResult<jobject> {
    match *branch {
        BranchProofNode::BranchKeyNotFound {
            ref left_hash,
            ref right_hash,
            ref left_key,
            ref right_key,
        } => make_java_mapping_not_found_branch(env, left_hash, right_hash, left_key, right_key),
        BranchProofNode::LeftBranch {
            ref left_node,
            ref right_hash,
            ref left_key,
            ref right_key,
        } => make_java_left_proof_branch(env, left_node, right_hash, left_key, right_key),
        BranchProofNode::RightBranch {
            ref left_hash,
            ref right_node,
            ref left_key,
            ref right_key,
        } => make_java_right_proof_branch(env, left_hash, right_node, left_key, right_key),
    }
}

fn make_java_mapping_not_found_branch(
    env: &JNIEnv,
    left_hash: &Hash,
    right_hash: &Hash,
    left_key: &ProofPath,
    right_key: &ProofPath,
) -> JniResult<jobject> {
    let left_hash = make_java_hash(env, left_hash)?;
    let right_hash = make_java_hash(env, right_hash)?;
    let left_key = make_java_db_key(env, left_key)?;
    let right_key = make_java_db_key(env, right_key)?;
    Ok(
        env.new_object(
            "com/exonum/binding/storage/proofs/map/MappingNotFoundProofBranch",
            "([B[B[B[B)V",
            &[
                left_hash.as_obj().into(),
                right_hash.as_obj().into(),
                left_key.as_obj().into(),
                right_key.as_obj().into(),
            ],
        )?
            .into_inner(),
    )
}

fn make_java_left_proof_branch(
    env: &JNIEnv,
    left_node: &ProofNode<Value>,
    right_hash: &Hash,
    left_key: &ProofPath,
    right_key: &ProofPath,
) -> JniResult<jobject> {
    let left_node = make_java_proof_node(env, left_node)?;
    let right_hash = make_java_hash(env, right_hash)?;
    let left_key = make_java_db_key(env, left_key)?;
    let right_key = make_java_db_key(env, right_key)?;
    Ok(
        env.new_object(
            "com/exonum/binding/storage/proofs/map/LeftMapProofBranch",
            "(Lcom/exonum/binding/storage/proofs/map/MapProofNode;\
            [B\
            [B\
            [B)V",
            &[
                left_node.as_obj().into(),
                right_hash.as_obj().into(),
                left_key.as_obj().into(),
                right_key.as_obj().into(),
            ],
        )?
            .into_inner(),
    )
}

fn make_java_right_proof_branch(
    env: &JNIEnv,
    left_hash: &Hash,
    right_node: &ProofNode<Value>,
    left_key: &ProofPath,
    right_key: &ProofPath,
) -> JniResult<jobject> {
    let left_hash = make_java_hash(env, left_hash)?;
    let right_node = make_java_proof_node(env, right_node)?;
    let left_key = make_java_db_key(env, left_key)?;
    let right_key = make_java_db_key(env, right_key)?;
    Ok(
        env.new_object(
            "com/exonum/binding/storage/proofs/map/RightMapProofBranch",
            "([B\
            Lcom/exonum/binding/storage/proofs/map/MapProofNode;\
            [B\
            [B)V",
            &[
                left_hash.as_obj().into(),
                right_node.as_obj().into(),
                left_key.as_obj().into(),
                right_key.as_obj().into(),
            ],
        )?
            .into_inner(),
    )
}

fn make_java_proof_node<'a>(
    env: &'a JNIEnv,
    proof_node: &ProofNode<Value>,
) -> JniResult<AutoLocal<'a>> {
    match *proof_node {
        ProofNode::Branch(ref branch_proof_node) => {
            let branch = make_java_brach_proof(env, branch_proof_node)?;
            Ok(env.auto_local(branch.into()))
        }
        ProofNode::Leaf(ref value) => make_java_leaf_proof_node(env, value),
    }
}

// TODO: Remove attribute (https://github.com/rust-lang-nursery/rust-clippy/issues/1981).
#[cfg_attr(feature = "cargo-clippy", allow(ptr_arg))]
fn make_java_leaf_proof_node<'a>(env: &'a JNIEnv, value: &Value) -> JniResult<AutoLocal<'a>> {
    let value = env.auto_local(env.byte_array_from_slice(value)?.into());
    let leaf_proof_node = env.new_object(
        "com/exonum/binding/storage/proofs/map/LeafMapProofNode",
        "([B)V",
        &[value.as_obj().into()],
    )?;
    Ok(env.auto_local(leaf_proof_node))
=======
>>>>>>> 778dd3ef
}<|MERGE_RESOLUTION|>--- conflicted
+++ resolved
@@ -9,17 +9,9 @@
 use std::panic;
 use std::ptr;
 
-<<<<<<< HEAD
 use JniResult;
 use storage::db::{View, ViewRef, Value};
 use utils::{self, Handle, PairIter};
-=======
-use exonum::storage::{Snapshot, Fork, ProofMapIndex};
-use exonum::storage::proof_map_index::{ProofMapIndexIter, ProofMapIndexKeys, ProofMapIndexValues,
-                                       PROOF_MAP_KEY_SIZE};
-use utils::{self, Handle, PairIter};
-use super::db::{View, ViewRef, Value};
->>>>>>> 778dd3ef
 
 type Key = [u8; PROOF_MAP_KEY_SIZE];
 type Index<T> = ProofMapIndex<T, Key, Value>;
@@ -444,203 +436,4 @@
     let mut key = Key::default();
     key.copy_from_slice(&bytes);
     Ok(key)
-<<<<<<< HEAD
-}
-
-fn make_java_empty_proof(env: &JNIEnv) -> JniResult<jobject> {
-    Ok(
-        env.new_object(
-            "com/exonum/binding/storage/proofs/map/EmptyMapProof",
-            "()V",
-            &[],
-        )?
-            .into_inner(),
-    )
-}
-
-// TODO: Remove attribute (https://github.com/rust-lang-nursery/rust-clippy/issues/1981).
-#[cfg_attr(feature = "cargo-clippy", allow(ptr_arg))]
-fn make_java_equal_value_at_root(
-    env: &JNIEnv,
-    key: &ProofPath,
-    value: &Value,
-) -> JniResult<jobject> {
-    let db_key = make_java_db_key(env, key)?;
-    let value = env.auto_local(env.byte_array_from_slice(value)?.into());
-    Ok(
-        env.new_object(
-            "com/exonum/binding/storage/proofs/map/EqualValueAtRoot",
-            "([B[B)V",
-            &[db_key.as_obj().into(), value.as_obj().into()],
-        )?
-            .into_inner(),
-    )
-}
-
-fn make_java_db_key<'a>(env: &'a JNIEnv, key: &ProofPath) -> JniResult<AutoLocal<'a>> {
-    // TODO: Export `DB_KEY_SIZE`?
-    const PROOF_KEY_SIZE: usize = PROOF_MAP_KEY_SIZE + 2;
-    debug_assert_eq!(PROOF_KEY_SIZE, key.size());
-
-    let mut buffer = [0; PROOF_KEY_SIZE];
-    key.write(&mut buffer);
-
-    let db_key_bytes = env.auto_local(env.byte_array_from_slice(&buffer)?.into());
-    Ok(db_key_bytes)
-}
-
-fn make_java_hash<'a>(env: &'a JNIEnv, hash: &Hash) -> JniResult<AutoLocal<'a>> {
-    let hash = env.auto_local(utils::convert_hash(env, hash)?.into());
-    Ok(hash)
-}
-
-fn make_java_non_equal_value_at_root(
-    env: &JNIEnv,
-    key: &ProofPath,
-    hash: &Hash,
-) -> JniResult<jobject> {
-    let key = make_java_db_key(env, key)?;
-    let hash = make_java_hash(env, hash)?;
-    Ok(
-        env.new_object(
-            "com/exonum/binding/storage/proofs/map/NonEqualValueAtRoot",
-            "([B[B)V",
-            &[key.as_obj().into(), hash.as_obj().into()],
-        )?
-            .into_inner(),
-    )
-}
-
-fn make_java_brach_proof(env: &JNIEnv, branch: &BranchProofNode<Value>) -> JniResult<jobject> {
-    match *branch {
-        BranchProofNode::BranchKeyNotFound {
-            ref left_hash,
-            ref right_hash,
-            ref left_key,
-            ref right_key,
-        } => make_java_mapping_not_found_branch(env, left_hash, right_hash, left_key, right_key),
-        BranchProofNode::LeftBranch {
-            ref left_node,
-            ref right_hash,
-            ref left_key,
-            ref right_key,
-        } => make_java_left_proof_branch(env, left_node, right_hash, left_key, right_key),
-        BranchProofNode::RightBranch {
-            ref left_hash,
-            ref right_node,
-            ref left_key,
-            ref right_key,
-        } => make_java_right_proof_branch(env, left_hash, right_node, left_key, right_key),
-    }
-}
-
-fn make_java_mapping_not_found_branch(
-    env: &JNIEnv,
-    left_hash: &Hash,
-    right_hash: &Hash,
-    left_key: &ProofPath,
-    right_key: &ProofPath,
-) -> JniResult<jobject> {
-    let left_hash = make_java_hash(env, left_hash)?;
-    let right_hash = make_java_hash(env, right_hash)?;
-    let left_key = make_java_db_key(env, left_key)?;
-    let right_key = make_java_db_key(env, right_key)?;
-    Ok(
-        env.new_object(
-            "com/exonum/binding/storage/proofs/map/MappingNotFoundProofBranch",
-            "([B[B[B[B)V",
-            &[
-                left_hash.as_obj().into(),
-                right_hash.as_obj().into(),
-                left_key.as_obj().into(),
-                right_key.as_obj().into(),
-            ],
-        )?
-            .into_inner(),
-    )
-}
-
-fn make_java_left_proof_branch(
-    env: &JNIEnv,
-    left_node: &ProofNode<Value>,
-    right_hash: &Hash,
-    left_key: &ProofPath,
-    right_key: &ProofPath,
-) -> JniResult<jobject> {
-    let left_node = make_java_proof_node(env, left_node)?;
-    let right_hash = make_java_hash(env, right_hash)?;
-    let left_key = make_java_db_key(env, left_key)?;
-    let right_key = make_java_db_key(env, right_key)?;
-    Ok(
-        env.new_object(
-            "com/exonum/binding/storage/proofs/map/LeftMapProofBranch",
-            "(Lcom/exonum/binding/storage/proofs/map/MapProofNode;\
-            [B\
-            [B\
-            [B)V",
-            &[
-                left_node.as_obj().into(),
-                right_hash.as_obj().into(),
-                left_key.as_obj().into(),
-                right_key.as_obj().into(),
-            ],
-        )?
-            .into_inner(),
-    )
-}
-
-fn make_java_right_proof_branch(
-    env: &JNIEnv,
-    left_hash: &Hash,
-    right_node: &ProofNode<Value>,
-    left_key: &ProofPath,
-    right_key: &ProofPath,
-) -> JniResult<jobject> {
-    let left_hash = make_java_hash(env, left_hash)?;
-    let right_node = make_java_proof_node(env, right_node)?;
-    let left_key = make_java_db_key(env, left_key)?;
-    let right_key = make_java_db_key(env, right_key)?;
-    Ok(
-        env.new_object(
-            "com/exonum/binding/storage/proofs/map/RightMapProofBranch",
-            "([B\
-            Lcom/exonum/binding/storage/proofs/map/MapProofNode;\
-            [B\
-            [B)V",
-            &[
-                left_hash.as_obj().into(),
-                right_node.as_obj().into(),
-                left_key.as_obj().into(),
-                right_key.as_obj().into(),
-            ],
-        )?
-            .into_inner(),
-    )
-}
-
-fn make_java_proof_node<'a>(
-    env: &'a JNIEnv,
-    proof_node: &ProofNode<Value>,
-) -> JniResult<AutoLocal<'a>> {
-    match *proof_node {
-        ProofNode::Branch(ref branch_proof_node) => {
-            let branch = make_java_brach_proof(env, branch_proof_node)?;
-            Ok(env.auto_local(branch.into()))
-        }
-        ProofNode::Leaf(ref value) => make_java_leaf_proof_node(env, value),
-    }
-}
-
-// TODO: Remove attribute (https://github.com/rust-lang-nursery/rust-clippy/issues/1981).
-#[cfg_attr(feature = "cargo-clippy", allow(ptr_arg))]
-fn make_java_leaf_proof_node<'a>(env: &'a JNIEnv, value: &Value) -> JniResult<AutoLocal<'a>> {
-    let value = env.auto_local(env.byte_array_from_slice(value)?.into());
-    let leaf_proof_node = env.new_object(
-        "com/exonum/binding/storage/proofs/map/LeafMapProofNode",
-        "([B)V",
-        &[value.as_obj().into()],
-    )?;
-    Ok(env.auto_local(leaf_proof_node))
-=======
->>>>>>> 778dd3ef
 }