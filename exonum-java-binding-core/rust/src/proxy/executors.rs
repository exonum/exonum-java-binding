use jni::{JavaVM, JNIEnv};
use jni::sys::jint;

<<<<<<< HEAD
use std::sync::Arc;

use {JniErrorKind, JniResult};
=======
use std::mem;
use std::sync::{Arc, Mutex};

use {JniError, JniResult};
use JniErrorKind::{Other, ThreadDetached};
>>>>>>> 98105edd

/// An interface for JNI thread attachment manager.
pub trait JniExecutor: Clone + Send + Sync {
    /// Executes a provided closure, making sure that the current thread
    /// is attached to the JVM.
    fn with_attached<F, R>(&self, f: F) -> JniResult<R>
    where
        F: FnOnce(&JNIEnv) -> JniResult<R>;
}

impl<'t, T: JniExecutor> JniExecutor for &'t T {
    fn with_attached<F, R>(&self, f: F) -> JniResult<R>
    where
        F: FnOnce(&JNIEnv) -> JniResult<R>,
    {
        (*self).with_attached(f)
    }
}

/// A "dumb" implementation of `JniExecutor`.
/// It attaches the current thread to JVM and then detaches.
/// It just works, but it leads to very poor performance.
#[derive(Clone)]
pub struct DumbExecutor {
    /// The main JVM interface, which allows to attach threads.
    vm: Arc<JavaVM>,
}

impl DumbExecutor {
    /// Creates a `DumbExecutor`
    pub fn new(vm: JavaVM) -> Self {
        DumbExecutor { vm: Arc::new(vm) }
    }
}

impl JniExecutor for DumbExecutor {
    fn with_attached<F, R>(&self, f: F) -> JniResult<R>
    where
        F: FnOnce(&JNIEnv) -> JniResult<R>,
    {
        match self.vm.get_env() {
            Ok(jni_env) => f(&jni_env),
            Err(jni_err) => {
                if let ThreadDetached = jni_err.0 {
                    let attach_guard = self.vm.attach_current_thread()?;
                    f(&attach_guard)
                } else {
                    Err(jni_err)
                }
            }
        }
    }
}

/// A "hacky" implementation of `JniExecutor`.
///
/// It performs the JNI operations in a calling native thread.
/// This thread is attached to the JVM and is never detached (i.e., it is *leaked*).
/// Such leaks may be acceptable in applications where the number
/// of native threads _accessing the executor_ is bounded to a certain constant.
/// The executor will reject attempts to access it from a greater number of threads.
#[derive(Clone)]
pub struct HackyExecutor {
    /// The main JVM interface, which allows to attach threads.
    vm: &'static JavaVM,
    attach_limit: usize,
    num_attached_threads: Arc<Mutex<usize>>,
}

impl HackyExecutor {
    const LIMIT_EXHAUSTED: jint = 0;

    /// Creates `HackyExecutor`.
    #[cfg_attr(feature = "cargo-clippy", allow(mutex_atomic))]
    pub fn new(vm: &'static JavaVM, attach_limit: usize) -> Self {
        let num_attached_threads = Arc::new(Mutex::new(0));
        HackyExecutor {
            vm,
            attach_limit,
            num_attached_threads,
        }
    }

    fn attach_current_thread(&self) -> JniResult<JNIEnv> {
        let mut num_attached_threads = self.num_attached_threads.lock().expect(
            "Failed to acquire the mutex on the attached threads number",
        );
        if *num_attached_threads == self.attach_limit {
            Err(Other(Self::LIMIT_EXHAUSTED))?;
        }
        let attach_guard = self.vm.attach_current_thread()?;
        // We can't call detach from the right native thread,
        // so the only thing we can do is to forget to detach now.
        // JVM will detach all threads on exit.
        mem::forget(attach_guard);

        *num_attached_threads += 1;

        self.vm.get_env()
    }

    fn get_env(&self) -> JniResult<JNIEnv> {
        match self.vm.get_env() {
            Ok(jni_env) => Ok(jni_env),
            Err(jni_err) => {
                match jni_err.0 {
                    ThreadDetached => {
                        let jni_env_result = self.attach_current_thread();
                        match jni_env_result {
                            Err(JniError(ThreadDetached, ..)) => {
                                panic!("Thread should be attached");
                            }
                            Err(JniError(Other(Self::LIMIT_EXHAUSTED), ..)) => {
                                panic!(
                                    "The limit on thread attachment is exhausted (limit is {})",
                                    self.attach_limit
                                );
                            }
                            _ => jni_env_result,
                        }
                    }
                    _ => Err(jni_err),
                }
            }
        }
    }
}

impl JniExecutor for HackyExecutor {
    fn with_attached<F, R>(&self, f: F) -> JniResult<R>
    where
        F: FnOnce(&JNIEnv) -> JniResult<R>,
    {
        f(&self.get_env()?)
    }
}

/// An interface for JNI thread attachment manager.
/// It attaches the current thread to JVM and then detaches.
/// This struct incapsulates an actual implementation of `JniExecutor`
/// (currently - `DumbExecutor`)
#[derive(Clone)]
pub struct MainExecutor(DumbExecutor);

impl MainExecutor {
    /// Creates a `MainExecutor`
    pub fn new(vm: JavaVM) -> Self {
        MainExecutor(DumbExecutor::new(vm))
    }
}

impl JniExecutor for MainExecutor {
    fn with_attached<F, R>(&self, f: F) -> JniResult<R>
    where
        F: FnOnce(&JNIEnv) -> JniResult<R>,
    {
        self.0.with_attached(f)
    }
}<|MERGE_RESOLUTION|>--- conflicted
+++ resolved
@@ -1,17 +1,11 @@
 use jni::{JavaVM, JNIEnv};
 use jni::sys::jint;
 
-<<<<<<< HEAD
-use std::sync::Arc;
-
-use {JniErrorKind, JniResult};
-=======
 use std::mem;
 use std::sync::{Arc, Mutex};
 
 use {JniError, JniResult};
 use JniErrorKind::{Other, ThreadDetached};
->>>>>>> 98105edd
 
 /// An interface for JNI thread attachment manager.
 pub trait JniExecutor: Clone + Send + Sync {
@@ -42,8 +36,8 @@
 
 impl DumbExecutor {
     /// Creates a `DumbExecutor`
-    pub fn new(vm: JavaVM) -> Self {
-        DumbExecutor { vm: Arc::new(vm) }
+    pub fn new(vm: Arc<JavaVM>) -> Self {
+        DumbExecutor { vm }
     }
 }
 
@@ -76,7 +70,7 @@
 #[derive(Clone)]
 pub struct HackyExecutor {
     /// The main JVM interface, which allows to attach threads.
-    vm: &'static JavaVM,
+    vm: Arc<JavaVM>,
     attach_limit: usize,
     num_attached_threads: Arc<Mutex<usize>>,
 }
@@ -86,7 +80,7 @@
 
     /// Creates `HackyExecutor`.
     #[cfg_attr(feature = "cargo-clippy", allow(mutex_atomic))]
-    pub fn new(vm: &'static JavaVM, attach_limit: usize) -> Self {
+    pub fn new(vm: Arc<JavaVM>, attach_limit: usize) -> Self {
         let num_attached_threads = Arc::new(Mutex::new(0));
         HackyExecutor {
             vm,
@@ -158,7 +152,7 @@
 
 impl MainExecutor {
     /// Creates a `MainExecutor`
-    pub fn new(vm: JavaVM) -> Self {
+    pub fn new(vm: Arc<JavaVM>) -> Self {
         MainExecutor(DumbExecutor::new(vm))
     }
 }
