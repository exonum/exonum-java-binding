use exonum::api::ServiceApiBuilder;
use exonum::blockchain::{Service, ServiceContext, Transaction};
use exonum::crypto::Hash;
use exonum::messages::RawTransaction;
use exonum::storage::{Fork, Snapshot};
use failure;
use jni::objects::{GlobalRef, JObject, JValue};
use jni::signature::JavaType;
use serde_json;
use serde_json::value::Value;
use std::fmt;

use proxy::node::NodeContext;
use storage::View;
use utils::{
    check_error_on_exception, convert_to_hash, convert_to_string, jni_cache::service_adapter,
    panic_on_exception, to_handle, unwrap_jni,
};
use {JniExecutor, MainExecutor, TransactionProxy};

/// A proxy for `Service`s.
#[derive(Clone)]
pub struct ServiceProxy {
    exec: MainExecutor,
    service: GlobalRef,
    id: u16,
    name: String,
}

// `ServiceProxy` is immutable, so it can be safely used in different threads.
unsafe impl Sync for ServiceProxy {}

impl fmt::Debug for ServiceProxy {
    fn fmt(&self, f: &mut fmt::Formatter) -> fmt::Result {
        write!(f, "ServiceProxy(id={},name={})", self.id, self.name)
    }
}

impl ServiceProxy {
    /// Creates a `ServiceProxy` of the given Java service.
    pub fn from_global_ref(exec: MainExecutor, service: GlobalRef) -> Self {
        let (id, name) = unwrap_jni(exec.with_attached(|env| {
            let id =
                panic_on_exception(env, env.call_method(service.as_obj(), "getId", "()S", &[]));
            let name = panic_on_exception(
                env,
                env.call_method(service.as_obj(), "getName", "()Ljava/lang/String;", &[]),
            );
            // Note: Exonum uses an unsigned `u16` int value for ids, while Java can only use
            // signed `short` ints.
            // Service negative values in Java (from -32768 to -1) will be translated
            // into the higher half of `u16` (respectively from 32768 to 65535).
            let id = id.s()? as u16;
            let name = convert_to_string(env, name.l()?)?;
            Ok((id, name))
        }));
        ServiceProxy {
            exec,
            service,
            id,
            name,
        }
    }
}

impl Service for ServiceProxy {
    fn service_id(&self) -> u16 {
        self.id
    }

    fn service_name(&self) -> &str {
        &self.name
    }

    fn state_hash(&self, snapshot: &Snapshot) -> Vec<Hash> {
        unwrap_jni(self.exec.with_attached(|env| {
            let view_handle = to_handle(View::from_ref_snapshot(snapshot));
            let java_service_hashes = panic_on_exception(env, unsafe {
                env.call_method_unsafe(
                    self.service.as_obj(),
                    service_adapter::state_hashes_id(),
                    JavaType::from_str("[[B").unwrap(),
                    &[JValue::from(view_handle)],
                )
            });
            let byte_array_array = java_service_hashes.l()?.into_inner();
            let len = env.get_array_length(byte_array_array)?;
            let mut hashes: Vec<Hash> = Vec::with_capacity(len as usize);
            for i in 0..len {
                let byte_array = env.get_object_array_element(byte_array_array, i)?;
                hashes.push(convert_to_hash(env, byte_array.into_inner())?);
            }
            Ok(hashes)
        }))
    }

    fn tx_from_raw(&self, raw: RawTransaction) -> Result<Box<dyn Transaction>, failure::Error> {
        unwrap_jni(self.exec.with_attached(|env| {
<<<<<<< HEAD
            let raw_clone = raw.clone();
            let service_id = raw.service_id();
            let (tx_id, payload) = raw.service_transaction().into_raw_parts();
            let payload = JObject::from(env.byte_array_from_slice(&payload)?);

            let res = env.call_method(
                self.service.as_obj(),
                "convertTransaction",
                "(SS[B)Lcom/exonum/binding/service/adapters/UserTransactionAdapter;",
                &[
                    JValue::from(service_id),
                    JValue::from(tx_id),
                    JValue::from(payload),
                ],
            );
=======
            let transaction_message = JObject::from(env.byte_array_from_slice(raw.as_ref())?);
            let res = unsafe {
                env.call_method_unsafe(
                    self.service.as_obj(),
                    service_adapter::convert_transaction_id(),
                    JavaType::Object(
                        "com/exonum/binding/service/adapters/UserTransactionAdapter".into(),
                    ),
                    &[JValue::from(transaction_message)],
                )
            };
>>>>>>> 1d1574aa
            // TODO consider whether `NullPointerException` should raise a panic:
            // [https://jira.bf.local/browse/ECR-944]
            Ok(match check_error_on_exception(env, res) {
                Ok(java_transaction) => {
                    let java_transaction_proxy = TransactionProxy::from_global_ref(
                        self.exec.clone(),
                        env.new_global_ref(java_transaction.l()?)?,
                        raw_clone,
                    );
                    Ok(Box::new(java_transaction_proxy) as Box<Transaction>)
                }
                Err(error_message) => Err(format_err!("{}", error_message)),
            })
        }))
    }

    fn initialize(&self, fork: &mut Fork) -> Value {
        let json_config = unwrap_jni(self.exec.with_attached(|env| {
            let view_handle = to_handle(View::from_ref_fork(fork));
            let json_config = panic_on_exception(
                env,
                env.call_method(
                    self.service.as_obj(),
                    "initialize",
                    "(J)Ljava/lang/String;",
                    &[JValue::from(view_handle)],
                ),
            )
            .l()?;
            if json_config.is_null() {
                Ok(None)
            } else {
                Ok(Some(convert_to_string(env, json_config)?))
            }
        }));
        match json_config {
            None => Value::Null,
            Some(json_config) => serde_json::from_str(&json_config)
                .map_err(|e| {
                    panic!(
                        "JSON deserialization error: {:?}; json string: {:?}",
                        e, json_config
                    )
                })
                .unwrap(),
        }
    }

    fn after_commit(&self, context: &ServiceContext) {
        unwrap_jni(self.exec.with_attached(|env| {
            let view_handle = to_handle(View::from_ref_snapshot(context.snapshot()));
            let validator_id = context.validator_id().map_or(-1, |id| i32::from(id.0));
            let height: u64 = context.height().into();
            panic_on_exception(
                env,
                env.call_method(
                    self.service.as_obj(),
                    "afterCommit",
                    "(JIJ)V",
                    &[
                        JValue::from(view_handle),
                        JValue::from(validator_id),
                        JValue::from(height as i64),
                    ],
                ),
            );
            Ok(())
        }));
    }

    fn wire_api(&self, builder: &mut ServiceApiBuilder) {
        assert!(builder.blockchain().is_some());
        let node = NodeContext::new(
            self.exec.clone(),
            builder.blockchain().unwrap().clone(),
            builder.public_key().unwrap(),
            builder.api_sender().unwrap().clone(),
        );

        unwrap_jni(self.exec.with_attached(|env| {
            let node_handle = to_handle(node);
            panic_on_exception(
                env,
                env.call_method(
                    self.service.as_obj(),
                    "mountPublicApiHandler",
                    "(J)V",
                    &[JValue::from(node_handle)],
                ),
            );
            Ok(())
        }));
    }
}<|MERGE_RESOLUTION|>--- conflicted
+++ resolved
@@ -96,35 +96,23 @@
 
     fn tx_from_raw(&self, raw: RawTransaction) -> Result<Box<dyn Transaction>, failure::Error> {
         unwrap_jni(self.exec.with_attached(|env| {
-<<<<<<< HEAD
             let raw_clone = raw.clone();
-            let service_id = raw.service_id();
             let (tx_id, payload) = raw.service_transaction().into_raw_parts();
             let payload = JObject::from(env.byte_array_from_slice(&payload)?);
 
-            let res = env.call_method(
-                self.service.as_obj(),
-                "convertTransaction",
-                "(SS[B)Lcom/exonum/binding/service/adapters/UserTransactionAdapter;",
-                &[
-                    JValue::from(service_id),
-                    JValue::from(tx_id),
-                    JValue::from(payload),
-                ],
-            );
-=======
-            let transaction_message = JObject::from(env.byte_array_from_slice(raw.as_ref())?);
             let res = unsafe {
                 env.call_method_unsafe(
                     self.service.as_obj(),
                     service_adapter::convert_transaction_id(),
                     JavaType::Object(
-                        "com/exonum/binding/service/adapters/UserTransactionAdapter".into(),
+                        "com/exonum/binding/service/adapters/UserTransactionAdapter".into()
                     ),
-                    &[JValue::from(transaction_message)],
+                    &[
+                        JValue::from(tx_id),
+                        JValue::from(payload),
+                    ],
                 )
             };
->>>>>>> 1d1574aa
             // TODO consider whether `NullPointerException` should raise a panic:
             // [https://jira.bf.local/browse/ECR-944]
             Ok(match check_error_on_exception(env, res) {
