--- conflicted
+++ resolved
@@ -15,30 +15,17 @@
  */
 
 use exonum::blockchain::Service;
-<<<<<<< HEAD
-use exonum::helpers::fabric::{
-    self, Command, CommandExtension, CommandName, Context, ServiceFactory,
-};
-use jni::{self, JavaVM};
-=======
 use exonum::helpers::fabric::{Command, CommandExtension, Context, ServiceFactory};
 use jni::{self, InitArgs, InitArgsBuilder, JavaVM, Result};
->>>>>>> 7391aa5f
 
 use std::env;
 use std::fs;
 use std::sync::{Arc, Once, ONCE_INIT};
 
 use proxy::{JniExecutor, ServiceProxy};
-<<<<<<< HEAD
 use runtime::cmd::{Finalize, GenerateTemplate, Run};
-use runtime::config::{self, Config, InternalConfig, PrivateConfig};
+use runtime::config::{self, Config, InternalConfig, JvmConfig, PrivateConfig};
 use utils::{executable_directory, join_paths, unwrap_jni};
-=======
-use runtime::cmd::{Finalize, GenerateNodeConfig, Run};
-use runtime::config::{self, Config, EjbConfig, JvmConfig, ServiceConfig};
-use utils::unwrap_jni;
->>>>>>> 7391aa5f
 use MainExecutor;
 
 static mut JAVA_SERVICE_RUNTIME: Option<JavaServiceRuntime> = None;
@@ -64,11 +51,7 @@
         unsafe {
             // Initialize runtime if it wasn't created before.
             JAVA_SERVICE_RUNTIME_INIT.call_once(|| {
-<<<<<<< HEAD
-                let java_vm = Self::create_java_vm(&config.private_config, internal);
-=======
-                let java_vm = Self::create_java_vm(config.jvm_config, config.ejb_config);
->>>>>>> 7391aa5f
+                let java_vm = Self::create_java_vm(&config.private_config, internal, config.jvm_config);
                 let executor = MainExecutor::new(Arc::new(java_vm));
                 let service_proxy = Self::create_service(
                     &config.public_config.module_name,
@@ -98,18 +81,14 @@
     /// # Panics
     ///
     /// - If user specified invalid additional JVM parameters.
-<<<<<<< HEAD
-    fn create_java_vm(config: &PrivateConfig, internal_config: InternalConfig) -> JavaVM {
-=======
-    fn create_java_vm(jvm_config: JvmConfig, ejb_config: EjbConfig) -> JavaVM {
-        let args = Self::build_jvm_arguments(jvm_config, ejb_config)
+    fn create_java_vm(config: &PrivateConfig, internal_config: InternalConfig, jvm_config: JvmConfig) -> JavaVM {
+        let args = Self::build_jvm_arguments(jvm_config, internal_config)
             .expect("Unable to build arguments for JVM");
         jni::JavaVM::new(args).unwrap()
     }
 
     /// Builds arguments for JVM initialization.
-    fn build_jvm_arguments(jvm_config: JvmConfig, ejb_config: EjbConfig) -> Result<InitArgs> {
->>>>>>> 7391aa5f
+    fn build_jvm_arguments(jvm_config: JvmConfig, internal_config: InternalConfig) -> Result<InitArgs> {
         let mut args_builder = jni::InitArgsBuilder::new().version(jni::JNIVersion::V8);
 
         let args_prepend = jvm_config.args_prepend.clone();
@@ -119,7 +98,7 @@
         args_builder = Self::add_user_arguments(args_builder, args_prepend);
 
         // Add required arguments
-        args_builder = Self::add_required_arguments(args_builder, ejb_config);
+        args_builder = Self::add_required_arguments(args_builder, internal_config);
 
         // Add optional arguments
         args_builder = Self::add_optional_arguments(args_builder, jvm_config);
@@ -142,38 +121,30 @@
         args_builder
     }
 
-<<<<<<< HEAD
-        let class_path = join_paths(&[
-            &internal_config.system_class_path,
-            &config.service_class_path,
-        ]);
-
-        args_builder = args_builder.option(&format!("-Djava.class.path={}", class_path));
+    /// Adds required EJB-related arguments to JVM configuration
+    fn add_required_arguments(
+        mut args_builder: InitArgsBuilder,
+        internal_config: InternalConfig,
+    ) -> InitArgsBuilder {
         if internal_config.system_lib_path.is_some() {
             args_builder = args_builder.option(&format!(
                 "-Djava.library.path={}",
                 internal_config.system_lib_path.unwrap()
             ));
         }
-        args_builder = args_builder.option(&format!(
-            "-Dlog4j.configurationFile={}",
-            config.log_config_path
-        ));
-=======
-    /// Adds required EJB-related arguments to JVM configuration
-    fn add_required_arguments(
-        args_builder: InitArgsBuilder,
-        ejb_config: EjbConfig,
-    ) -> InitArgsBuilder {
+
+        let class_path = join_paths(&[
+            &internal_config.system_class_path,
+            &internal_config.service_class_path,
+        ]);
+
         args_builder
-            .option(&format!("-Djava.class.path={}", ejb_config.class_path))
-            .option(&format!("-Djava.library.path={}", ejb_config.lib_path))
+            .option(&format!("-Djava.class.path={}", class_path))
             .option(&format!(
                 "-Dlog4j.configurationFile={}",
-                ejb_config.log_config_path
+                internal_config.log_config_path
             ))
     }
->>>>>>> 7391aa5f
 
     /// Adds optional user arguments to JVM configuration
     fn add_optional_arguments(
@@ -199,14 +170,9 @@
                     SERVICE_BOOTSTRAP_PATH,
                     "startService",
                     START_SERVICE_SIGNATURE,
-<<<<<<< HEAD
                     &[module_name.into(), port.into()],
-                )?.l()?;
-=======
-                    &[module_name.into(), config.port.into()],
                 )?
                 .l()?;
->>>>>>> 7391aa5f
             env.new_global_ref(service)
         }));
         ServiceProxy::from_global_ref(executor, service)
@@ -266,18 +232,11 @@
         "JAVA_SERVICE_FACTORY"
     }
 
-<<<<<<< HEAD
-    fn command(&mut self, command: CommandName) -> Option<Box<CommandExtension>> {
-        // Execute EJB configuration steps along with standard Exonum Core steps.
-        match command {
-            v if v == fabric::GenerateCommonConfig.name() => Some(Box::new(GenerateTemplate)),
-=======
     fn command(&mut self, command: &str) -> Option<Box<CommandExtension>> {
         use exonum::helpers::fabric;
         // Execute EJB configuration steps along with standard Exonum Core steps.
         match command {
-            v if v == fabric::GenerateNodeConfig.name() => Some(Box::new(GenerateNodeConfig)),
->>>>>>> 7391aa5f
+            v if v == fabric::GenerateCommonConfig.name() => Some(Box::new(GenerateTemplate)),
             v if v == fabric::Finalize.name() => Some(Box::new(Finalize)),
             v if v == fabric::Run.name() => Some(Box::new(Run)),
             _ => None,
@@ -298,7 +257,9 @@
                 .expect("Invalid EJB configuration format.");
             let internal_config = InternalConfig {
                 system_class_path: system_classpath(),
+                service_class_path: config.private_config.service_class_path.clone(),
                 system_lib_path: Some(absolute_library_path()),
+                log_config_path: config.private_config.log_config_path.clone(),
             };
             JavaServiceRuntime::get_or_create(config, internal_config)
         };
