--- conflicted
+++ resolved
@@ -12,25 +12,16 @@
 /// JVM configuration.
 #[derive(Debug, Clone, Serialize, Deserialize)]
 pub struct JvmConfig {
-<<<<<<< HEAD
-    /// Whether to create JVM with `Xdebug` option or not.
-    pub debug: bool,
-    /// Java bindings framework system classpath.
-    pub system_class_path: String,
-    /// Java service classpath.
-    pub service_class_path: String,
-=======
     /// Additional parameters for JVM.
     ///
     /// Passed directly to JVM while initializing EJB runtime.
     /// Parameters must not have dash at the beginning.
     /// Some parameters are forbidden for setting up by user.
     pub user_parameters: Vec<String>,
-    /// Java service classpath. Must include all its dependencies.
-    ///
-    /// Includes java_bindings internal dependencies as well as user service dependencies.
-    pub class_path: String,
->>>>>>> 72fd7b13
+    /// Java bindings framework system classpath.
+    pub system_class_path: String,
+    /// Java service classpath.
+    pub service_class_path: String,
     /// Path to java-bindings shared library.
     ///
     /// Should be path to exonum-java-binding-core/rust/target/{debug, release}
