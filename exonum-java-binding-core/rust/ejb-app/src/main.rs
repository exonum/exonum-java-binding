extern crate exonum_btc_anchoring;
extern crate exonum_configuration;
extern crate java_bindings;
extern crate serde;
#[macro_use]
extern crate serde_derive;
extern crate toml;

#[cfg(test)]
extern crate tempfile;

mod node_builder;

fn main() {
<<<<<<< HEAD
    /// Panic if `_JAVA_OPTIONS` environmental variable is set.
    java_bindings::panic_if_java_options();

    let builder = fabric::NodeBuilder::new()
        .with_service(Box::new(java_bindings::JavaServiceFactory))
        .with_service(Box::new(ConfigurationServiceFactory));
=======
    let builder = node_builder::create();
>>>>>>> 5af6dcaf
    builder.run()
}<|MERGE_RESOLUTION|>--- conflicted
+++ resolved
@@ -12,15 +12,9 @@
 mod node_builder;
 
 fn main() {
-<<<<<<< HEAD
     /// Panic if `_JAVA_OPTIONS` environmental variable is set.
     java_bindings::panic_if_java_options();
 
-    let builder = fabric::NodeBuilder::new()
-        .with_service(Box::new(java_bindings::JavaServiceFactory))
-        .with_service(Box::new(ConfigurationServiceFactory));
-=======
     let builder = node_builder::create();
->>>>>>> 5af6dcaf
     builder.run()
 }