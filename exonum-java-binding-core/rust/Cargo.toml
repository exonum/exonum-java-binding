--- conflicted
+++ resolved
@@ -13,19 +13,7 @@
 [dependencies]
 # ¡Please keep README.md in sync with the Exonum version,
 # so that users are directed to the correct build instructions!
-<<<<<<< HEAD
-# TODO: Use exonum 0.3
-# exonum = "0.2"
-log = "0.3"
-jni = "0.6.1"
-lazy_static = { version = "0.2", optional = true }
-
-[dependencies.exonum]
-git = "https://github.com/exonum/exonum"
-rev = "9b27bb7e13b66c1689ee7130480f352b97de65d5"
-=======
 exonum = "0.3"
 log = "0.3.8"
 jni = "0.6.1"
-lazy_static = { version = "0.2.9", optional = true }
->>>>>>> f275d69d
+lazy_static = { version = "0.2.9", optional = true }