[package]
name = "java_bindings"
version = "0.1.0"
authors = ["Exonum Team <exonum@bitfury.com>"]

[workspace]
members = ["integration_tests"]

[lib]
crate-type = ["dylib"]

[features]
# Enables native handles checking. Useful for debugging.
resource-manager = []
invocation = ["jni/invocation"]

[patch.crates-io]
exonum_sodiumoxide = { git = "https://github.com/alexander-irbis/exonum_sodiumoxide.git", branch = "exclude-1604-ECR-846" }

[dependencies]
<<<<<<< HEAD
# ¡Please keep README.md in sync with the Exonum version,
# so that users are directed to the correct build instructions!
exonum = "0.6.0"
iron = "0.6.0"
jni = { version = "0.10.1", git = "https://github.com/alexander-irbis/jni-rs", branch = "clone-jnienv" }
lazy_static = "1.0.0"
log = "0.4.1"
=======
exonum = "0.7.1"
log = "0.4.1"
jni = "0.9.3"
lazy_static = "1.0.0"
>>>>>>> 778dd3ef
serde_json = "1.0.2"<|MERGE_RESOLUTION|>--- conflicted
+++ resolved
@@ -18,18 +18,9 @@
 exonum_sodiumoxide = { git = "https://github.com/alexander-irbis/exonum_sodiumoxide.git", branch = "exclude-1604-ECR-846" }
 
 [dependencies]
-<<<<<<< HEAD
-# ¡Please keep README.md in sync with the Exonum version,
-# so that users are directed to the correct build instructions!
-exonum = "0.6.0"
+exonum = "0.7.1"
 iron = "0.6.0"
 jni = { version = "0.10.1", git = "https://github.com/alexander-irbis/jni-rs", branch = "clone-jnienv" }
 lazy_static = "1.0.0"
 log = "0.4.1"
-=======
-exonum = "0.7.1"
-log = "0.4.1"
-jni = "0.9.3"
-lazy_static = "1.0.0"
->>>>>>> 778dd3ef
 serde_json = "1.0.2"