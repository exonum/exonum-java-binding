[package]
name = "java_bindings"
version = "0.1.0"
authors = ["Exonum Team <exonum@bitfury.com>"]

[workspace]
members = ["integration_tests", "ejb-app"]

[lib]
crate-type = ["dylib"]

[features]
# Enables native handles checking. Useful for debugging.
resource-manager = []
invocation = ["jni/invocation"]

[dependencies]
<<<<<<< HEAD
exonum = "0.7.1"
=======
exonum = "0.8.1"
>>>>>>> 2145587e
iron = "0.6.0"
failure = "0.1.1"
toml = "0.4.6"
jni = { version = "0.10.1", git = "https://github.com/alexander-irbis/jni-rs", branch = "clone-jnienv", features = ["invocation"] }
<<<<<<< HEAD
lazy_static = "1.0.0"
log = "0.4.1"
serde = "1.0"
serde_derive = "1.0"
serde_json = "1.0.2"
=======
lazy_static = "1.0.1"
log = "0.4.1"
serde = "1.0"
serde_derive = "1.0"
serde_json = "1.0.19"
>>>>>>> 2145587e
<|MERGE_RESOLUTION|>--- conflicted
+++ resolved
@@ -15,25 +15,13 @@
 invocation = ["jni/invocation"]
 
 [dependencies]
-<<<<<<< HEAD
-exonum = "0.7.1"
-=======
 exonum = "0.8.1"
->>>>>>> 2145587e
 iron = "0.6.0"
 failure = "0.1.1"
 toml = "0.4.6"
 jni = { version = "0.10.1", git = "https://github.com/alexander-irbis/jni-rs", branch = "clone-jnienv", features = ["invocation"] }
-<<<<<<< HEAD
-lazy_static = "1.0.0"
-log = "0.4.1"
-serde = "1.0"
-serde_derive = "1.0"
-serde_json = "1.0.2"
-=======
 lazy_static = "1.0.1"
 log = "0.4.1"
 serde = "1.0"
 serde_derive = "1.0"
-serde_json = "1.0.19"
->>>>>>> 2145587e
+serde_json = "1.0.19"