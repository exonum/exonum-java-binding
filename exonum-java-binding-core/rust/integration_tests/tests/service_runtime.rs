--- conflicted
+++ resolved
@@ -19,13 +19,8 @@
 extern crate java_bindings;
 
 use exonum_testkit::TestKitBuilder;
-<<<<<<< HEAD
 use integration_tests::vm::get_fakes_classpath;
-use java_bindings::{Config, InternalConfig, JavaServiceRuntime, PrivateConfig, PublicConfig};
-=======
-use integration_tests::vm::{get_fakes_classpath, get_libpath};
-use java_bindings::{Config, EjbConfig, JavaServiceRuntime, JvmConfig, ServiceConfig};
->>>>>>> 7391aa5f
+use java_bindings::{Config, InternalConfig, JavaServiceRuntime, JvmConfig, PrivateConfig, PublicConfig};
 
 const TEST_SERVICE_MODULE_NAME: &str =
     "com.exonum.binding.fakes.services.service.TestServiceModule";
@@ -38,43 +33,30 @@
         module_name: TEST_SERVICE_MODULE_NAME.to_owned(),
     };
 
-<<<<<<< HEAD
     let private_config = PrivateConfig {
         user_parameters: Vec::new(),
         service_class_path: "".to_string(),
-=======
+        log_config_path: "".to_owned(),
+        port: 6000,
+    };
+
     let jvm_config = JvmConfig {
         args_prepend: Vec::new(),
         args_append: Vec::new(),
         jvm_debug_socket: None,
     };
 
-    let ejb_config = EjbConfig {
-        class_path: get_fakes_classpath(),
-        lib_path: get_libpath(),
->>>>>>> 7391aa5f
-        log_config_path: "".to_owned(),
-        port: 6000,
-    };
-
-<<<<<<< HEAD
     let service_runtime = JavaServiceRuntime::get_or_create(
         Config {
             public_config,
             private_config,
+            jvm_config,
         },
         InternalConfig {
             system_class_path: get_fakes_classpath(),
             system_lib_path: None,
         },
     );
-=======
-    let service_runtime = JavaServiceRuntime::get_or_create(Config {
-        jvm_config,
-        ejb_config,
-        service_config,
-    });
->>>>>>> 7391aa5f
 
     let mut testkit = TestKitBuilder::validator()
         .with_service(service_runtime.service_proxy())
