--- conflicted
+++ resolved
@@ -1,4 +1,3 @@
-/*
 extern crate integration_tests;
 extern crate java_bindings;
 #[macro_use]
@@ -10,9 +9,11 @@
 use java_bindings::DumbExecutor;
 use java_bindings::jni::JavaVM;
 
+use std::sync::Arc;
+
 lazy_static! {
-    pub static ref VM: JavaVM = create_vm_for_tests();
-    pub static ref EXECUTOR: DumbExecutor = DumbExecutor::new(&VM);
+    pub static ref VM: Arc<JavaVM> = create_vm_for_tests();
+    pub static ref EXECUTOR: DumbExecutor = DumbExecutor::new(VM.clone());
 }
 
 #[test]
@@ -32,14 +33,7 @@
 }
 
 #[test]
-<<<<<<< HEAD
-pub fn nested_attach() {
-    check_nested_attach(&VM, &*DUMB_EXECUTOR);
-}
-*/
-=======
 fn nested_attach() {
     check_nested_attach(&VM, &*EXECUTOR);
     check_detached(&VM);
-}
->>>>>>> 98105edd
+}