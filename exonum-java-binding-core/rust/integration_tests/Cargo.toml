[package]
name = "integration_tests"
version = "0.1.0"
authors = ["Exonum Team <exonum@bitfury.com>"]
publish = false
workspace = ".."

[lib]
crate-type = ["dylib"]

[features]

[dependencies]
futures = "0.1.14"
java_bindings = { path = "..", features = ["invocation"] }
<<<<<<< HEAD
exonum-testkit = "0.6.0"
lazy_static = "1.0.0"
=======
lazy_static = "1.0.0"
rand = "0.5"
>>>>>>> 4f625656
<|MERGE_RESOLUTION|>--- conflicted
+++ resolved
@@ -13,10 +13,6 @@
 [dependencies]
 futures = "0.1.14"
 java_bindings = { path = "..", features = ["invocation"] }
-<<<<<<< HEAD
-exonum-testkit = "0.6.0"
+exonum-testkit = "0.7"
 lazy_static = "1.0.0"
-=======
-lazy_static = "1.0.0"
-rand = "0.5"
->>>>>>> 4f625656
+rand = "0.5"