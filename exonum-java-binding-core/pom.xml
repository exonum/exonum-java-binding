<project xmlns="http://maven.apache.org/POM/4.0.0" xmlns:xsi="http://www.w3.org/2001/XMLSchema-instance"
  xsi:schemaLocation="http://maven.apache.org/POM/4.0.0 http://maven.apache.org/xsd/maven-4.0.0.xsd">
  <modelVersion>4.0.0</modelVersion>

  <parent>
    <groupId>com.exonum.binding</groupId>
    <artifactId>exonum-java-binding-parent</artifactId>
    <version>0.2</version>
  </parent>

  <artifactId>exonum-java-binding-core</artifactId>
  <version>0.2</version>
  <packaging>jar</packaging>

  <name>Exonum Java Binding: Core</name>
  <description>
    A library that contains the APIs to define and implement an Exonum service.
  </description>

  <properties>
    <project.build.headersDirectory>${project.build.directory}/native-headers</project.build.headersDirectory>
    <project.build.sourceEncoding>UTF-8</project.build.sourceEncoding>
    <project.reporting.outputEncoding>UTF-8</project.reporting.outputEncoding>
<<<<<<< HEAD
    <rust.cargo.executable>cargo</rust.cargo.executable>
    <rust.compiler.version>stable</rust.compiler.version>
=======
    <!-- TODO: stable does not work well until ECR-1839 is resolved. -->
    <rust.compiler.version>1.26.2</rust.compiler.version>
>>>>>>> 371c4622
    <rust.compiler.features>resource-manager</rust.compiler.features>
    <rust.itSubCrate>integration_tests</rust.itSubCrate>
    <build.nativeLibPath>${project.basedir}/rust/target/debug</build.nativeLibPath>
    <auto-value.version>1.6.2</auto-value.version>
    <kalium.version>0.8.0</kalium.version>
<<<<<<< HEAD
    <skipITs>${project.skipJavaITs}</skipITs>
=======
    <javax-annotation-api.version>1.3.2</javax-annotation-api.version>
>>>>>>> 371c4622
  </properties>

  <build>
    <plugins>
      <plugin>
        <groupId>org.apache.maven.plugins</groupId>
        <artifactId>maven-compiler-plugin</artifactId>
        <configuration>
          <!-- Make it possible to add arguments in the parent configuration.
               Default is "merge" which will discard any <arg> child elements in the parent. -->
          <compilerArgs combine.children="append">
            <arg>-h</arg>
            <arg>${project.build.headersDirectory}</arg>
          </compilerArgs>
        </configuration>
      </plugin>

      <plugin>
        <groupId>org.codehaus.mojo</groupId>
        <artifactId>exec-maven-plugin</artifactId>
        <version>1.6.0</version>
        <!-- A configuration shared across multiple executions -->
        <configuration>
          <executable>${rust.cargo.executable}</executable>
          <workingDirectory>${project.basedir}/rust/</workingDirectory>
        </configuration>
        <executions>
          <!-- Each execution has its own configuration for
               we need to execute cargo during various phases (e.g., compile).
               Correspondences between Maven and Cargo phases:
                | Maven   | Cargo |
                | compile | build |
                | test    | test  |

               Clean does not work reliably in a multi-module project and, therefore,
               not supported. -->
          <execution>
            <!-- We build a rust lib during 'compile' phase as Java integration tests
                 depend on the library -->
            <id>build-rust-lib</id>
            <phase>compile</phase>
            <configuration>
              <arguments>
                <argument>+${rust.compiler.version}</argument>
                <argument>build</argument>
                <argument>--features</argument>
                <argument>${rust.compiler.features}</argument>
                <argument>--color</argument>
                <argument>always</argument>
              </arguments>
            </configuration>
            <goals>
              <goal>exec</goal>
            </goals>
          </execution>

          <!-- Runs rust native tests withour resource manager.

               todo: run on a CI server only
               Note: cannot be currently extracted in 'ci-build' profile for will produce a library
               without rm and break ITs in Java. -->
          <execution>
            <id>test-rust-lib-no-resource-manager</id>
            <phase>test</phase>
            <configuration>
              <arguments>
                <argument>+${rust.compiler.version}</argument>
                <argument>test</argument>
                <argument>--all</argument>
                <argument>--exclude</argument>
                <argument>${rust.itSubCrate}</argument>
                <argument>--color</argument>
                <argument>always</argument>
              </arguments>
            </configuration>
            <goals>
              <goal>exec</goal>
            </goals>
          </execution>

          <execution>
            <id>test-rust-lib</id>
            <phase>test</phase>
            <configuration>
              <arguments>
                <argument>+${rust.compiler.version}</argument>
                <argument>test</argument>
                <argument>--features</argument>
                <argument>${rust.compiler.features}</argument>
                <argument>--all</argument>
                <argument>--exclude</argument>
                <argument>${rust.itSubCrate}</argument>
                <argument>--color</argument>
                <argument>always</argument>
              </arguments>
            </configuration>
            <goals>
              <goal>exec</goal>
            </goals>
          </execution>
        </executions>
      </plugin>

      <plugin>
        <groupId>org.apache.maven.plugins</groupId>
        <artifactId>maven-checkstyle-plugin</artifactId>
        <configuration>
          <configLocation>${project.parent.basedir}/checkstyle.xml</configLocation>
          <suppressionsLocation>${project.basedir}/checkstyle-suppressions.xml</suppressionsLocation>
        </configuration>
      </plugin>

      <plugin>
        <groupId>org.apache.maven.plugins</groupId>
        <artifactId>maven-surefire-plugin</artifactId>
        <configuration>
          <excludes>
            <exclude>**/*IntegrationTest.java</exclude>
          </excludes>
          <argLine>${java.vm.assertionFlag}</argLine>
        </configuration>
      </plugin>

      <plugin>
        <groupId>org.apache.maven.plugins</groupId>
        <artifactId>maven-failsafe-plugin</artifactId>
        <configuration>
          <includes>
            <include>**/*IntegrationTest.java</include>
          </includes>
          <argLine>-Djava.library.path=${build.nativeLibPath}
                   -Xcheck:jni
                   ${java.vm.assertionFlag}
                   -Xss1500k
          </argLine>
        </configuration>
        <executions>
          <execution>
            <goals>
              <goal>integration-test</goal>
              <goal>verify</goal>
            </goals>
          </execution>
        </executions>
      </plugin>

      <!-- Generates a runtime classpath file of ejb-core.
           Bound to the default phase (generate-sources). -->
      <plugin>
        <artifactId>maven-dependency-plugin</artifactId>
        <configuration>
          <outputFile>${project.build.directory}/ejb-core-classpath.txt</outputFile>
          <includeScope>runtime</includeScope>
        </configuration>
        <executions>
          <execution>
            <id>generate-classpath-file</id>
            <goals>
              <goal>build-classpath</goal>
            </goals>
          </execution>
        </executions>
      </plugin>

      <plugin>
        <groupId>com.github.spotbugs</groupId>
        <artifactId>spotbugs-maven-plugin</artifactId>
        <configuration>
          <effort>max</effort>
          <threshold>medium</threshold>
          <excludeFilterFile>findbugs-exclude.xml</excludeFilterFile>
        </configuration>
      </plugin>

      <plugin>
        <groupId>org.apache.maven.plugins</groupId>
        <artifactId>maven-javadoc-plugin</artifactId>
      </plugin>

      <plugin>
        <groupId>org.apache.maven.plugins</groupId>
        <artifactId>maven-source-plugin</artifactId>
      </plugin>
    </plugins>
  </build>

  <profiles>
    <!-- A build profile for a build performed on a CI server:
            - Fails if the code has style issues
            - Runs FindBugs during verify phase
     -->
    <profile>
      <id>ci-build</id>
      <build>
        <plugins>
          <plugin>
            <groupId>com.github.spotbugs</groupId>
            <artifactId>spotbugs-maven-plugin</artifactId>
            <executions>
              <execution>
                <id>spotbugs-during-verify</id>
                <phase>verify</phase>
                <goals>
                  <goal>check</goal>
                </goals>
              </execution>
            </executions>
          </plugin>
        </plugins>
      </build>
    </profile>
    <!-- A profile to build the native library on Mac. It is used instead of 
         direct cargo invocation to set LD_LIBRARY_PATH correctly and pass it
         to cargo process. Such workaround is needed because LD_LIBRARY_PATH
         set in the parent shell is inaccessible to the cargo process if SIP is enabled.
     -->
    <profile>
      <id>compat-macos</id>
      <activation>
        <os>
          <family>mac</family>
        </os>
      </activation>
      <properties>
        <rust.cargo.executable>${project.basedir}/rust/cargo-mac.sh</rust.cargo.executable>
      </properties>
    </profile>
  </profiles>

  <dependencies>
    <dependency>
      <groupId>com.exonum.binding</groupId>
      <artifactId>exonum-java-proofs</artifactId>
      <version>0.2</version>
    </dependency>

    <dependency>
      <groupId>com.google.guava</groupId>
      <artifactId>guava</artifactId>
    </dependency>

    <dependency>
      <groupId>org.apache.logging.log4j</groupId>
      <artifactId>log4j-api</artifactId>
    </dependency>

    <dependency>
      <groupId>org.apache.logging.log4j</groupId>
      <artifactId>log4j-core</artifactId>
    </dependency>

    <dependency>
      <groupId>io.vertx</groupId>
      <artifactId>vertx-web</artifactId>
      <version>${vertx.version}</version>
    </dependency>

    <dependency>
      <groupId>com.google.inject</groupId>
      <artifactId>guice</artifactId>
      <version>${guice.version}</version>
    </dependency>

    <dependency>
      <groupId>com.google.auto.value</groupId>
      <artifactId>auto-value-annotations</artifactId>
      <version>${auto-value.version}</version>
    </dependency>

    <dependency>
      <groupId>com.google.auto.value</groupId>
      <artifactId>auto-value</artifactId>
      <version>${auto-value.version}</version>
      <scope>provided</scope>
    </dependency>

    <!--It is needed for Javadoc generation with JDK 9-->
    <dependency>
      <groupId>javax.annotation</groupId>
      <artifactId>javax.annotation-api</artifactId>
      <version>${javax-annotation-api.version}</version>
      <scope>provided</scope>
    </dependency>

    <dependency>
      <groupId>org.mockito</groupId>
      <artifactId>mockito-core</artifactId>
      <scope>test</scope>
    </dependency>

    <dependency>
      <groupId>org.powermock</groupId>
      <artifactId>powermock-module-junit4</artifactId>
      <scope>test</scope>
    </dependency>

    <dependency>
      <groupId>org.powermock</groupId>
      <artifactId>powermock-api-mockito2</artifactId>
      <scope>test</scope>
    </dependency>

    <dependency>
      <groupId>org.apache.logging.log4j</groupId>
      <artifactId>log4j-core</artifactId>
      <version>${log4j.version}</version>
      <type>test-jar</type>
      <scope>test</scope>
    </dependency>

    <dependency>
      <groupId>io.vertx</groupId>
      <artifactId>vertx-web-client</artifactId>
      <version>${vertx.version}</version>
      <scope>test</scope>
    </dependency>

    <dependency>
      <groupId>com.exonum.binding</groupId>
      <artifactId>exonum-java-testing</artifactId>
      <version>0.2</version>
      <scope>test</scope>
    </dependency>

    <dependency>
      <groupId>com.google.guava</groupId>
      <artifactId>guava-testlib</artifactId>
      <version>${guava.version}</version>
      <scope>test</scope>
    </dependency>

    <dependency>
      <groupId>org.assertj</groupId>
      <artifactId>assertj-core</artifactId>
      <scope>test</scope>
    </dependency>

    <dependency>
      <groupId>org.abstractj.kalium</groupId>
      <artifactId>kalium</artifactId>
      <version>${kalium.version}</version>
    </dependency>

    <dependency>
      <groupId>nl.jqno.equalsverifier</groupId>
      <artifactId>equalsverifier</artifactId>
      <scope>test</scope>
    </dependency>
  </dependencies>
</project><|MERGE_RESOLUTION|>--- conflicted
+++ resolved
@@ -21,23 +21,15 @@
     <project.build.headersDirectory>${project.build.directory}/native-headers</project.build.headersDirectory>
     <project.build.sourceEncoding>UTF-8</project.build.sourceEncoding>
     <project.reporting.outputEncoding>UTF-8</project.reporting.outputEncoding>
-<<<<<<< HEAD
     <rust.cargo.executable>cargo</rust.cargo.executable>
-    <rust.compiler.version>stable</rust.compiler.version>
-=======
     <!-- TODO: stable does not work well until ECR-1839 is resolved. -->
     <rust.compiler.version>1.26.2</rust.compiler.version>
->>>>>>> 371c4622
     <rust.compiler.features>resource-manager</rust.compiler.features>
     <rust.itSubCrate>integration_tests</rust.itSubCrate>
     <build.nativeLibPath>${project.basedir}/rust/target/debug</build.nativeLibPath>
     <auto-value.version>1.6.2</auto-value.version>
     <kalium.version>0.8.0</kalium.version>
-<<<<<<< HEAD
-    <skipITs>${project.skipJavaITs}</skipITs>
-=======
     <javax-annotation-api.version>1.3.2</javax-annotation-api.version>
->>>>>>> 371c4622
   </properties>
 
   <build>
@@ -249,22 +241,6 @@
         </plugins>
       </build>
     </profile>
-    <!-- A profile to build the native library on Mac. It is used instead of 
-         direct cargo invocation to set LD_LIBRARY_PATH correctly and pass it
-         to cargo process. Such workaround is needed because LD_LIBRARY_PATH
-         set in the parent shell is inaccessible to the cargo process if SIP is enabled.
-     -->
-    <profile>
-      <id>compat-macos</id>
-      <activation>
-        <os>
-          <family>mac</family>
-        </os>
-      </activation>
-      <properties>
-        <rust.cargo.executable>${project.basedir}/rust/cargo-mac.sh</rust.cargo.executable>
-      </properties>
-    </profile>
   </profiles>
 
   <dependencies>
