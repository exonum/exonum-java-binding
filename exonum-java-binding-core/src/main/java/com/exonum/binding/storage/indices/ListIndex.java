package com.exonum.binding.storage.indices;

import com.exonum.binding.storage.database.Fork;
import java.util.Collection;
import java.util.Iterator;
import java.util.NoSuchElementException;

/**
 * A list index proxy is a contiguous list of elements.
 *
 * <p>The "destructive" methods of the list, i.e., those that change its contents,
 * are specified to throw {@link UnsupportedOperationException} if
 * this list has been created with a read-only database view.
 *
<<<<<<< HEAD
 * <p>When the corresponding view goes out of scope, this list is destroyed. Subsequent use
 * of the closed list is prohibited and will result in {@link IllegalStateException}.
=======
 * <p>This interface prohibits null elements. All method arguments are non-null by default.
>>>>>>> 3460a6a1
 *
 * <p>This interface prohibits null elements.
 *
 * @param <T> the type of elements in this list
 */
public interface ListIndex<T> extends StorageIndex, Iterable<T> {

  /**
   * Adds a new element to the end of the list.
   *
   * @param e an element to append to the list
   * @throws IllegalStateException if this list is not valid
   * @throws UnsupportedOperationException if this list is read-only
   */
  void add(T e);

  /**
   * Adds all elements from the specified collection to this list.
   *
   * <p>If the collection contains an invalid element, this list is not modified.
   *
   * @param elements elements to add to this list
   * @throws NullPointerException if the collection is null or it contains null elements.
   *                              In this case the collection is not modified.
   * @throws IllegalStateException if this list is not valid
   * @throws UnsupportedOperationException if this list is read-only
   */
  void addAll(Collection<? extends T> elements);

  /**
   * Replaces the element at the given index of the list with the specified element.
   *
   * @param index an index of the element to replace
   * @param e an element to add
   * @throws IndexOutOfBoundsException if the index is invalid
   * @throws IllegalStateException if this list is not valid
   * @throws UnsupportedOperationException if this list is read-only
   */
  void set(long index, T e);

  /**
   * Returns the element at the given index.
   *
   * @param index an index of the element to return
   * @return an element at the given index
   * @throws IndexOutOfBoundsException if index is invalid
   * @throws IllegalStateException if this list is not valid
   */
  T get(long index);

  /**
   * Returns the last element of the list.
   *
   * @return the last element of the list
   * @throws NoSuchElementException if the list is empty
   * @throws IllegalStateException if this list is not valid
   */
  T getLast();

  /**
   * Clears the list.
   *
   * @throws IllegalStateException if this list is not valid
   * @throws UnsupportedOperationException if this list is read-only
   */
  void clear();

  /**
   * Returns true if the list is empty, false — otherwise.
   *
   * @throws IllegalStateException if this list is not valid
   */
  boolean isEmpty();

  /**
   * Returns the number of elements in the list.
   *
   * @throws IllegalStateException if this list is not valid
   */
  long size();

  /**
   * Returns an iterator over the elements of the list.
   *
   * <p>Any destructive operation on the same {@link Fork} this list uses
   * (but not necessarily on <em>this list</em>) will invalidate the iterator.
   *
   * @throws IllegalStateException if this list is not valid
   */
  @Override
  Iterator<T> iterator();
}<|MERGE_RESOLUTION|>--- conflicted
+++ resolved
@@ -12,14 +12,10 @@
  * are specified to throw {@link UnsupportedOperationException} if
  * this list has been created with a read-only database view.
  *
-<<<<<<< HEAD
  * <p>When the corresponding view goes out of scope, this list is destroyed. Subsequent use
  * of the closed list is prohibited and will result in {@link IllegalStateException}.
-=======
+ *
  * <p>This interface prohibits null elements. All method arguments are non-null by default.
->>>>>>> 3460a6a1
- *
- * <p>This interface prohibits null elements.
  *
  * @param <T> the type of elements in this list
  */
