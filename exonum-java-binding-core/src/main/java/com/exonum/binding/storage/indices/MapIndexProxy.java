--- conflicted
+++ resolved
@@ -81,7 +81,6 @@
         () -> nativeCreate(name, viewNativeHandle));
 
     return new MapIndexProxy<>(mapNativeHandle, name, view, ks, vs);
-<<<<<<< HEAD
   }
 
   /**
@@ -118,44 +117,6 @@
     return new MapIndexProxy<>(mapNativeHandle, groupName, view, ks, vs);
   }
 
-=======
-  }
-
-  /**
-   * Creates a new map in a <a href="package-summary.html#families">collection group</a>
-   * with the given name.
-   *
-   * <p>See a <a href="package-summary.html#families-limitations">caveat</a> on index identifiers.
-   *
-   * @param groupName a name of the collection group
-   * @param mapId an identifier of this collection in the group, see the caveats
-   * @param view a database view
-   * @param keySerializer a serializer of keys
-   * @param valueSerializer a serializer of values
-   * @param <K> the type of keys in the map
-   * @param <V> the type of values in the map
-   * @return a new map proxy
-   * @throws IllegalStateException if the view is not valid
-   * @throws IllegalArgumentException if the name or index id is empty
-   */
-  public static <K, V> MapIndexProxy<K, V> newInGroupUnsafe(String groupName,
-                                                            byte[] mapId,
-                                                            View view,
-                                                            Serializer<K> keySerializer,
-                                                            Serializer<V> valueSerializer) {
-    checkIndexName(groupName);
-    checkIdInGroup(mapId);
-    CheckingSerializerDecorator<K> ks = CheckingSerializerDecorator.from(keySerializer);
-    CheckingSerializerDecorator<V> vs = CheckingSerializerDecorator.from(valueSerializer);
-
-    long viewNativeHandle = view.getViewNativeHandle();
-    NativeHandle mapNativeHandle = createNativeMap(view,
-        () -> nativeCreateInGroup(groupName, mapId, viewNativeHandle));
-
-    return new MapIndexProxy<>(mapNativeHandle, groupName, view, ks, vs);
-  }
-
->>>>>>> 2145587e
   private static NativeHandle createNativeMap(View view, LongSupplier nativeMapConstructor) {
     NativeHandle mapNativeHandle = new NativeHandle(nativeMapConstructor.getAsLong());
 
