/* 
 * Copyright 2018 The Exonum Team
 *
 * Licensed under the Apache License, Version 2.0 (the "License");
 * you may not use this file except in compliance with the License.
 * You may obtain a copy of the License at
 *
 *   http://www.apache.org/licenses/LICENSE-2.0
 *
 * Unless required by applicable law or agreed to in writing, software
 * distributed under the License is distributed on an "AS IS" BASIS,
 * WITHOUT WARRANTIES OR CONDITIONS OF ANY KIND, either express or implied.
 * See the License for the specific language governing permissions and
 * limitations under the License.
 */

package com.exonum.binding.storage.indices;

import static com.exonum.binding.storage.indices.StoragePreconditions.checkElementIndex;
import static com.exonum.binding.storage.indices.StoragePreconditions.checkIdInGroup;
import static com.exonum.binding.storage.indices.StoragePreconditions.checkIndexName;
import static com.exonum.binding.storage.indices.StoragePreconditions.checkPositionIndex;

import com.exonum.binding.hash.HashCode;
import com.exonum.binding.proxy.Cleaner;
import com.exonum.binding.proxy.NativeHandle;
import com.exonum.binding.proxy.ProxyDestructor;
import com.exonum.binding.storage.database.View;
import com.exonum.binding.storage.proofs.list.ListProof;
import com.exonum.binding.storage.serialization.CheckingSerializerDecorator;
import com.exonum.binding.storage.serialization.Serializer;
import java.util.function.LongSupplier;

/**
 * A proof list index proxy is a contiguous list of elements, capable of providing
 * cryptographic proofs that it contains a certain element at a particular position.
 * Non-null elements may be added to the end of the list only.
 *
 * <p>The proof list is implemented as a hash tree (Merkle tree).
 *
 * <p>The "destructive" methods of the list, i.e., those that change its contents,
 * are specified to throw {@link UnsupportedOperationException} if
 * this list has been created with a read-only database view.
 *
 * <p>All method arguments are non-null by default.
 *
 * <p>This class is not thread-safe and and its instances shall not be shared between threads.
 *
 * <p>When the view goes out of scope, this list is destroyed. Subsequent use of the closed list
 * is prohibited and will result in {@link IllegalStateException}.
 *
 * @param <E> the type of elements in this list
 * @see View
 */
public final class ProofListIndexProxy<E> extends AbstractListIndexProxy<E>
    implements ListIndex<E> {

  /**
   * Creates a new ProofListIndexProxy.
   *
   * @param name a unique alphanumeric non-empty identifier of this list in the underlying storage:
   *             [a-zA-Z0-9_]
   * @param view a database view. Must be valid.
   *             If a view is read-only, "destructive" operations are not permitted.
   * @param serializer a serializer of elements
   * @param <E> the type of elements in this list
   * @throws IllegalStateException if the view is not valid
   * @throws IllegalArgumentException if the name is empty
   */
  public static <E> ProofListIndexProxy<E> newInstance(
      String name, View view, Serializer<E> serializer) {
    checkIndexName(name);
    CheckingSerializerDecorator<E> s = CheckingSerializerDecorator.from(serializer);
<<<<<<< HEAD

    long viewNativeHandle = view.getViewNativeHandle();
    NativeHandle listNativeHandle = createNativeList(view,
        () -> nativeCreate(name, viewNativeHandle));

=======

    long viewNativeHandle = view.getViewNativeHandle();
    NativeHandle listNativeHandle = createNativeList(view,
        () -> nativeCreate(name, viewNativeHandle));

>>>>>>> 2145587e
    return new ProofListIndexProxy<>(listNativeHandle, name, view, s);
  }

  private static native long nativeCreate(String listName, long viewNativeHandle);

  /**
   * Creates a new list in a <a href="package-summary.html#families">collection group</a>
   * with the given name.
   *
   * <p>See a <a href="package-summary.html#families-limitations">caveat</a> on index identifiers.
   *
   * @param groupName a name of the collection group
   * @param listId an identifier of this collection in the group, see the caveats
   * @param view a database view
   * @param serializer a serializer of list elements
   * @param <E> the type of elements in this list
   * @return a new list proxy
   * @throws IllegalStateException if the view is not valid
   * @throws IllegalArgumentException if the name or index id is empty
   */
  public static <E> ProofListIndexProxy<E> newInGroupUnsafe(String groupName, byte[] listId,
                                                            View view, Serializer<E> serializer) {
    checkIndexName(groupName);
    checkIdInGroup(listId);
    CheckingSerializerDecorator<E> s = CheckingSerializerDecorator.from(serializer);

    long viewNativeHandle = view.getViewNativeHandle();
    NativeHandle setNativeHandle = createNativeList(view,
        () -> nativeCreateInGroup(groupName, listId, viewNativeHandle));

    return new ProofListIndexProxy<>(setNativeHandle, groupName, view, s);
  }

  private static native long nativeCreateInGroup(String groupName, byte[] listId,
                                                 long viewNativeHandle);

  private static NativeHandle createNativeList(View view, LongSupplier nativeListConstructor) {
    NativeHandle listNativeHandle = new NativeHandle(nativeListConstructor.getAsLong());

    Cleaner cleaner = view.getCleaner();
    ProxyDestructor.newRegistered(cleaner, listNativeHandle, ProofListIndexProxy.class,
        ProofListIndexProxy::nativeFree);
    return listNativeHandle;
  }

  private ProofListIndexProxy(NativeHandle nativeHandle, String name, View view,
                              CheckingSerializerDecorator<E> serializer) {
    super(nativeHandle, name, view, serializer);
  }

  /**
   * Returns a proof that an element exists at the specified index in this list.
   *
   * @param index the element index
   * @throws IndexOutOfBoundsException if the index is invalid
   * @throws IllegalStateException if this list is not valid
   */
  public ListProof getProof(long index) {
    checkElementIndex(index, size());
    return nativeGetProof(getNativeHandle(), index);
  }

  private native ListProof nativeGetProof(long nativeHandle, long index);

  /**
   * Returns a proof that some elements exist in the specified range in this list.
   *
   * @param from the index of the first element
   * @param to the index after the last element
   * @throws IndexOutOfBoundsException if the range is not valid
   * @throws IllegalStateException if this list is not valid
   */
  public ListProof getRangeProof(long from, long to) {
    long size = size();
    return nativeGetRangeProof(getNativeHandle(), checkElementIndex(from, size),
        checkPositionIndex(to, size));
  }

  private native ListProof nativeGetRangeProof(long nativeHandle, long from, long to);

  /**
   * Returns the root hash of the proof list.
   *
   * @throws IllegalStateException if this list is not valid
   */
  public HashCode getRootHash() {
    return HashCode.fromBytes(nativeGetRootHash(getNativeHandle()));
  }

  private native byte[] nativeGetRootHash(long nativeHandle);

  private static native void nativeFree(long nativeHandle);

  @Override
  native void nativeAdd(long nativeHandle, byte[] e);

  @Override
  native void nativeSet(long nativeHandle, long index, byte[] e);

  @Override
  native byte[] nativeGet(long nativeHandle, long index);

  @Override
  native byte[] nativeGetLast(long nativeHandle);

  @Override
  native void nativeClear(long nativeHandle);

  @Override
  native boolean nativeIsEmpty(long nativeHandle);

  @Override
  native long nativeSize(long nativeHandle);

  @Override
  native long nativeCreateIter(long nativeHandle);

  @Override
  native byte[] nativeIterNext(long iterNativeHandle);

  @Override
  native void nativeIterFree(long iterNativeHandle);
}<|MERGE_RESOLUTION|>--- conflicted
+++ resolved
@@ -71,19 +71,11 @@
       String name, View view, Serializer<E> serializer) {
     checkIndexName(name);
     CheckingSerializerDecorator<E> s = CheckingSerializerDecorator.from(serializer);
-<<<<<<< HEAD
 
     long viewNativeHandle = view.getViewNativeHandle();
     NativeHandle listNativeHandle = createNativeList(view,
         () -> nativeCreate(name, viewNativeHandle));
 
-=======
-
-    long viewNativeHandle = view.getViewNativeHandle();
-    NativeHandle listNativeHandle = createNativeList(view,
-        () -> nativeCreate(name, viewNativeHandle));
-
->>>>>>> 2145587e
     return new ProofListIndexProxy<>(listNativeHandle, name, view, s);
   }
 
