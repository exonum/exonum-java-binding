package com.exonum.binding.storage.indices;

import static com.exonum.binding.storage.indices.StoragePreconditions.checkIndexName;
import static com.exonum.binding.storage.indices.StoragePreconditions.checkStorageValue;
import static com.google.common.base.Preconditions.checkNotNull;

import com.exonum.binding.hash.HashCode;
import com.exonum.binding.proxy.Cleaner;
import com.exonum.binding.proxy.NativeHandle;
import com.exonum.binding.proxy.ProxyDestructor;
import com.exonum.binding.storage.database.Fork;
import com.exonum.binding.storage.database.View;
import com.exonum.binding.storage.serialization.CheckingSerializerDecorator;
import com.exonum.binding.storage.serialization.Serializer;
import com.google.auto.value.AutoValue;
import com.google.common.annotations.VisibleForTesting;
import java.util.Iterator;
import javax.annotation.Nullable;

/**
 * A value set is an index that contains no duplicate elements (values).
 * This implementation does not permit null elements.
 *
 * <p>The elements are stored in the underlying database as values,
 * whereas their cryptographic hashes are used as keys, making this set implementation
 * more suitable for storing large elements. If your application has <em>small</em> elements and
 * does not need to perform set operations by hashes of the elements,
 * consider using a {@link KeySetIndexProxy}.
 *
 * <p>The "destructive" methods of the set, i.e., the ones that change its contents,
 * are specified to throw {@link UnsupportedOperationException} if the set has been created with
 * a read-only database view.
 *
 * <p>All method arguments are non-null by default.
 *
 * <p>This class is not thread-safe and and its instances shall not be shared between threads.
 *
 * <p>When the view goes out of scope, this set is destroyed. Subsequent use of the closed set
 * is prohibited and will result in {@link IllegalStateException}.
 *
 * @param <E> the type of elements in this set
 * @see KeySetIndexProxy
 * @see View
 */
<<<<<<< HEAD
public class ValueSetIndexProxy<E> extends AbstractIndexProxy
    implements Iterable<ValueSetIndexProxy.Entry<E>> {
=======
public final class ValueSetIndexProxy<E> extends AbstractIndexProxy {
>>>>>>> fcbdba4b

  private final CheckingSerializerDecorator<E> serializer;

  /**
   * Creates a new value set proxy.
   *
   * @param name a unique alphanumeric non-empty identifier of this set in the underlying storage:
   *             [a-zA-Z0-9_]
   * @param view a database view. Must be valid. If a view is read-only,
   *             "destructive" operations are not permitted.
   * @param serializer a serializer of values
   * @throws IllegalStateException if the view is not valid
   * @throws IllegalArgumentException if the name is empty
   */
  public static <E> ValueSetIndexProxy<E> newInstance(String name, View view,
                                                      Serializer<E> serializer) {
    checkIndexName(name);
    CheckingSerializerDecorator<E> s = CheckingSerializerDecorator.from(serializer);

    NativeHandle setNativeHandle = createNativeSet(name, view);

    return new ValueSetIndexProxy<>(setNativeHandle, name, view, s);
  }

  private static NativeHandle createNativeSet(String name, View view) {
    long viewNativeHandle = view.getViewNativeHandle();
    NativeHandle setNativeHandle = new NativeHandle(nativeCreate(name, viewNativeHandle));

    Cleaner cleaner = view.getCleaner();
    ProxyDestructor.newRegistered(cleaner, setNativeHandle, ValueSetIndexProxy.class,
        ValueSetIndexProxy::nativeFree);
    return setNativeHandle;
  }

  private ValueSetIndexProxy(NativeHandle nativeHandle, String name, View view,
                             CheckingSerializerDecorator<E> serializer) {
    super(nativeHandle, name, view);
    this.serializer = serializer;
  }

  /**
   * Adds a new element to the set. The method has no effect if
   * the set already contains such element.
   *
   * @param e an element to add
   * @throws IllegalStateException if this set is not valid
   * @throws UnsupportedOperationException if this set is read-only
   */
  public void add(E e) {
    notifyModified();
    byte[] dbElement = serializer.toBytes(e);
    nativeAdd(getNativeHandle(), dbElement);
  }

  /**
   * Removes all of the elements from this set.
   * The set will be empty after this method returns.
   *
   * @throws IllegalStateException if this set is not valid
   * @throws UnsupportedOperationException if this set is read-only
   */
  public void clear() {
    notifyModified();
    nativeClear(getNativeHandle());
  }

  /**
   * Returns true if this set contains the specified element.
   *
   * @throws IllegalStateException if this set is not valid
   * @see #containsByHash(HashCode)
   */
  public boolean contains(E e) {
    byte[] dbElement = serializer.toBytes(e);
    return nativeContains(getNativeHandle(), dbElement);
  }

  /**
   * Returns true if this set contains an element with the specified hash.
   *
   * @param elementHash a hash of an element
   * @throws IllegalStateException if this set is not valid
   */
  public boolean containsByHash(HashCode elementHash) {
    return nativeContainsByHash(getNativeHandle(), elementHash.asBytes());
  }

  /**
   * Creates an iterator over the hashes of the elements in this set.
   * The hashes are ordered lexicographically.
   *
   * <p>Any destructive operation on the same {@link Fork} this set uses
   * (but not necessarily on <em>this set</em>) will invalidate the iterator.
   *
   * @return an iterator over the hashes of the elements in this set
   * @throws IllegalStateException if this set is not valid
   */
  public Iterator<HashCode> hashes() {
    return StorageIterators.createIterator(
        nativeCreateHashIterator(getNativeHandle()),
        this::nativeHashIteratorNext,
        this::nativeHashIteratorFree,
        dbView,
        modCounter,
        HashCode::fromBytes);
  }

  /**
   * Returns an iterator over the entries of this set. An entry is a hash-value pair.
   * The entries are ordered by keys lexicographically.
   *
   * <p>Any destructive operation on the same {@link Fork} this set uses
   * (but not necessarily on <em>this set</em>) will invalidate the iterator.
   *
   * @return an iterator over the entries of this set
   * @throws IllegalStateException if this set is not valid
   */
  @Override
  public Iterator<Entry<E>> iterator() {
    return StorageIterators.createIterator(
        nativeCreateIterator(getNativeHandle()),
        this::nativeIteratorNext,
        this::nativeIteratorFree,
        dbView,
        modCounter,
        (e) -> Entry.fromInternal(e, serializer));
  }

  private native long nativeCreateIterator(long nativeHandle);

  private native EntryInternal nativeIteratorNext(long iterNativeHandle);

  private native void nativeIteratorFree(long iterNativeHandle);

  /**
   * An entry of a value set index: a hash-value pair.
   *
   * <p>An entry contains <em>a copy</em> of the data in the value set index.
   * It does not reflect the changes made to the index since this entry had been created.
   */
  @AutoValue
  public abstract static class Entry<E> {

    /**
     * Returns a hash of the element of the set.
     */
    public abstract HashCode getHash();

    /**
     * Returns an element of the set.
     */
    public abstract E getValue();

    // Do not include (potentially) large value in the hash code: we already have a SHA-256 hash.
    @Override
    public final int hashCode() {
      return getHash().hashCode();
    }

    private static <E> Entry<E> fromInternal(EntryInternal e, Serializer<E> serializer) {
      HashCode hash = HashCode.fromBytes(e.hash);
      E value = serializer.fromBytes(e.value);
      return from(hash, value);
    }

    @VisibleForTesting
    static <E> Entry<E> from(HashCode hash, E value) {
      return new AutoValue_ValueSetIndexProxy_Entry<>(hash, value);
    }
  }

  /**
   * An internal entry: native API.
   */
  private static class EntryInternal {
    final byte[] hash;
    final byte[] value;

    @SuppressWarnings("unused")  // native API
    private EntryInternal(byte[] hash, byte[] value) {
      this.hash = checkNotNull(hash);
      this.value = checkStorageValue(value);
    }
  }

  /**
   * Removes the element from this set. If it's not in the set, does nothing.
   *
   * @param e an element to remove.
   * @throws IllegalStateException if this set is not valid
   * @throws UnsupportedOperationException if this set is read-only
   */
  public void remove(E e) {
    notifyModified();
    byte[] dbElement = serializer.toBytes(e);
    nativeRemove(getNativeHandle(), dbElement);
  }

  /**
   * Removes an element from this set by its hash. If there is no such element in the set,
   * does nothing.
   *
   * @param elementHash the hash of an element to remove.
   * @throws IllegalStateException if this set is not valid
   * @throws UnsupportedOperationException if this set is read-only
   */
  public void removeByHash(HashCode elementHash) {
    notifyModified();
    nativeRemoveByHash(getNativeHandle(), elementHash.asBytes());
  }

  private static native long nativeCreate(String setName, long viewNativeHandle);

  private native void nativeAdd(long nativeHandle, byte[] e);

  private native void nativeClear(long nativeHandle);

  private native boolean nativeContains(long nativeHandle, byte[] e);

  private native boolean nativeContainsByHash(long nativeHandle, byte[] elementHash);

  private native long nativeCreateHashIterator(long nativeHandle);

  @Nullable
  private native byte[] nativeHashIteratorNext(long iterNativeHandle);

  private native void nativeHashIteratorFree(long iterNativeHandle);

  private native void nativeRemove(long nativeHandle, byte[] e);

  private native void nativeRemoveByHash(long nativeHandle, byte[] elementHash);

  private static native void nativeFree(long nativeHandle);
}<|MERGE_RESOLUTION|>--- conflicted
+++ resolved
@@ -42,12 +42,8 @@
  * @see KeySetIndexProxy
  * @see View
  */
-<<<<<<< HEAD
-public class ValueSetIndexProxy<E> extends AbstractIndexProxy
+public final class ValueSetIndexProxy<E> extends AbstractIndexProxy
     implements Iterable<ValueSetIndexProxy.Entry<E>> {
-=======
-public final class ValueSetIndexProxy<E> extends AbstractIndexProxy {
->>>>>>> fcbdba4b
 
   private final CheckingSerializerDecorator<E> serializer;
 
