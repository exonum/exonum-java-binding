--- conflicted
+++ resolved
@@ -86,11 +86,7 @@
   }
 
   private int bodySize() {
-<<<<<<< HEAD
-    return message.getInt(PAYLOAD_LENGTH_OFFSET) - HEADER_SIZE - SIGNATURE_SIZE;
-=======
     return size() - HEADER_SIZE - SIGNATURE_SIZE;
->>>>>>> 9f27d8ec
   }
 
   /**
