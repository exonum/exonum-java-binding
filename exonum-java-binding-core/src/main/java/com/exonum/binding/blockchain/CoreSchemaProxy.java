--- conflicted
+++ resolved
@@ -20,13 +20,10 @@
 import static com.exonum.binding.common.serialization.StandardSerializers.fixed64;
 import static com.google.common.base.Preconditions.checkArgument;
 
-<<<<<<< HEAD
 import com.exonum.binding.blockchain.serialization.BlockSerializer;
 import com.exonum.binding.blockchain.serialization.TransactionLocationSerializer;
 import com.exonum.binding.blockchain.serialization.TransactionResultSerializer;
-=======
 import com.exonum.binding.common.configuration.StoredConfiguration;
->>>>>>> a00ad21b
 import com.exonum.binding.common.hash.HashCode;
 import com.exonum.binding.common.message.TransactionMessage;
 import com.exonum.binding.common.serialization.Serializer;
@@ -106,7 +103,6 @@
   }
 
   /**
-<<<<<<< HEAD
    * Returns a map that stores a block object for every block hash.
    */
   MapIndex<HashCode, Block> getBlocks() {
@@ -146,7 +142,9 @@
   MapIndex<HashCode, TransactionLocation> getTxLocations() {
     return MapIndexProxy.newInstance(CoreIndex.TRANSACTIONS_LOCATIONS, dbView,
         StandardSerializers.hash(), transactionLocationSerializer);
-=======
+  }
+
+  /**
    * Returns the configuration for the latest height of the blockchain.
    *
    * @throws RuntimeException if the "genesis block" was not created
@@ -155,7 +153,6 @@
     String rawConfiguration = nativeGetActualConfiguration(nativeHandle.get());
 
     return StoredConfigurationGsonSerializer.fromJson(rawConfiguration);
->>>>>>> a00ad21b
   }
 
   private static native long nativeCreate(long viewNativeHandle);
