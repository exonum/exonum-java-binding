/*
 * Copyright 2018 The Exonum Team
 *
 * Licensed under the Apache License, Version 2.0 (the "License");
 * you may not use this file except in compliance with the License.
 * You may obtain a copy of the License at
 *
 *     http://www.apache.org/licenses/LICENSE-2.0
 *
 * Unless required by applicable law or agreed to in writing, software
 * distributed under the License is distributed on an "AS IS" BASIS,
 * WITHOUT WARRANTIES OR CONDITIONS OF ANY KIND, either express or implied.
 * See the License for the specific language governing permissions and
 * limitations under the License.
 *
 */

package com.exonum.binding.blockchain;

import static com.google.common.base.Preconditions.checkArgument;

import com.exonum.binding.blockchain.serialization.BlockSerializer;
import com.exonum.binding.blockchain.serialization.TransactionLocationSerializer;
import com.exonum.binding.blockchain.serialization.TransactionResultSerializer;
import com.exonum.binding.common.configuration.StoredConfiguration;
import com.exonum.binding.common.hash.HashCode;
import com.exonum.binding.common.message.TransactionMessage;
import com.exonum.binding.common.serialization.Serializer;
import com.exonum.binding.common.serialization.StandardSerializers;
import com.exonum.binding.common.serialization.json.StoredConfigurationGsonSerializer;
import com.exonum.binding.proxy.Cleaner;
import com.exonum.binding.proxy.NativeHandle;
import com.exonum.binding.proxy.ProxyDestructor;
import com.exonum.binding.storage.database.View;
import com.exonum.binding.storage.indices.ListIndex;
import com.exonum.binding.storage.indices.ListIndexProxy;
import com.exonum.binding.storage.indices.MapIndex;
import com.exonum.binding.storage.indices.MapIndexProxy;
import com.exonum.binding.storage.indices.ProofListIndexProxy;
<<<<<<< HEAD
import com.exonum.binding.storage.indices.ProofMapIndexProxy;
=======
import java.nio.ByteBuffer;
import java.nio.ByteOrder;
>>>>>>> 8ac74c4d

/**
 * A proxy class for the blockchain::Schema struct maintained by Exonum core.
 * Please refer to the
 * <a href="https://docs.rs/exonum/latest/exonum/blockchain/struct.Schema.html">doc</a> for details.
 */
final class CoreSchemaProxy {

  private final NativeHandle nativeHandle;
  private final View dbView;
  private static final Serializer<Block> blockSerializer = BlockSerializer.INSTANCE;
  private static final Serializer<TransactionLocation> transactionLocationSerializer =
      TransactionLocationSerializer.INSTANCE;
  private static final Serializer<TransactionResult> transactionResultSerializer =
      TransactionResultSerializer.INSTANCE;
  private static final Serializer<TransactionMessage> transactionMessageSerializer =
      StandardSerializers.transactionMessage();

  private CoreSchemaProxy(NativeHandle nativeHandle, View dbView) {
    this.nativeHandle = nativeHandle;
    this.dbView = dbView;
  }

  /**
   * Constructs a schema proxy for a given dbView.
   */
  static CoreSchemaProxy newInstance(View dbView) {
    long nativePointer = nativeCreate(dbView.getViewNativeHandle());
    NativeHandle nativeHandle = new NativeHandle(nativePointer);

    Cleaner cleaner = dbView.getCleaner();
    ProxyDestructor.newRegistered(cleaner, nativeHandle, CoreSchemaProxy.class,
        CoreSchemaProxy::nativeFree);

    return new CoreSchemaProxy(nativeHandle, dbView);
  }

  /**
   * Returns the height of the latest committed block.
   *
   * @throws RuntimeException if the "genesis block" was not created
   */
  long getHeight() {
    return nativeGetHeight(nativeHandle.get());
  }

  /**
   * Returns an list index containing a block hash for every block height
   * (represented by list index id).
   */
  ListIndex<HashCode> getAllBlockHashes() {
    return ListIndexProxy.newInstance(
        CoreIndex.ALL_BLOCK_HASHES, dbView, StandardSerializers.hash());
  }

  /**
   * Returns an proof list index containing block hashes for the given height.
   *
   * @throws IllegalArgumentException if the height is negative or there is no block at given height
   */
  ProofListIndexProxy<HashCode> getBlockTransactions(long height) {
    checkArgument(height >= 0, "Height shouldn't be negative, but was %s", height);
<<<<<<< HEAD
    long actualHeight = getHeight();
    checkArgument(
        height > actualHeight,
        "Height should be less or equal compared to blockchain height %s, but was %s",
        actualHeight,
        height);
    byte[] id = fixed64().toBytes(height);
=======
    byte[] id = toCoreStorageKey(height);
>>>>>>> 8ac74c4d
    return ProofListIndexProxy.newInGroupUnsafe(
        CoreIndex.BLOCK_TRANSACTIONS, id, dbView, StandardSerializers.hash());
  }

  /**
   * Returns a map that stores a block object for every block hash.
   */
  MapIndex<HashCode, Block> getBlocks() {
    return MapIndexProxy.newInstance(
        CoreIndex.BLOCKS, dbView, StandardSerializers.hash(), blockSerializer);
  }

  /**
   * Returns the latest committed block.
   *
   * @throws RuntimeException if the "genesis block" was not created
   */
  Block getLastBlock() {
    return blockSerializer.fromBytes(nativeGetLastBlock(nativeHandle.get()));
  }

  /**
   * Returns a map of transaction messages identified by their SHA-256 hashes.
   */
  MapIndex<HashCode, TransactionMessage> getTxMessages() {
    return MapIndexProxy.newInstance(CoreIndex.TRANSACTIONS, dbView, StandardSerializers.hash(),
        transactionMessageSerializer);
  }

  /**
   * Returns a map with a key-value pair of a transaction hash and execution result.
   */
  ProofMapIndexProxy<HashCode, TransactionResult> getTxResults() {
    return ProofMapIndexProxy.newInstance(CoreIndex.TRANSACTIONS_RESULTS, dbView,
        StandardSerializers.hash(), transactionResultSerializer);
  }

  /**
   * Returns a map that keeps the block height and transaction position inside the block for every
   * transaction hash.
   */
  MapIndex<HashCode, TransactionLocation> getTxLocations() {
    return MapIndexProxy.newInstance(CoreIndex.TRANSACTIONS_LOCATIONS, dbView,
        StandardSerializers.hash(), transactionLocationSerializer);
  }

  /**
   * Returns the configuration for the latest height of the blockchain.
   *
   * @throws RuntimeException if the "genesis block" was not created
   */
  StoredConfiguration getActualConfiguration() {
    String rawConfiguration = nativeGetActualConfiguration(nativeHandle.get());

    return StoredConfigurationGsonSerializer.fromJson(rawConfiguration);
  }

  private static native long nativeCreate(long viewNativeHandle);

  private static native void nativeFree(long nativeHandle);

  private static native long nativeGetHeight(long nativeHandle);

  private static native String nativeGetActualConfiguration(long nativeHandle);

  /**
   * Returns the latest committed block.
   *
   * @throws RuntimeException if the "genesis block" was not created
   */
  private static native byte[] nativeGetLastBlock(long nativeHandle);

  private byte[] toCoreStorageKey(long value) {
    return ByteBuffer.allocate(Long.BYTES)
        .order(ByteOrder.BIG_ENDIAN)
        .putLong(value)
        .array();
  }

  /**
   * Mapping for Exonum core indexes by name.
   */
  private static final class CoreIndex {
    private static final String PREFIX = "core.";
    private static final String BLOCK_TRANSACTIONS = PREFIX + "block_transactions";
    private static final String ALL_BLOCK_HASHES = PREFIX + "block_hashes_by_height";
    private static final String TRANSACTIONS = PREFIX + "transactions";
    private static final String BLOCKS = PREFIX + "blocks";
    private static final String TRANSACTIONS_RESULTS = PREFIX + "transaction_results";
    private static final String TRANSACTIONS_LOCATIONS = PREFIX + "transactions_locations";
  }

}<|MERGE_RESOLUTION|>--- conflicted
+++ resolved
@@ -37,12 +37,9 @@
 import com.exonum.binding.storage.indices.MapIndex;
 import com.exonum.binding.storage.indices.MapIndexProxy;
 import com.exonum.binding.storage.indices.ProofListIndexProxy;
-<<<<<<< HEAD
 import com.exonum.binding.storage.indices.ProofMapIndexProxy;
-=======
 import java.nio.ByteBuffer;
 import java.nio.ByteOrder;
->>>>>>> 8ac74c4d
 
 /**
  * A proxy class for the blockchain::Schema struct maintained by Exonum core.
@@ -105,17 +102,13 @@
    */
   ProofListIndexProxy<HashCode> getBlockTransactions(long height) {
     checkArgument(height >= 0, "Height shouldn't be negative, but was %s", height);
-<<<<<<< HEAD
     long actualHeight = getHeight();
     checkArgument(
         height > actualHeight,
         "Height should be less or equal compared to blockchain height %s, but was %s",
         actualHeight,
         height);
-    byte[] id = fixed64().toBytes(height);
-=======
     byte[] id = toCoreStorageKey(height);
->>>>>>> 8ac74c4d
     return ProofListIndexProxy.newInGroupUnsafe(
         CoreIndex.BLOCK_TRANSACTIONS, id, dbView, StandardSerializers.hash());
   }
