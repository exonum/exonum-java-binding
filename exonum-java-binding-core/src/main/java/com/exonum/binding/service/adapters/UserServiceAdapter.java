--- conflicted
+++ resolved
@@ -105,11 +105,7 @@
    * @return the service global configuration as a JSON string or null if it does not have any
    * @see Service#initialize(Fork)
    */
-<<<<<<< HEAD
   public @Nullable String initialize(long forkHandle) {
-=======
-  public String initialize(long forkHandle) {
->>>>>>> 778dd3ef
     assert forkHandle != 0;
     try (Cleaner cleaner = new Cleaner("UserServiceAdapter#initialize")) {
       Fork fork = viewFactory.createFork(forkHandle, cleaner);
