/*
 * Copyright 2018 The Exonum Team
 *
 * Licensed under the Apache License, Version 2.0 (the "License");
 * you may not use this file except in compliance with the License.
 * You may obtain a copy of the License at
 *
 *     http://www.apache.org/licenses/LICENSE-2.0
 *
 * Unless required by applicable law or agreed to in writing, software
 * distributed under the License is distributed on an "AS IS" BASIS,
 * WITHOUT WARRANTIES OR CONDITIONS OF ANY KIND, either express or implied.
 * See the License for the specific language governing permissions and
 * limitations under the License.
 */

package com.exonum.binding.service.adapters;

import static com.google.common.base.Preconditions.checkNotNull;
import static com.google.common.base.Preconditions.checkState;

import com.exonum.binding.common.hash.HashCode;
import com.exonum.binding.proxy.Cleaner;
import com.exonum.binding.proxy.CloseFailuresException;
import com.exonum.binding.service.BlockCommittedEvent;
import com.exonum.binding.service.BlockCommittedEventImpl;
import com.exonum.binding.service.NodeProxy;
import com.exonum.binding.service.Service;
import com.exonum.binding.storage.database.Fork;
import com.exonum.binding.storage.database.Snapshot;
import com.exonum.binding.transaction.RawTransaction;
import com.exonum.binding.transaction.Transaction;
import com.exonum.binding.transport.Server;
import com.google.inject.Inject;
import io.vertx.ext.web.Router;
import java.util.Arrays;
import java.util.List;
import java.util.OptionalInt;
import javax.annotation.Nullable;
import org.apache.logging.log4j.LogManager;
import org.apache.logging.log4j.Logger;

/**
 * An adapter of a user-facing interface {@link Service} to an interface with a native code.
 */
@SuppressWarnings({"unused", "WeakerAccess"})  // Methods are called from the native proxy
public class UserServiceAdapter {

  private static final Logger logger = LogManager.getLogger(UserServiceAdapter.class);

  private static final String API_ROOT_PATH = "/api";

  private final Service service;
  private final Server server;
  private final ViewFactory viewFactory;

  @Nullable
  private NodeProxy node;

  @Inject
  public UserServiceAdapter(Service service, Server server, ViewFactory viewFactory) {
    this.service = checkNotNull(service, "service");
    this.server = checkNotNull(server, "server");
    this.viewFactory = checkNotNull(viewFactory, "viewFactory");
  }

  public short getId() {
    return service.getId();
  }

  public String getName() {
    return service.getName();
  }

  /**
   * Converts a transaction messages into an executable transaction of this service.
   *
   * <p>The callee must handle the declared exceptions.
   *
   * @param serviceId an identifier of the service
   * @param transactionId an identifier of the transaction
   * @param payload a transaction payload
   * @return an executable transaction of this service
   * @throws NullPointerException if payload is null, or a user service returns
   *     a null transaction
   * @throws IllegalArgumentException if message is not a valid transaction message of this service
   */
<<<<<<< HEAD
  public UserTransactionAdapter convertTransaction(int serviceId, int transactionId,
      byte[] payload) {
    RawTransaction rawTransaction = new RawTransaction((short)serviceId, (short) transactionId,
        payload);
    Transaction transaction = service.convertToTransaction(rawTransaction);
    checkNotNull(transaction, "Invalid service implementation: "
            + "Service#convertToTransaction must never return null.\n"
            + "Throw an exception if your service does not recognize this message id (%s)",
        transactionId);

    return new UserTransactionAdapter(transaction, viewFactory);
=======
  public UserTransactionAdapter convertTransaction(byte[] transactionMessage) {
    try {
      BinaryMessage message = BinaryMessage.fromBytes(transactionMessage);
      assert message.getServiceId() == getId() :
          "Message id is distinct from the service id";

      Transaction transaction = service.convertToTransaction(message);
      checkNotNull(transaction, "Invalid service implementation: "
              + "Service#convertToTransaction must never return null.\n"
              + "Throw an exception if your service does not recognize this message id (%s)",
          message.getMessageType());
      return new UserTransactionAdapter(transaction, viewFactory);
    } catch (NullPointerException | IllegalArgumentException e) {
      logger.warn("Failed to convert transaction {}", Arrays.toString(transactionMessage), e);
      throw e;
    } catch (Exception e) {
      logger.error("Unexpected exception occurs at convert transaction {}",
          Arrays.toString(transactionMessage), e);
      throw e;
    }
>>>>>>> 5c5104d6
  }

  /**
   * Returns the state hashes of the service.
   *
   * <p>The method does not destroy a native snapshot object corresponding to the passed handle.</p>
   *
   * @param snapshotHandle a handle to a native snapshot object
   * @return an array of state hashes
   * @see Service#getStateHashes(Snapshot)
   */
  public byte[][] getStateHashes(long snapshotHandle) {
    assert snapshotHandle != 0;

    try (Cleaner cleaner = new Cleaner("UserServiceAdapter#getStateHashes")) {
      Snapshot snapshot = viewFactory.createSnapshot(snapshotHandle, cleaner);
      List<HashCode> stateHashes = service.getStateHashes(snapshot);
      return stateHashes.stream()
          .map(HashCode::asBytes)
          .toArray(byte[][]::new);
    } catch (CloseFailuresException e) {
      logger.error("Failed to close some resources at getStateHashes", e);
      throw new RuntimeException(e);
    } catch (Exception e) {
      logger.error("Unexpected exception occurs at getStateHashes", e);
      throw e;
    }
  }

  /**
   * Returns the service initial global configuration.
   *
   * <p>The method does not destroy a native fork object corresponding to the passed handle.</p>
   *
   * @param forkHandle a handle to a native fork object
   * @return the service global configuration as a JSON string or null if it does not have any
   * @see Service#initialize(Fork)
   */
  public @Nullable String initialize(long forkHandle) {
    assert forkHandle != 0;

    try (Cleaner cleaner = new Cleaner("UserServiceAdapter#initialize")) {
      Fork fork = viewFactory.createFork(forkHandle, cleaner);
      return service.initialize(fork)
          .orElse(null);
    } catch (CloseFailuresException e) {
      logger.error("Failed to close some resources at initialize", e);
      throw new RuntimeException(e);
    } catch (Exception e) {
      logger.error("Unexpected exception occurs at initialize", e);
      throw e;
    }
  }

  public void mountPublicApiHandler(long nodeNativeHandle) {
    try {
      checkState(node == null, "There is a node already: are you calling this method twice?");
      node = new NodeProxy(nodeNativeHandle, viewFactory);
      Router router = server.createRouter();
      service.createPublicApiHandlers(node, router);
      server.mountSubRouter(serviceApiPath(), router);
    } catch (Exception e) {
      logger.error("Unexpected exception occurs at mountPublicApiHandler", e);
      throw e;
    }
  }

  /**
   * Handles block commited event. This handler is invoked after commit of the block.
   * @param snapshotHandle a handle to a native snapshot object
   * @param validatorId a validator id. Negative if this node is not a validator
   * @param height the current blockchain height
   */
  public void afterCommit(long snapshotHandle, int validatorId, long height) {
    assert snapshotHandle != 0;

    try (Cleaner cleaner = new Cleaner("UserServiceAdapter#afterCommit")) {
      Snapshot snapshot = viewFactory.createSnapshot(snapshotHandle, cleaner);
      OptionalInt optionalValidatorId = validatorId >= 0
          ? OptionalInt.of(validatorId)
          : OptionalInt.empty();
      BlockCommittedEvent event =
          BlockCommittedEventImpl.valueOf(snapshot, optionalValidatorId, height);
      doAfterCommit(event);
    } catch (CloseFailuresException e) {
      logger.error("Failed to close some resources at afterCommit", e);
      throw new RuntimeException(e);
    }
  }

  private void doAfterCommit(BlockCommittedEvent event) {
    try {
      service.afterCommit(event);
    } catch (Exception e) {
      // swallow the exception because it occurs in a user code and it should not be propagated
      logger.warn("An exception in after commit handler of event {}", event, e);
    }
  }

  private String serviceApiPath() {
    String serviceName = getName();
    return API_ROOT_PATH + "/" + serviceName;
  }

  /**
   * Close this service adapter.
   *
   * <p>Releases any resources.
   */
  public void close() {
    try {
      if (node != null) {
        node.close();
      }
    } catch (Exception e) {
      logger.error("Unexpected exception occurs at close", e);
      throw e;
    }
  }
}<|MERGE_RESOLUTION|>--- conflicted
+++ resolved
@@ -33,7 +33,6 @@
 import com.exonum.binding.transport.Server;
 import com.google.inject.Inject;
 import io.vertx.ext.web.Router;
-import java.util.Arrays;
 import java.util.List;
 import java.util.OptionalInt;
 import javax.annotation.Nullable;
@@ -85,40 +84,26 @@
    *     a null transaction
    * @throws IllegalArgumentException if message is not a valid transaction message of this service
    */
-<<<<<<< HEAD
   public UserTransactionAdapter convertTransaction(int serviceId, int transactionId,
       byte[] payload) {
-    RawTransaction rawTransaction = new RawTransaction((short)serviceId, (short) transactionId,
-        payload);
-    Transaction transaction = service.convertToTransaction(rawTransaction);
-    checkNotNull(transaction, "Invalid service implementation: "
-            + "Service#convertToTransaction must never return null.\n"
-            + "Throw an exception if your service does not recognize this message id (%s)",
-        transactionId);
-
-    return new UserTransactionAdapter(transaction, viewFactory);
-=======
-  public UserTransactionAdapter convertTransaction(byte[] transactionMessage) {
-    try {
-      BinaryMessage message = BinaryMessage.fromBytes(transactionMessage);
-      assert message.getServiceId() == getId() :
-          "Message id is distinct from the service id";
-
-      Transaction transaction = service.convertToTransaction(message);
+    try {
+      RawTransaction rawTransaction = new RawTransaction((short) serviceId, (short) transactionId,
+          payload);
+      Transaction transaction = service.convertToTransaction(rawTransaction);
       checkNotNull(transaction, "Invalid service implementation: "
               + "Service#convertToTransaction must never return null.\n"
               + "Throw an exception if your service does not recognize this message id (%s)",
-          message.getMessageType());
+          transactionId);
+
       return new UserTransactionAdapter(transaction, viewFactory);
     } catch (NullPointerException | IllegalArgumentException e) {
-      logger.warn("Failed to convert transaction {}", Arrays.toString(transactionMessage), e);
-      throw e;
-    } catch (Exception e) {
-      logger.error("Unexpected exception occurs at convert transaction {}",
-          Arrays.toString(transactionMessage), e);
-      throw e;
-    }
->>>>>>> 5c5104d6
+      logger.warn("Failed to convert transaction {} for service {}", transactionId, serviceId, e);
+      throw e;
+    } catch (Exception e) {
+      logger.error("Unexpected exception occurs at convert transaction {} for service {}",
+          transactionId, serviceId, e);
+      throw e;
+    }
   }
 
   /**
@@ -157,7 +142,8 @@
    * @return the service global configuration as a JSON string or null if it does not have any
    * @see Service#initialize(Fork)
    */
-  public @Nullable String initialize(long forkHandle) {
+  public @Nullable
+  String initialize(long forkHandle) {
     assert forkHandle != 0;
 
     try (Cleaner cleaner = new Cleaner("UserServiceAdapter#initialize")) {
