/*
 * Copyright 2018 The Exonum Team
 *
 * Licensed under the Apache License, Version 2.0 (the "License");
 * you may not use this file except in compliance with the License.
 * You may obtain a copy of the License at
 *
 *   http://www.apache.org/licenses/LICENSE-2.0
 *
 * Unless required by applicable law or agreed to in writing, software
 * distributed under the License is distributed on an "AS IS" BASIS,
 * WITHOUT WARRANTIES OR CONDITIONS OF ANY KIND, either express or implied.
 * See the License for the specific language governing permissions and
 * limitations under the License.
 */

package com.exonum.binding.service;

import static com.google.common.base.Preconditions.checkArgument;

import com.exonum.binding.messages.BinaryMessage;
import com.exonum.binding.messages.InternalServerError;
import com.exonum.binding.messages.InvalidTransactionException;
import com.exonum.binding.messages.Transaction;
import com.exonum.binding.proxy.AbstractCloseableNativeProxy;
import com.exonum.binding.proxy.Cleaner;
import com.exonum.binding.proxy.CloseFailuresException;
import com.exonum.binding.service.adapters.UserTransactionAdapter;
<<<<<<< HEAD
import com.exonum.binding.service.adapters.ViewProxyFactory;
=======
import com.exonum.binding.service.adapters.ViewFactory;
>>>>>>> 2145587e
import com.exonum.binding.storage.database.Snapshot;
import java.nio.ByteBuffer;
import java.util.function.Function;
import org.apache.logging.log4j.LogManager;
import org.apache.logging.log4j.Logger;

/**
 * An Exonum node context. Allows to add transactions to Exonum network
 * and get a snapshot of the database state.
 */
public final class NodeProxy extends AbstractCloseableNativeProxy implements Node {

  private static final Logger logger = LogManager.getLogger(NodeProxy.class);
<<<<<<< HEAD
=======
  private final ViewFactory viewFactory;
>>>>>>> 2145587e

  /**
   * Creates a proxy of a node. Native code owns the node,
   * and, therefore, shall destroy the object.
   *
   * @param nativeHandle an implementation-specific reference to a native node
   * @param viewFactory a factory to instantiate native database views
   */
<<<<<<< HEAD
  public NodeProxy(long nativeHandle) {
=======
  public NodeProxy(long nativeHandle, ViewFactory viewFactory) {
>>>>>>> 2145587e
    // fixme: remove this comment when https://jira.bf.local/browse/ECR-251 is resolved
    super(nativeHandle, false);
    this.viewFactory = viewFactory;
  }

  /**
   * {@inheritDoc}
   *
   * @throws IllegalStateException if the node proxy is closed
   */
  @Override
  public void submitTransaction(Transaction transaction)
      throws InvalidTransactionException, InternalServerError {
    BinaryMessage message = transaction.getMessage();
    ByteBuffer messageBuffer = message.getMessage();

    // Currently this method and the native code support only array-backed ByteBuffers.
    checkArgument(messageBuffer.hasArray(),
        "The byte buffer does not provide an array (it is either a direct or read-only). "
            + "direct=%s, ro=%s", messageBuffer.isDirect(), messageBuffer.isReadOnly());

    byte[] data = messageBuffer.array();
    int offset = messageBuffer.arrayOffset();
    int size = messageBuffer.remaining();
<<<<<<< HEAD
    nativeSubmit(getNativeHandle(),
            new UserTransactionAdapter(transaction, ViewProxyFactory.INSTANCE),
            data, offset, size);
=======

    UserTransactionAdapter txAdapter = new UserTransactionAdapter(transaction, viewFactory);

    nativeSubmit(getNativeHandle(), txAdapter, data, offset, size);
>>>>>>> 2145587e
  }

  /**
   * Submits a transaction into the network.
   *
   * @param nodeHandle a native handle to the native node object
   * @param transaction a transaction to submit
   * @param message an array containing the transaction message
   * @param offset an offset from which the message starts
   * @param size a size of the message in bytes
   */
  private static native void nativeSubmit(long nodeHandle, UserTransactionAdapter transaction,
                                          byte[] message, int offset, int size)
      throws InvalidTransactionException, InternalServerError;

  /**
   * {@inheritDoc}
   *
   * @throws IllegalStateException if the node proxy is closed
   */
  @Override
  public <ResultT> ResultT withSnapshot(Function<Snapshot, ResultT> snapshotFunction) {
    try (Cleaner cleaner = new Cleaner("NodeProxy#withSnapshot")) {
      long nodeNativeHandle = getNativeHandle();
      long snapshotNativeHandle = nativeCreateSnapshot(nodeNativeHandle);
      Snapshot snapshot = Snapshot.newInstance(snapshotNativeHandle, cleaner);
      return snapshotFunction.apply(snapshot);
    } catch (CloseFailuresException e) {
      logger.error(e);
      throw new RuntimeException(e);
    }
  }

  private native long nativeCreateSnapshot(long nativeHandle);

  /**
   * {@inheritDoc}
   *
   * @throws IllegalStateException if the node proxy is closed
   */
  @Override
  public byte[] getPublicKey() {
    return nativeGetPublicKey(getNativeHandle());
  }

  private native byte[] nativeGetPublicKey(long nativeHandle);

  @Override
  protected void disposeInternal() {
    // no-op: this class is not responsible to destroy the corresponding native object
  }
}<|MERGE_RESOLUTION|>--- conflicted
+++ resolved
@@ -26,11 +26,7 @@
 import com.exonum.binding.proxy.Cleaner;
 import com.exonum.binding.proxy.CloseFailuresException;
 import com.exonum.binding.service.adapters.UserTransactionAdapter;
-<<<<<<< HEAD
-import com.exonum.binding.service.adapters.ViewProxyFactory;
-=======
 import com.exonum.binding.service.adapters.ViewFactory;
->>>>>>> 2145587e
 import com.exonum.binding.storage.database.Snapshot;
 import java.nio.ByteBuffer;
 import java.util.function.Function;
@@ -44,10 +40,7 @@
 public final class NodeProxy extends AbstractCloseableNativeProxy implements Node {
 
   private static final Logger logger = LogManager.getLogger(NodeProxy.class);
-<<<<<<< HEAD
-=======
   private final ViewFactory viewFactory;
->>>>>>> 2145587e
 
   /**
    * Creates a proxy of a node. Native code owns the node,
@@ -56,11 +49,7 @@
    * @param nativeHandle an implementation-specific reference to a native node
    * @param viewFactory a factory to instantiate native database views
    */
-<<<<<<< HEAD
-  public NodeProxy(long nativeHandle) {
-=======
   public NodeProxy(long nativeHandle, ViewFactory viewFactory) {
->>>>>>> 2145587e
     // fixme: remove this comment when https://jira.bf.local/browse/ECR-251 is resolved
     super(nativeHandle, false);
     this.viewFactory = viewFactory;
@@ -85,16 +74,10 @@
     byte[] data = messageBuffer.array();
     int offset = messageBuffer.arrayOffset();
     int size = messageBuffer.remaining();
-<<<<<<< HEAD
-    nativeSubmit(getNativeHandle(),
-            new UserTransactionAdapter(transaction, ViewProxyFactory.INSTANCE),
-            data, offset, size);
-=======
 
     UserTransactionAdapter txAdapter = new UserTransactionAdapter(transaction, viewFactory);
 
     nativeSubmit(getNativeHandle(), txAdapter, data, offset, size);
->>>>>>> 2145587e
   }
 
   /**
