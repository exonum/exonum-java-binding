/* 
 * Copyright 2018 The Exonum Team
 *
 * Licensed under the Apache License, Version 2.0 (the "License");
 * you may not use this file except in compliance with the License.
 * You may obtain a copy of the License at
 *
 *   http://www.apache.org/licenses/LICENSE-2.0
 *
 * Unless required by applicable law or agreed to in writing, software
 * distributed under the License is distributed on an "AS IS" BASIS,
 * WITHOUT WARRANTIES OR CONDITIONS OF ANY KIND, either express or implied.
 * See the License for the specific language governing permissions and
 * limitations under the License.
 */

package com.exonum.binding.messages;

import static com.exonum.binding.messages.ByteBufferAllocator.allocateBuffer;
import static com.exonum.binding.messages.Message.BODY_OFFSET;
import static com.exonum.binding.messages.Message.HEADER_SIZE;
import static com.exonum.binding.messages.Message.MESSAGE_TYPE_OFFSET;
import static com.exonum.binding.messages.Message.NET_ID_OFFSET;
import static com.exonum.binding.messages.Message.PAYLOAD_LENGTH_OFFSET;
import static com.exonum.binding.messages.Message.SERVICE_ID_OFFSET;
import static com.exonum.binding.messages.Message.SIGNATURE_SIZE;
import static com.exonum.binding.messages.Message.VERSION_OFFSET;
import static com.exonum.binding.messages.MessageReader.MIN_MESSAGE_BUFFER_SIZE;
import static com.exonum.binding.test.Bytes.bytes;
import static com.exonum.binding.test.Bytes.createPrefixed;
import static org.hamcrest.CoreMatchers.equalTo;
import static org.junit.Assert.assertThat;

import java.nio.ByteBuffer;
import java.nio.ByteOrder;
import org.junit.Rule;
import org.junit.Test;
import org.junit.rules.ExpectedException;

public class MessageReaderTest {

  @Rule
  public ExpectedException expectedException = ExpectedException.none();

  @Test
  public void wrapThrowsIfTooSmall() throws Exception {
    ByteBuffer buf = allocateBuffer(2);

    expectedException.expectMessage("The buffer size (2) is less than the minimal possible "
        + "message size (74)");
    expectedException.expect(IllegalArgumentException.class);
    MessageReader.wrap(buf);
  }

  @Test
  public void wrapThrowsIfTooSmall2() throws Exception {
    ByteBuffer buf = allocateBuffer(MIN_MESSAGE_BUFFER_SIZE - 1);

    expectedException.expectMessage("The buffer size (73) is less than the minimal possible "
        + "message size (74)");
    expectedException.expect(IllegalArgumentException.class);
    MessageReader.wrap(buf);
  }

  @Test
  public void wrapThrowsIfTooSmallWithSetMessageSize() throws Exception {
    ByteBuffer buf = allocateMessageBuffer(MIN_MESSAGE_BUFFER_SIZE - 1);

    expectedException.expectMessage("The buffer size (73) is less than the minimal possible "
        + "message size (74)");
    expectedException.expect(IllegalArgumentException.class);
    MessageReader.wrap(buf);
  }

  @Test
  public void wrapsMinimalMessage() throws Exception {
<<<<<<< HEAD
    ByteBuffer buf = allocateBuffer(MIN_MESSAGE_BUFFER_SIZE)
        .putInt(PAYLOAD_LENGTH_OFFSET, MIN_MESSAGE_BUFFER_SIZE);
=======
    ByteBuffer buf = allocateMessageBuffer(MIN_MESSAGE_BUFFER_SIZE);
>>>>>>> 2145587e

    MessageReader m = MessageReader.wrap(buf);

    assertThat(m.getBody().remaining(), equalTo(0));
  }

  @Test
  public void wrapsWhenLimitNotEqualCapacity() throws Exception {
    ByteBuffer buf = allocateBuffer(2 * MIN_MESSAGE_BUFFER_SIZE)
        .putInt(PAYLOAD_LENGTH_OFFSET, MIN_MESSAGE_BUFFER_SIZE);
    buf.limit(MIN_MESSAGE_BUFFER_SIZE);

    MessageReader m = MessageReader.wrap(buf);

    assertThat(m.getBody().remaining(), equalTo(0));
  }

  @Test
  public void wrapThrowsIfMessageSizeFieldGreaterThanActual() throws Exception {
    int bufferSize = MIN_MESSAGE_BUFFER_SIZE;
    ByteBuffer buf = allocateBuffer(bufferSize);
<<<<<<< HEAD
    int bodySize = 2048;
    buf.putInt(PAYLOAD_LENGTH_OFFSET, bodySize + HEADER_SIZE + SIGNATURE_SIZE);
=======
    int messageSize = 2048;
    buf.putInt(PAYLOAD_LENGTH_OFFSET, messageSize);

    expectedException.expectMessage("The size of the buffer (" + bufferSize
        + ") does not match the expected size specified in the message header (" + messageSize
        + ")");
    expectedException.expect(IllegalArgumentException.class);
    MessageReader.wrap(buf);
  }

  @Test
  public void wrapThrowsIfMessageSizeFieldLessThanActual() throws Exception {
    int bufferSize = 2 * MIN_MESSAGE_BUFFER_SIZE;
    ByteBuffer buf = allocateBuffer(bufferSize);
    int messageSize = bufferSize - 1;
    buf.putInt(PAYLOAD_LENGTH_OFFSET, messageSize);
>>>>>>> 2145587e

    expectedException.expectMessage("The size of the buffer (" + bufferSize
        + ") does not match the expected size specified in the message header (" + messageSize
        + ")");
    expectedException.expect(IllegalArgumentException.class);
    MessageReader.wrap(buf);
  }

  @Test
  public void getNetworkId() throws Exception {
    byte netId = 0x01;
<<<<<<< HEAD
    ByteBuffer buf = allocateBuffer(MIN_MESSAGE_BUFFER_SIZE)
        .putInt(PAYLOAD_LENGTH_OFFSET, MIN_MESSAGE_BUFFER_SIZE)
=======
    ByteBuffer buf = allocateMessageBuffer(MIN_MESSAGE_BUFFER_SIZE)
>>>>>>> 2145587e
        .put(NET_ID_OFFSET, netId);

    MessageReader m = MessageReader.wrap(buf);

    assertThat(m.getNetworkId(), equalTo(netId));
  }

  @Test
  public void getVersion() throws Exception {
    byte version = 0x02;
<<<<<<< HEAD
    ByteBuffer buf = allocateBuffer(MIN_MESSAGE_BUFFER_SIZE)
        .putInt(PAYLOAD_LENGTH_OFFSET, MIN_MESSAGE_BUFFER_SIZE)
=======
    ByteBuffer buf = allocateMessageBuffer(MIN_MESSAGE_BUFFER_SIZE)
>>>>>>> 2145587e
        .put(VERSION_OFFSET, version);

    MessageReader m = MessageReader.wrap(buf);

    assertThat(m.getVersion(), equalTo(version));
  }

  @Test
  public void getServiceId() throws Exception {
    short serviceId = 0x0BCD;
<<<<<<< HEAD
    ByteBuffer buf = allocateBuffer(MIN_MESSAGE_BUFFER_SIZE)
        .putInt(PAYLOAD_LENGTH_OFFSET, MIN_MESSAGE_BUFFER_SIZE)
=======
    ByteBuffer buf = allocateMessageBuffer(MIN_MESSAGE_BUFFER_SIZE)
>>>>>>> 2145587e
        .putShort(SERVICE_ID_OFFSET, serviceId);

    MessageReader m = MessageReader.wrap(buf);

    assertThat(m.getServiceId(), equalTo(serviceId));
  }

  @Test
  public void getMessageType() throws Exception {
    short messageType = 0x0BCD;
<<<<<<< HEAD
    ByteBuffer buf = allocateBuffer(MIN_MESSAGE_BUFFER_SIZE)
        .putInt(PAYLOAD_LENGTH_OFFSET, MIN_MESSAGE_BUFFER_SIZE)
=======
    ByteBuffer buf = allocateMessageBuffer(MIN_MESSAGE_BUFFER_SIZE)
>>>>>>> 2145587e
        .putShort(MESSAGE_TYPE_OFFSET, messageType);

    MessageReader m = MessageReader.wrap(buf);

    assertThat(m.getMessageType(), equalTo(messageType));
  }

  @Test
  public void getBody_Empty() throws Exception {
<<<<<<< HEAD
    ByteBuffer buf = allocateBuffer(MIN_MESSAGE_BUFFER_SIZE)
        .putInt(PAYLOAD_LENGTH_OFFSET, MIN_MESSAGE_BUFFER_SIZE);
=======
    ByteBuffer buf = allocateMessageBuffer(MIN_MESSAGE_BUFFER_SIZE);
>>>>>>> 2145587e
    boolean directBuffer = buf.isDirect();

    MessageReader m = MessageReader.wrap(buf);

    ByteBuffer body = m.getBody();
    assertThat(body.isDirect(), equalTo(directBuffer));
    assertThat(body.remaining(), equalTo(0));
  }

  @Test
  public void getBody_4Bytes() throws Exception {
    int bodySize = Integer.BYTES;
    int bodyValue = 0x12345678;
<<<<<<< HEAD
    ByteBuffer buf = allocateBuffer(MIN_MESSAGE_BUFFER_SIZE + bodySize)
        .putInt(PAYLOAD_LENGTH_OFFSET, MIN_MESSAGE_BUFFER_SIZE + bodySize)
=======
    ByteBuffer buf = allocateMessageBuffer(MIN_MESSAGE_BUFFER_SIZE + bodySize)
>>>>>>> 2145587e
        .putInt(BODY_OFFSET, bodyValue);

    MessageReader m = MessageReader.wrap(buf);

    ByteBuffer body = m.getBody()
        .order(ByteOrder.LITTLE_ENDIAN);
    assertThat(body.remaining(), equalTo(bodySize));
    assertThat(body.getInt(), equalTo(bodyValue));
  }

  @Test
  public void getSignature() throws Exception {
    byte[] signature = createPrefixed(bytes("Signature bytes"), SIGNATURE_SIZE);
<<<<<<< HEAD
    ByteBuffer buf = allocateBuffer(MIN_MESSAGE_BUFFER_SIZE)
        .putInt(PAYLOAD_LENGTH_OFFSET, MIN_MESSAGE_BUFFER_SIZE);
=======
    ByteBuffer buf = allocateMessageBuffer(MIN_MESSAGE_BUFFER_SIZE);
>>>>>>> 2145587e
    buf.position(MIN_MESSAGE_BUFFER_SIZE - SIGNATURE_SIZE);
    buf.put(signature);
    buf.flip();

    MessageReader m = MessageReader.wrap(buf);

    assertThat(m.getSignature(), equalTo(ByteBuffer.wrap(signature)));
  }

  @Test
  public void getMessage() throws Exception {
<<<<<<< HEAD
    ByteBuffer buf = allocateBuffer(MIN_MESSAGE_BUFFER_SIZE)
        .putInt(PAYLOAD_LENGTH_OFFSET, MIN_MESSAGE_BUFFER_SIZE)
=======
    ByteBuffer buf = allocateMessageBuffer(MIN_MESSAGE_BUFFER_SIZE)
>>>>>>> 2145587e
        .put(NET_ID_OFFSET, (byte) 0x02)
        .put(VERSION_OFFSET, (byte) 0x01)
        .putShort(MESSAGE_TYPE_OFFSET, (short) 0x0ABC);

    MessageReader m = MessageReader.wrap(buf);

    ByteBuffer binaryMessage = m.getMessage();
    assertThat(binaryMessage, equalTo(buf));
  }

  @Test
  public void size() throws Exception {
    int bufferSize = MIN_MESSAGE_BUFFER_SIZE;
<<<<<<< HEAD
    ByteBuffer buf = allocateBuffer(bufferSize)
        .putInt(PAYLOAD_LENGTH_OFFSET, bufferSize);
=======
    ByteBuffer buf = allocateMessageBuffer(bufferSize);
>>>>>>> 2145587e

    MessageReader m = MessageReader.wrap(buf);

    assertThat(m.size(), equalTo(bufferSize));
  }

  /**
   * Allocates a byte buffer of the given size and sets its "payload_length" field.
   */
  private static ByteBuffer allocateMessageBuffer(int bufferSize) {
    return allocateBuffer(bufferSize)
        .putInt(PAYLOAD_LENGTH_OFFSET, bufferSize);
  }
}<|MERGE_RESOLUTION|>--- conflicted
+++ resolved
@@ -1,4 +1,4 @@
-/* 
+/*
  * Copyright 2018 The Exonum Team
  *
  * Licensed under the Apache License, Version 2.0 (the "License");
@@ -18,7 +18,6 @@
 
 import static com.exonum.binding.messages.ByteBufferAllocator.allocateBuffer;
 import static com.exonum.binding.messages.Message.BODY_OFFSET;
-import static com.exonum.binding.messages.Message.HEADER_SIZE;
 import static com.exonum.binding.messages.Message.MESSAGE_TYPE_OFFSET;
 import static com.exonum.binding.messages.Message.NET_ID_OFFSET;
 import static com.exonum.binding.messages.Message.PAYLOAD_LENGTH_OFFSET;
@@ -74,12 +73,7 @@
 
   @Test
   public void wrapsMinimalMessage() throws Exception {
-<<<<<<< HEAD
-    ByteBuffer buf = allocateBuffer(MIN_MESSAGE_BUFFER_SIZE)
-        .putInt(PAYLOAD_LENGTH_OFFSET, MIN_MESSAGE_BUFFER_SIZE);
-=======
     ByteBuffer buf = allocateMessageBuffer(MIN_MESSAGE_BUFFER_SIZE);
->>>>>>> 2145587e
 
     MessageReader m = MessageReader.wrap(buf);
 
@@ -101,10 +95,6 @@
   public void wrapThrowsIfMessageSizeFieldGreaterThanActual() throws Exception {
     int bufferSize = MIN_MESSAGE_BUFFER_SIZE;
     ByteBuffer buf = allocateBuffer(bufferSize);
-<<<<<<< HEAD
-    int bodySize = 2048;
-    buf.putInt(PAYLOAD_LENGTH_OFFSET, bodySize + HEADER_SIZE + SIGNATURE_SIZE);
-=======
     int messageSize = 2048;
     buf.putInt(PAYLOAD_LENGTH_OFFSET, messageSize);
 
@@ -121,7 +111,6 @@
     ByteBuffer buf = allocateBuffer(bufferSize);
     int messageSize = bufferSize - 1;
     buf.putInt(PAYLOAD_LENGTH_OFFSET, messageSize);
->>>>>>> 2145587e
 
     expectedException.expectMessage("The size of the buffer (" + bufferSize
         + ") does not match the expected size specified in the message header (" + messageSize
@@ -133,12 +122,7 @@
   @Test
   public void getNetworkId() throws Exception {
     byte netId = 0x01;
-<<<<<<< HEAD
-    ByteBuffer buf = allocateBuffer(MIN_MESSAGE_BUFFER_SIZE)
-        .putInt(PAYLOAD_LENGTH_OFFSET, MIN_MESSAGE_BUFFER_SIZE)
-=======
-    ByteBuffer buf = allocateMessageBuffer(MIN_MESSAGE_BUFFER_SIZE)
->>>>>>> 2145587e
+    ByteBuffer buf = allocateMessageBuffer(MIN_MESSAGE_BUFFER_SIZE)
         .put(NET_ID_OFFSET, netId);
 
     MessageReader m = MessageReader.wrap(buf);
@@ -149,12 +133,7 @@
   @Test
   public void getVersion() throws Exception {
     byte version = 0x02;
-<<<<<<< HEAD
-    ByteBuffer buf = allocateBuffer(MIN_MESSAGE_BUFFER_SIZE)
-        .putInt(PAYLOAD_LENGTH_OFFSET, MIN_MESSAGE_BUFFER_SIZE)
-=======
-    ByteBuffer buf = allocateMessageBuffer(MIN_MESSAGE_BUFFER_SIZE)
->>>>>>> 2145587e
+    ByteBuffer buf = allocateMessageBuffer(MIN_MESSAGE_BUFFER_SIZE)
         .put(VERSION_OFFSET, version);
 
     MessageReader m = MessageReader.wrap(buf);
@@ -165,12 +144,7 @@
   @Test
   public void getServiceId() throws Exception {
     short serviceId = 0x0BCD;
-<<<<<<< HEAD
-    ByteBuffer buf = allocateBuffer(MIN_MESSAGE_BUFFER_SIZE)
-        .putInt(PAYLOAD_LENGTH_OFFSET, MIN_MESSAGE_BUFFER_SIZE)
-=======
-    ByteBuffer buf = allocateMessageBuffer(MIN_MESSAGE_BUFFER_SIZE)
->>>>>>> 2145587e
+    ByteBuffer buf = allocateMessageBuffer(MIN_MESSAGE_BUFFER_SIZE)
         .putShort(SERVICE_ID_OFFSET, serviceId);
 
     MessageReader m = MessageReader.wrap(buf);
@@ -181,12 +155,7 @@
   @Test
   public void getMessageType() throws Exception {
     short messageType = 0x0BCD;
-<<<<<<< HEAD
-    ByteBuffer buf = allocateBuffer(MIN_MESSAGE_BUFFER_SIZE)
-        .putInt(PAYLOAD_LENGTH_OFFSET, MIN_MESSAGE_BUFFER_SIZE)
-=======
-    ByteBuffer buf = allocateMessageBuffer(MIN_MESSAGE_BUFFER_SIZE)
->>>>>>> 2145587e
+    ByteBuffer buf = allocateMessageBuffer(MIN_MESSAGE_BUFFER_SIZE)
         .putShort(MESSAGE_TYPE_OFFSET, messageType);
 
     MessageReader m = MessageReader.wrap(buf);
@@ -196,12 +165,7 @@
 
   @Test
   public void getBody_Empty() throws Exception {
-<<<<<<< HEAD
-    ByteBuffer buf = allocateBuffer(MIN_MESSAGE_BUFFER_SIZE)
-        .putInt(PAYLOAD_LENGTH_OFFSET, MIN_MESSAGE_BUFFER_SIZE);
-=======
     ByteBuffer buf = allocateMessageBuffer(MIN_MESSAGE_BUFFER_SIZE);
->>>>>>> 2145587e
     boolean directBuffer = buf.isDirect();
 
     MessageReader m = MessageReader.wrap(buf);
@@ -215,12 +179,7 @@
   public void getBody_4Bytes() throws Exception {
     int bodySize = Integer.BYTES;
     int bodyValue = 0x12345678;
-<<<<<<< HEAD
-    ByteBuffer buf = allocateBuffer(MIN_MESSAGE_BUFFER_SIZE + bodySize)
-        .putInt(PAYLOAD_LENGTH_OFFSET, MIN_MESSAGE_BUFFER_SIZE + bodySize)
-=======
     ByteBuffer buf = allocateMessageBuffer(MIN_MESSAGE_BUFFER_SIZE + bodySize)
->>>>>>> 2145587e
         .putInt(BODY_OFFSET, bodyValue);
 
     MessageReader m = MessageReader.wrap(buf);
@@ -234,12 +193,7 @@
   @Test
   public void getSignature() throws Exception {
     byte[] signature = createPrefixed(bytes("Signature bytes"), SIGNATURE_SIZE);
-<<<<<<< HEAD
-    ByteBuffer buf = allocateBuffer(MIN_MESSAGE_BUFFER_SIZE)
-        .putInt(PAYLOAD_LENGTH_OFFSET, MIN_MESSAGE_BUFFER_SIZE);
-=======
     ByteBuffer buf = allocateMessageBuffer(MIN_MESSAGE_BUFFER_SIZE);
->>>>>>> 2145587e
     buf.position(MIN_MESSAGE_BUFFER_SIZE - SIGNATURE_SIZE);
     buf.put(signature);
     buf.flip();
@@ -251,12 +205,7 @@
 
   @Test
   public void getMessage() throws Exception {
-<<<<<<< HEAD
-    ByteBuffer buf = allocateBuffer(MIN_MESSAGE_BUFFER_SIZE)
-        .putInt(PAYLOAD_LENGTH_OFFSET, MIN_MESSAGE_BUFFER_SIZE)
-=======
-    ByteBuffer buf = allocateMessageBuffer(MIN_MESSAGE_BUFFER_SIZE)
->>>>>>> 2145587e
+    ByteBuffer buf = allocateMessageBuffer(MIN_MESSAGE_BUFFER_SIZE)
         .put(NET_ID_OFFSET, (byte) 0x02)
         .put(VERSION_OFFSET, (byte) 0x01)
         .putShort(MESSAGE_TYPE_OFFSET, (short) 0x0ABC);
@@ -270,12 +219,7 @@
   @Test
   public void size() throws Exception {
     int bufferSize = MIN_MESSAGE_BUFFER_SIZE;
-<<<<<<< HEAD
-    ByteBuffer buf = allocateBuffer(bufferSize)
-        .putInt(PAYLOAD_LENGTH_OFFSET, bufferSize);
-=======
     ByteBuffer buf = allocateMessageBuffer(bufferSize);
->>>>>>> 2145587e
 
     MessageReader m = MessageReader.wrap(buf);
 
