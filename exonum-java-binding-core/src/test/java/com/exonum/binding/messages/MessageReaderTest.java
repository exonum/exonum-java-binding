package com.exonum.binding.messages;

import static com.exonum.binding.messages.ByteBufferAllocator.allocateBuffer;
import static com.exonum.binding.messages.Message.BODY_OFFSET;
import static com.exonum.binding.messages.Message.HEADER_SIZE;
import static com.exonum.binding.messages.Message.MESSAGE_TYPE_OFFSET;
import static com.exonum.binding.messages.Message.NET_ID_OFFSET;
import static com.exonum.binding.messages.Message.PAYLOAD_LENGTH_OFFSET;
import static com.exonum.binding.messages.Message.SERVICE_ID_OFFSET;
import static com.exonum.binding.messages.Message.SIGNATURE_SIZE;
import static com.exonum.binding.messages.Message.VERSION_OFFSET;
import static com.exonum.binding.messages.MessageReader.MIN_MESSAGE_BUFFER_SIZE;
import static com.exonum.binding.test.Bytes.bytes;
import static com.exonum.binding.test.Bytes.createPrefixed;
import static org.hamcrest.CoreMatchers.equalTo;
import static org.junit.Assert.assertThat;

import java.nio.ByteBuffer;
import java.nio.ByteOrder;
import org.junit.Rule;
import org.junit.Test;
import org.junit.rules.ExpectedException;

public class MessageReaderTest {

  @Rule
  public ExpectedException expectedException = ExpectedException.none();

  @Test
  public void wrapThrowsIfTooSmall() throws Exception {
    ByteBuffer buf = allocateBuffer(2);

    expectedException.expectMessage("The buffer size (2) is less than the minimal possible "
        + "message size (74)");
    expectedException.expect(IllegalArgumentException.class);
    MessageReader.wrap(buf);
  }

  @Test
  public void wrapThrowsIfTooSmall2() throws Exception {
    ByteBuffer buf = allocateBuffer(MIN_MESSAGE_BUFFER_SIZE - 1);

    expectedException.expectMessage("The buffer size (73) is less than the minimal possible "
        + "message size (74)");
    expectedException.expect(IllegalArgumentException.class);
    MessageReader.wrap(buf);
  }

  @Test
  public void wrapThrowsIfTooSmallWithSetMessageSize() throws Exception {
    ByteBuffer buf = allocateMessageBuffer(MIN_MESSAGE_BUFFER_SIZE - 1);

    expectedException.expectMessage("The buffer size (73) is less than the minimal possible "
        + "message size (74)");
    expectedException.expect(IllegalArgumentException.class);
    MessageReader.wrap(buf);
  }

  @Test
  public void wrapsMinimalMessage() throws Exception {
<<<<<<< HEAD
    ByteBuffer buf = allocateBuffer(MIN_MESSAGE_BUFFER_SIZE)
        .putInt(PAYLOAD_LENGTH_OFFSET, MIN_MESSAGE_BUFFER_SIZE);
=======
    ByteBuffer buf = allocateMessageBuffer(MIN_MESSAGE_BUFFER_SIZE);
>>>>>>> 9f27d8ec

    MessageReader m = MessageReader.wrap(buf);

    assertThat(m.getBody().remaining(), equalTo(0));
  }

  @Test
  public void wrapsWhenLimitNotEqualCapacity() throws Exception {
    ByteBuffer buf = allocateBuffer(2 * MIN_MESSAGE_BUFFER_SIZE)
        .putInt(PAYLOAD_LENGTH_OFFSET, MIN_MESSAGE_BUFFER_SIZE);
    buf.limit(MIN_MESSAGE_BUFFER_SIZE);

    MessageReader m = MessageReader.wrap(buf);

    assertThat(m.getBody().remaining(), equalTo(0));
  }

  @Test
  public void wrapThrowsIfMessageSizeFieldGreaterThanActual() throws Exception {
    int bufferSize = MIN_MESSAGE_BUFFER_SIZE;
    ByteBuffer buf = allocateBuffer(bufferSize);
<<<<<<< HEAD
    int bodySize = 2048;
    buf.putInt(PAYLOAD_LENGTH_OFFSET, bodySize + HEADER_SIZE + SIGNATURE_SIZE);
=======
    int messageSize = 2048;
    buf.putInt(PAYLOAD_LENGTH_OFFSET, messageSize);
>>>>>>> 9f27d8ec

    expectedException.expectMessage("The size of the buffer (" + bufferSize
        + ") does not match the expected size specified in the message header (" + messageSize
        + ")");
    expectedException.expect(IllegalArgumentException.class);
    MessageReader.wrap(buf);
  }

  @Test
  public void wrapThrowsIfMessageSizeFieldLessThanActual() throws Exception {
    int bufferSize = 2 * MIN_MESSAGE_BUFFER_SIZE;
    ByteBuffer buf = allocateBuffer(bufferSize);
    int messageSize = bufferSize - 1;
    buf.putInt(PAYLOAD_LENGTH_OFFSET, messageSize);

    expectedException.expectMessage("The size of the buffer (" + bufferSize
        + ") does not match the expected size specified in the message header (" + messageSize
        + ")");
    expectedException.expect(IllegalArgumentException.class);
    MessageReader.wrap(buf);
  }

  @Test
  public void getNetworkId() throws Exception {
    byte netId = 0x01;
<<<<<<< HEAD
    ByteBuffer buf = allocateBuffer(MIN_MESSAGE_BUFFER_SIZE)
        .putInt(PAYLOAD_LENGTH_OFFSET, MIN_MESSAGE_BUFFER_SIZE)
=======
    ByteBuffer buf = allocateMessageBuffer(MIN_MESSAGE_BUFFER_SIZE)
>>>>>>> 9f27d8ec
        .put(NET_ID_OFFSET, netId);

    MessageReader m = MessageReader.wrap(buf);

    assertThat(m.getNetworkId(), equalTo(netId));
  }

  @Test
  public void getVersion() throws Exception {
    byte version = 0x02;
<<<<<<< HEAD
    ByteBuffer buf = allocateBuffer(MIN_MESSAGE_BUFFER_SIZE)
        .putInt(PAYLOAD_LENGTH_OFFSET, MIN_MESSAGE_BUFFER_SIZE)
=======
    ByteBuffer buf = allocateMessageBuffer(MIN_MESSAGE_BUFFER_SIZE)
>>>>>>> 9f27d8ec
        .put(VERSION_OFFSET, version);

    MessageReader m = MessageReader.wrap(buf);

    assertThat(m.getVersion(), equalTo(version));
  }

  @Test
  public void getServiceId() throws Exception {
    short serviceId = 0x0BCD;
<<<<<<< HEAD
    ByteBuffer buf = allocateBuffer(MIN_MESSAGE_BUFFER_SIZE)
        .putInt(PAYLOAD_LENGTH_OFFSET, MIN_MESSAGE_BUFFER_SIZE)
=======
    ByteBuffer buf = allocateMessageBuffer(MIN_MESSAGE_BUFFER_SIZE)
>>>>>>> 9f27d8ec
        .putShort(SERVICE_ID_OFFSET, serviceId);

    MessageReader m = MessageReader.wrap(buf);

    assertThat(m.getServiceId(), equalTo(serviceId));
  }

  @Test
  public void getMessageType() throws Exception {
    short messageType = 0x0BCD;
<<<<<<< HEAD
    ByteBuffer buf = allocateBuffer(MIN_MESSAGE_BUFFER_SIZE)
        .putInt(PAYLOAD_LENGTH_OFFSET, MIN_MESSAGE_BUFFER_SIZE)
=======
    ByteBuffer buf = allocateMessageBuffer(MIN_MESSAGE_BUFFER_SIZE)
>>>>>>> 9f27d8ec
        .putShort(MESSAGE_TYPE_OFFSET, messageType);

    MessageReader m = MessageReader.wrap(buf);

    assertThat(m.getMessageType(), equalTo(messageType));
  }

  @Test
  public void getBody_Empty() throws Exception {
<<<<<<< HEAD
    ByteBuffer buf = allocateBuffer(MIN_MESSAGE_BUFFER_SIZE)
        .putInt(PAYLOAD_LENGTH_OFFSET, MIN_MESSAGE_BUFFER_SIZE);
=======
    ByteBuffer buf = allocateMessageBuffer(MIN_MESSAGE_BUFFER_SIZE);
>>>>>>> 9f27d8ec
    boolean directBuffer = buf.isDirect();

    MessageReader m = MessageReader.wrap(buf);

    ByteBuffer body = m.getBody();
    assertThat(body.isDirect(), equalTo(directBuffer));
    assertThat(body.remaining(), equalTo(0));
  }

  @Test
  public void getBody_4Bytes() throws Exception {
    int bodySize = Integer.BYTES;
    int bodyValue = 0x12345678;
<<<<<<< HEAD
    ByteBuffer buf = allocateBuffer(MIN_MESSAGE_BUFFER_SIZE + bodySize)
        .putInt(PAYLOAD_LENGTH_OFFSET, MIN_MESSAGE_BUFFER_SIZE + bodySize)
=======
    ByteBuffer buf = allocateMessageBuffer(MIN_MESSAGE_BUFFER_SIZE + bodySize)
>>>>>>> 9f27d8ec
        .putInt(BODY_OFFSET, bodyValue);

    MessageReader m = MessageReader.wrap(buf);

    ByteBuffer body = m.getBody()
        .order(ByteOrder.LITTLE_ENDIAN);
    assertThat(body.remaining(), equalTo(bodySize));
    assertThat(body.getInt(), equalTo(bodyValue));
  }

  @Test
  public void getSignature() throws Exception {
    byte[] signature = createPrefixed(bytes("Signature bytes"), SIGNATURE_SIZE);
<<<<<<< HEAD
    ByteBuffer buf = allocateBuffer(MIN_MESSAGE_BUFFER_SIZE)
        .putInt(PAYLOAD_LENGTH_OFFSET, MIN_MESSAGE_BUFFER_SIZE);
=======
    ByteBuffer buf = allocateMessageBuffer(MIN_MESSAGE_BUFFER_SIZE);
>>>>>>> 9f27d8ec
    buf.position(MIN_MESSAGE_BUFFER_SIZE - SIGNATURE_SIZE);
    buf.put(signature);
    buf.flip();

    MessageReader m = MessageReader.wrap(buf);

    assertThat(m.getSignature(), equalTo(ByteBuffer.wrap(signature)));
  }

  @Test
  public void getMessage() throws Exception {
<<<<<<< HEAD
    ByteBuffer buf = allocateBuffer(MIN_MESSAGE_BUFFER_SIZE)
        .putInt(PAYLOAD_LENGTH_OFFSET, MIN_MESSAGE_BUFFER_SIZE)
=======
    ByteBuffer buf = allocateMessageBuffer(MIN_MESSAGE_BUFFER_SIZE)
>>>>>>> 9f27d8ec
        .put(NET_ID_OFFSET, (byte) 0x02)
        .put(VERSION_OFFSET, (byte) 0x01)
        .putShort(MESSAGE_TYPE_OFFSET, (short) 0x0ABC);

    MessageReader m = MessageReader.wrap(buf);

    ByteBuffer binaryMessage = m.getMessage();
    assertThat(binaryMessage, equalTo(buf));
  }

  @Test
  public void size() throws Exception {
    int bufferSize = MIN_MESSAGE_BUFFER_SIZE;
<<<<<<< HEAD
    ByteBuffer buf = allocateBuffer(bufferSize)
        .putInt(PAYLOAD_LENGTH_OFFSET, bufferSize);
=======
    ByteBuffer buf = allocateMessageBuffer(bufferSize);
>>>>>>> 9f27d8ec

    MessageReader m = MessageReader.wrap(buf);

    assertThat(m.size(), equalTo(bufferSize));
  }

  /**
   * Allocates a byte buffer of the given size and sets its "payload_length" field.
   */
  private static ByteBuffer allocateMessageBuffer(int bufferSize) {
    return allocateBuffer(bufferSize)
        .putInt(PAYLOAD_LENGTH_OFFSET, bufferSize);
  }
}<|MERGE_RESOLUTION|>--- conflicted
+++ resolved
@@ -2,7 +2,6 @@
 
 import static com.exonum.binding.messages.ByteBufferAllocator.allocateBuffer;
 import static com.exonum.binding.messages.Message.BODY_OFFSET;
-import static com.exonum.binding.messages.Message.HEADER_SIZE;
 import static com.exonum.binding.messages.Message.MESSAGE_TYPE_OFFSET;
 import static com.exonum.binding.messages.Message.NET_ID_OFFSET;
 import static com.exonum.binding.messages.Message.PAYLOAD_LENGTH_OFFSET;
@@ -58,12 +57,7 @@
 
   @Test
   public void wrapsMinimalMessage() throws Exception {
-<<<<<<< HEAD
-    ByteBuffer buf = allocateBuffer(MIN_MESSAGE_BUFFER_SIZE)
-        .putInt(PAYLOAD_LENGTH_OFFSET, MIN_MESSAGE_BUFFER_SIZE);
-=======
     ByteBuffer buf = allocateMessageBuffer(MIN_MESSAGE_BUFFER_SIZE);
->>>>>>> 9f27d8ec
 
     MessageReader m = MessageReader.wrap(buf);
 
@@ -85,13 +79,8 @@
   public void wrapThrowsIfMessageSizeFieldGreaterThanActual() throws Exception {
     int bufferSize = MIN_MESSAGE_BUFFER_SIZE;
     ByteBuffer buf = allocateBuffer(bufferSize);
-<<<<<<< HEAD
-    int bodySize = 2048;
-    buf.putInt(PAYLOAD_LENGTH_OFFSET, bodySize + HEADER_SIZE + SIGNATURE_SIZE);
-=======
     int messageSize = 2048;
     buf.putInt(PAYLOAD_LENGTH_OFFSET, messageSize);
->>>>>>> 9f27d8ec
 
     expectedException.expectMessage("The size of the buffer (" + bufferSize
         + ") does not match the expected size specified in the message header (" + messageSize
@@ -117,12 +106,7 @@
   @Test
   public void getNetworkId() throws Exception {
     byte netId = 0x01;
-<<<<<<< HEAD
-    ByteBuffer buf = allocateBuffer(MIN_MESSAGE_BUFFER_SIZE)
-        .putInt(PAYLOAD_LENGTH_OFFSET, MIN_MESSAGE_BUFFER_SIZE)
-=======
-    ByteBuffer buf = allocateMessageBuffer(MIN_MESSAGE_BUFFER_SIZE)
->>>>>>> 9f27d8ec
+    ByteBuffer buf = allocateMessageBuffer(MIN_MESSAGE_BUFFER_SIZE)
         .put(NET_ID_OFFSET, netId);
 
     MessageReader m = MessageReader.wrap(buf);
@@ -133,12 +117,7 @@
   @Test
   public void getVersion() throws Exception {
     byte version = 0x02;
-<<<<<<< HEAD
-    ByteBuffer buf = allocateBuffer(MIN_MESSAGE_BUFFER_SIZE)
-        .putInt(PAYLOAD_LENGTH_OFFSET, MIN_MESSAGE_BUFFER_SIZE)
-=======
-    ByteBuffer buf = allocateMessageBuffer(MIN_MESSAGE_BUFFER_SIZE)
->>>>>>> 9f27d8ec
+    ByteBuffer buf = allocateMessageBuffer(MIN_MESSAGE_BUFFER_SIZE)
         .put(VERSION_OFFSET, version);
 
     MessageReader m = MessageReader.wrap(buf);
@@ -149,12 +128,7 @@
   @Test
   public void getServiceId() throws Exception {
     short serviceId = 0x0BCD;
-<<<<<<< HEAD
-    ByteBuffer buf = allocateBuffer(MIN_MESSAGE_BUFFER_SIZE)
-        .putInt(PAYLOAD_LENGTH_OFFSET, MIN_MESSAGE_BUFFER_SIZE)
-=======
-    ByteBuffer buf = allocateMessageBuffer(MIN_MESSAGE_BUFFER_SIZE)
->>>>>>> 9f27d8ec
+    ByteBuffer buf = allocateMessageBuffer(MIN_MESSAGE_BUFFER_SIZE)
         .putShort(SERVICE_ID_OFFSET, serviceId);
 
     MessageReader m = MessageReader.wrap(buf);
@@ -165,12 +139,7 @@
   @Test
   public void getMessageType() throws Exception {
     short messageType = 0x0BCD;
-<<<<<<< HEAD
-    ByteBuffer buf = allocateBuffer(MIN_MESSAGE_BUFFER_SIZE)
-        .putInt(PAYLOAD_LENGTH_OFFSET, MIN_MESSAGE_BUFFER_SIZE)
-=======
-    ByteBuffer buf = allocateMessageBuffer(MIN_MESSAGE_BUFFER_SIZE)
->>>>>>> 9f27d8ec
+    ByteBuffer buf = allocateMessageBuffer(MIN_MESSAGE_BUFFER_SIZE)
         .putShort(MESSAGE_TYPE_OFFSET, messageType);
 
     MessageReader m = MessageReader.wrap(buf);
@@ -180,12 +149,7 @@
 
   @Test
   public void getBody_Empty() throws Exception {
-<<<<<<< HEAD
-    ByteBuffer buf = allocateBuffer(MIN_MESSAGE_BUFFER_SIZE)
-        .putInt(PAYLOAD_LENGTH_OFFSET, MIN_MESSAGE_BUFFER_SIZE);
-=======
     ByteBuffer buf = allocateMessageBuffer(MIN_MESSAGE_BUFFER_SIZE);
->>>>>>> 9f27d8ec
     boolean directBuffer = buf.isDirect();
 
     MessageReader m = MessageReader.wrap(buf);
@@ -199,12 +163,7 @@
   public void getBody_4Bytes() throws Exception {
     int bodySize = Integer.BYTES;
     int bodyValue = 0x12345678;
-<<<<<<< HEAD
-    ByteBuffer buf = allocateBuffer(MIN_MESSAGE_BUFFER_SIZE + bodySize)
-        .putInt(PAYLOAD_LENGTH_OFFSET, MIN_MESSAGE_BUFFER_SIZE + bodySize)
-=======
     ByteBuffer buf = allocateMessageBuffer(MIN_MESSAGE_BUFFER_SIZE + bodySize)
->>>>>>> 9f27d8ec
         .putInt(BODY_OFFSET, bodyValue);
 
     MessageReader m = MessageReader.wrap(buf);
@@ -218,12 +177,7 @@
   @Test
   public void getSignature() throws Exception {
     byte[] signature = createPrefixed(bytes("Signature bytes"), SIGNATURE_SIZE);
-<<<<<<< HEAD
-    ByteBuffer buf = allocateBuffer(MIN_MESSAGE_BUFFER_SIZE)
-        .putInt(PAYLOAD_LENGTH_OFFSET, MIN_MESSAGE_BUFFER_SIZE);
-=======
     ByteBuffer buf = allocateMessageBuffer(MIN_MESSAGE_BUFFER_SIZE);
->>>>>>> 9f27d8ec
     buf.position(MIN_MESSAGE_BUFFER_SIZE - SIGNATURE_SIZE);
     buf.put(signature);
     buf.flip();
@@ -235,12 +189,7 @@
 
   @Test
   public void getMessage() throws Exception {
-<<<<<<< HEAD
-    ByteBuffer buf = allocateBuffer(MIN_MESSAGE_BUFFER_SIZE)
-        .putInt(PAYLOAD_LENGTH_OFFSET, MIN_MESSAGE_BUFFER_SIZE)
-=======
-    ByteBuffer buf = allocateMessageBuffer(MIN_MESSAGE_BUFFER_SIZE)
->>>>>>> 9f27d8ec
+    ByteBuffer buf = allocateMessageBuffer(MIN_MESSAGE_BUFFER_SIZE)
         .put(NET_ID_OFFSET, (byte) 0x02)
         .put(VERSION_OFFSET, (byte) 0x01)
         .putShort(MESSAGE_TYPE_OFFSET, (short) 0x0ABC);
@@ -254,12 +203,7 @@
   @Test
   public void size() throws Exception {
     int bufferSize = MIN_MESSAGE_BUFFER_SIZE;
-<<<<<<< HEAD
-    ByteBuffer buf = allocateBuffer(bufferSize)
-        .putInt(PAYLOAD_LENGTH_OFFSET, bufferSize);
-=======
     ByteBuffer buf = allocateMessageBuffer(bufferSize);
->>>>>>> 9f27d8ec
 
     MessageReader m = MessageReader.wrap(buf);
 
