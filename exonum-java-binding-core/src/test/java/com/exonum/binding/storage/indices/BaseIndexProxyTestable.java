--- conflicted
+++ resolved
@@ -64,7 +64,6 @@
    * First it checks the number of actions registered before and after the constructor is executed,
    * and then that the index becomes inaccessible after the cleaner is closed.
    */
-<<<<<<< HEAD
   @Test
   public void indexConstructorRegistersItsDestructor() throws CloseFailuresException {
     String name = "test_index";
@@ -96,39 +95,6 @@
   @Test
   public void getName() throws CloseFailuresException {
     String name = "test_index";
-=======
-  @Test
-  public void indexConstructorRegistersItsDestructor() throws CloseFailuresException {
-    String name = "test_index";
-
-    try (Cleaner cleaner = new Cleaner()) {
-      View view = database.createSnapshot(cleaner);
-
-      int numAddedActions = cleaner.getNumRegisteredActions();
-      IndexT index = create(name, view);
-
-      // Check that the index constructor registered a single clean action.
-      int numActionsExpected = numAddedActions + 1;
-      assertThat(cleaner.getNumRegisteredActions(), equalTo(numActionsExpected));
-
-      // Close the cleaner (it’s OK to do that inside try-with-resources
-      // since this method is idempotent).
-      cleaner.close();
-
-      // Try to access the index
-      try {
-        getAnyElement(index);
-        fail("index must be inaccessible");
-      } catch (IllegalStateException e) {
-        // expected
-      }
-    }
-  }
-
-  @Test
-  public void getName() throws CloseFailuresException {
-    String name = "test_index";
->>>>>>> 2145587e
     try (Cleaner cleaner = new Cleaner()) {
       View view = database.createSnapshot(cleaner);
       IndexT index = create(name, view);
