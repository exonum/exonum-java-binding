/*
 * Copyright 2018 The Exonum Team
 *
 * Licensed under the Apache License, Version 2.0 (the "License");
 * you may not use this file except in compliance with the License.
 * You may obtain a copy of the License at
 *
 *     http://www.apache.org/licenses/LICENSE-2.0
 *
 * Unless required by applicable law or agreed to in writing, software
 * distributed under the License is distributed on an "AS IS" BASIS,
 * WITHOUT WARRANTIES OR CONDITIONS OF ANY KIND, either express or implied.
 * See the License for the specific language governing permissions and
 * limitations under the License.
 */

package com.exonum.binding.storage.indices;

<<<<<<< HEAD
import static com.google.common.base.Preconditions.checkNotNull;

import com.exonum.binding.common.hash.HashCode;
import com.exonum.binding.common.proofs.map.flat.CheckedMapProof;
import com.exonum.binding.common.proofs.map.flat.MapEntry;
import com.exonum.binding.common.proofs.map.flat.MapProofStatus;
=======
import com.exonum.binding.common.proofs.map.CheckedMapProof;
import com.exonum.binding.common.proofs.map.MapEntry;
import com.exonum.binding.common.proofs.map.MapProofStatus;
>>>>>>> e972faea
import com.exonum.binding.common.serialization.StandardSerializers;
import com.google.common.io.BaseEncoding;
import java.util.Arrays;
import java.util.List;
import java.util.Optional;
import java.util.stream.Collectors;
import org.hamcrest.Description;
import org.hamcrest.TypeSafeMatcher;

class CheckedMapProofMatcher extends TypeSafeMatcher<CheckedMapProof> {

  private static final BaseEncoding HEX_ENCODING = BaseEncoding.base16().lowerCase();

  private final List<MapTestEntry> entries;

  private CheckedMapProofMatcher(List<MapTestEntry> entries) {
    this.entries = entries;
  }

  @Override
  protected boolean matchesSafely(CheckedMapProof checkedMapProof) {
    MapProofStatus status = checkedMapProof.getStatus();
<<<<<<< HEAD
    if (status != MapProofStatus.CORRECT) {
      return false;
    }
=======
    return status == MapProofStatus.CORRECT
        && checkProofSize(checkedMapProof)
        && entries.stream().allMatch(e -> checkEntry(checkedMapProof, e));
  }
>>>>>>> e972faea

  private boolean checkProofSize(CheckedMapProof checkedMapProof) {
    List<MapEntry> presentEntries = checkedMapProof.getEntries();
    List<byte[]> missingKeys = checkedMapProof.getMissingKeys();
    long expectedPresentEntries = entries
        .stream()
        .filter(e -> e.getValue().isPresent())
        .count();
    long expectedAbsentEntries = entries
        .stream()
        .filter(e -> !e.getValue().isPresent())
        .count();
    return presentEntries.size() == expectedPresentEntries
        && missingKeys.size() == expectedAbsentEntries;
  }

  private boolean checkEntry(CheckedMapProof checkedMapProof, MapTestEntry expectedEntry) {
    Optional<String> entryValue = expectedEntry.getValue();
    byte[] expectedKey = expectedEntry.getKey().asBytes();

    if (entryValue.isPresent()) {
      List<MapEntry> presentEntries = checkedMapProof.getEntries();
      byte[] expectedValue = entryValue.get().getBytes();
      return checkPresentEntry(presentEntries, expectedKey, expectedValue);
    } else {
      List<byte[]> missingKeys = checkedMapProof.getMissingKeys();
      return checkAbsentEntry(missingKeys, expectedKey);
    }
  }

  private boolean checkPresentEntry(
      List<MapEntry> presentEntries, byte[] expectedKey, byte[] expectedValue) {
    return presentEntries
        .stream()
        .anyMatch(presentEntry -> Arrays.equals(expectedKey, presentEntry.getKey())
            && Arrays.equals(expectedValue, presentEntry.getValue()));
  }

  private boolean checkAbsentEntry(List<byte[]> missingKeys, byte[] entryKey) {
    return missingKeys
        .stream()
        .anyMatch(missingEntry -> Arrays.equals(entryKey, missingEntry));
  }

  @Override
  public void describeTo(Description description) {
    String entriesString = entries.stream()
        .map(CheckedMapProofMatcher::formatMapMatcherEntry)
        .collect(Collectors.joining(", ", "[", "]"));
    description.appendText("valid proof, entries=").appendText(entriesString);
  }

  @Override
  protected void describeMismatchSafely(CheckedMapProof proof, Description description) {
    description.appendText("was ");
    MapProofStatus proofStatus = proof.getStatus();
    if (proofStatus == MapProofStatus.CORRECT) {
      // We convert entries to string manually here instead of using MapEntry#toString
      // to decode the value from UTF-8 bytes into Java String (which is passed as
      // the expected value).
      String entries = proof.getEntries().stream()
          .map(CheckedMapProofMatcher::formatMapEntry)
          .collect(Collectors.joining(", ", "[", "]"));

      String missingKeys = proof.getMissingKeys().stream()
          .map(HEX_ENCODING::encode)
          .collect(Collectors.joining(", ", "[", "]"));

      description.appendText("a valid proof, entries=").appendText(entries)
          .appendText(", missing keys=").appendText(missingKeys)
          .appendText(", Merkle root=").appendValue(proof.getRootHash());
    } else {
      description.appendText("an invalid proof, status=")
          .appendValue(proofStatus);
    }
  }

  private static String formatMapEntry(MapEntry e) {
    String key = HEX_ENCODING.encode(e.getKey());
    String value = StandardSerializers.string().fromBytes(e.getValue());
    return String.format("(%s -> %s)", key, value);
  }

  private static String formatMapMatcherEntry(MapTestEntry e) {
    String key = e.getKey().toString();
    return e.getValue()
        .map(value -> String.format("(%s -> %s)", key, value))
        .orElse(key);
  }

  /**
   * Creates a matcher of a checked proof that is valid, and has a proof for expected entries
   * presence or absence.
   *
   * @param expectedEntries list of expected entries
   */
  static CheckedMapProofMatcher isValid(List<MapTestEntry> expectedEntries) {
    return new CheckedMapProofMatcher(expectedEntries);
  }
}<|MERGE_RESOLUTION|>--- conflicted
+++ resolved
@@ -16,18 +16,9 @@
 
 package com.exonum.binding.storage.indices;
 
-<<<<<<< HEAD
-import static com.google.common.base.Preconditions.checkNotNull;
-
-import com.exonum.binding.common.hash.HashCode;
-import com.exonum.binding.common.proofs.map.flat.CheckedMapProof;
-import com.exonum.binding.common.proofs.map.flat.MapEntry;
-import com.exonum.binding.common.proofs.map.flat.MapProofStatus;
-=======
 import com.exonum.binding.common.proofs.map.CheckedMapProof;
 import com.exonum.binding.common.proofs.map.MapEntry;
 import com.exonum.binding.common.proofs.map.MapProofStatus;
->>>>>>> e972faea
 import com.exonum.binding.common.serialization.StandardSerializers;
 import com.google.common.io.BaseEncoding;
 import java.util.Arrays;
@@ -50,16 +41,10 @@
   @Override
   protected boolean matchesSafely(CheckedMapProof checkedMapProof) {
     MapProofStatus status = checkedMapProof.getStatus();
-<<<<<<< HEAD
-    if (status != MapProofStatus.CORRECT) {
-      return false;
-    }
-=======
     return status == MapProofStatus.CORRECT
         && checkProofSize(checkedMapProof)
         && entries.stream().allMatch(e -> checkEntry(checkedMapProof, e));
   }
->>>>>>> e972faea
 
   private boolean checkProofSize(CheckedMapProof checkedMapProof) {
     List<MapEntry> presentEntries = checkedMapProof.getEntries();
