/*
 * Copyright 2018 The Exonum Team
 *
 * Licensed under the Apache License, Version 2.0 (the "License");
 * you may not use this file except in compliance with the License.
 * You may obtain a copy of the License at
 *
 *     http://www.apache.org/licenses/LICENSE-2.0
 *
 * Unless required by applicable law or agreed to in writing, software
 * distributed under the License is distributed on an "AS IS" BASIS,
 * WITHOUT WARRANTIES OR CONDITIONS OF ANY KIND, either express or implied.
 * See the License for the specific language governing permissions and
 * limitations under the License.
 */

package com.exonum.binding.storage.indices;

import static com.google.common.base.Preconditions.checkArgument;
import static com.google.common.base.Preconditions.checkNotNull;
import static org.hamcrest.core.IsEqual.equalTo;

import com.exonum.binding.common.proofs.list.ListProofNode;
import com.exonum.binding.common.proofs.list.ListProofRootHashCalculator;
import com.exonum.binding.common.proofs.list.ListProofStatus;
import com.exonum.binding.common.proofs.list.ListProofStructureValidator;
import com.exonum.binding.common.serialization.StandardSerializers;
import java.util.Collections;
import java.util.List;
import java.util.Map;
import java.util.TreeMap;
import java.util.function.Function;
import org.hamcrest.Description;
import org.hamcrest.Matcher;
import org.hamcrest.TypeSafeMatcher;

class ProofListContainsMatcher extends TypeSafeMatcher<ProofListIndexProxy<String>> {

  private final Function<ProofListIndexProxy<String>, ListProofNode> proofFunction;
  private final Matcher<Map<Long, String>> elementsMatcher;

  private ProofListContainsMatcher(Function<ProofListIndexProxy<String>, ListProofNode> proofFunction,
                                   Map<Long, String> expectedProofElements) {
    this.proofFunction = proofFunction;
    this.elementsMatcher = equalTo(expectedProofElements);
  }

  @Override
  protected boolean matchesSafely(ProofListIndexProxy<String> list) {
    if (list == null) {
      return false;
    }

<<<<<<< HEAD
    ListProofNode proof = proofFunction.apply(list);
    ListProofRootHashCalculator<String> calculator = newProofValidator();
=======
    ListProof proof = proofFunction.apply(list);

    ListProofStructureValidator validator = newProofStructureValidator();
    proof.accept(validator);

    ListProofRootHashCalculator<String> calculator = newProofHashCodeCalculator();
>>>>>>> a036e57e
    proof.accept(calculator);

    return validator.check().equals(ListProofStatus.VALID)
        && elementsMatcher.matches(calculator.getElements())
        && list.getRootHash().equals(calculator.getCalculatedRootHash());
  }

  @Override
  public void describeTo(Description description) {
    description.appendText("proof list containing elements: ")
        .appendDescriptionOf(elementsMatcher);
  }

  @Override
  protected void describeMismatchSafely(ProofListIndexProxy<String> list,
                                        Description mismatchDescription) {
<<<<<<< HEAD
    ListProofNode proof = proofFunction.apply(list);
    ListProofRootHashCalculator<String> validator = newProofValidator();
=======
    ListProof proof = proofFunction.apply(list);
    ListProofRootHashCalculator<String> calculator = newProofHashCodeCalculator();
    proof.accept(calculator);

    ListProofStructureValidator validator = newProofStructureValidator();
>>>>>>> a036e57e
    proof.accept(validator);

    if (!validator.check().equals(ListProofStatus.VALID)) {
      mismatchDescription.appendText("proof was not valid: ")
          .appendValue(validator.getProofStatus().getDescription());
      return;
    }

    if (!list.getRootHash().equals(calculator.getCalculatedRootHash())) {
      mismatchDescription.appendText("calculated root hash doesn't match: ")
          .appendValue(calculator.getCalculatedRootHash())
          .appendText("expected root hash: ")
          .appendValue(list.getRootHash());
      return;
    }

    if (!elementsMatcher.matches(calculator.getElements())) {
      mismatchDescription.appendText("valid proof: ").appendValue(validator)
          .appendText(", elements mismatch: ");
      elementsMatcher.describeMismatch(calculator.getElements(), mismatchDescription);
    }
  }

  private ListProofStructureValidator newProofStructureValidator() {
    return new ListProofStructureValidator();
  }

  private ListProofRootHashCalculator<String> newProofHashCodeCalculator() {
    return new ListProofRootHashCalculator<>(StandardSerializers.string());
  }

  /**
   * Creates a matcher for a proof list that will match iff the list contains the specified value
   * at the specified position and provides a <em>valid</em> cryptographic proof of that.
   *
   * <p>The proof is obtained via {@link ProofListIndexProxy#getProof(long)}.
   *
   * @param index an index of the element
   * @param expectedValue an expected value of the element at the given index
   */
  public static ProofListContainsMatcher provesThatContains(long index, String expectedValue) {
    checkArgument(0 <= index);
    checkNotNull(expectedValue);

    Function<ProofListIndexProxy<String>, ListProofNode> proofFunction =
        (list) -> list.getProof(index);

    return new ProofListContainsMatcher(proofFunction,
        Collections.singletonMap(index, expectedValue));
  }

  /**
   * Creates a matcher for a proof list that will match iff the list contains the specified values
   * starting at the specified position and provides a <em>valid</em> cryptographic proof of that.
   *
   * <p>The proof is obtained via {@link ProofListIndexProxy#getRangeProof(long, long)}.
   * The value of {@code to} parameter is inferred from the size of the list of expected values.
   *
   * @param from an index of the first element
   * @param expectedValues a list of elements, that are expected to be in the list
   *                       starting at the given index
   * @throws IllegalArgumentException if from is negative or the list is empty
   */
  public static ProofListContainsMatcher provesThatContains(long from,
                                                            List<String> expectedValues) {
    checkArgument(0 <= from, "Range start index (%s) is negative", from);
    checkArgument(!expectedValues.isEmpty(), "Empty list of expected values");

    long to = from + expectedValues.size();
    Function<ProofListIndexProxy<String>, ListProofNode> proofFunction =
        (list) -> list.getRangeProof(from, to);

    Map<Long, String> expectedProofElements = new TreeMap<>();
    for (long i = from; i < to; i++) {
      expectedProofElements.put(i, expectedValues.get(Math.toIntExact(i - from)));
    }
    return new ProofListContainsMatcher(proofFunction, expectedProofElements);
  }
}<|MERGE_RESOLUTION|>--- conflicted
+++ resolved
@@ -20,7 +20,7 @@
 import static com.google.common.base.Preconditions.checkNotNull;
 import static org.hamcrest.core.IsEqual.equalTo;
 
-import com.exonum.binding.common.proofs.list.ListProofNode;
+import com.exonum.binding.common.proofs.list.ListProof;
 import com.exonum.binding.common.proofs.list.ListProofRootHashCalculator;
 import com.exonum.binding.common.proofs.list.ListProofStatus;
 import com.exonum.binding.common.proofs.list.ListProofStructureValidator;
@@ -36,10 +36,10 @@
 
 class ProofListContainsMatcher extends TypeSafeMatcher<ProofListIndexProxy<String>> {
 
-  private final Function<ProofListIndexProxy<String>, ListProofNode> proofFunction;
+  private final Function<ProofListIndexProxy<String>, ListProof> proofFunction;
   private final Matcher<Map<Long, String>> elementsMatcher;
 
-  private ProofListContainsMatcher(Function<ProofListIndexProxy<String>, ListProofNode> proofFunction,
+  private ProofListContainsMatcher(Function<ProofListIndexProxy<String>, ListProof> proofFunction,
                                    Map<Long, String> expectedProofElements) {
     this.proofFunction = proofFunction;
     this.elementsMatcher = equalTo(expectedProofElements);
@@ -51,17 +51,12 @@
       return false;
     }
 
-<<<<<<< HEAD
-    ListProofNode proof = proofFunction.apply(list);
-    ListProofRootHashCalculator<String> calculator = newProofValidator();
-=======
     ListProof proof = proofFunction.apply(list);
 
     ListProofStructureValidator validator = newProofStructureValidator();
     proof.accept(validator);
 
     ListProofRootHashCalculator<String> calculator = newProofHashCodeCalculator();
->>>>>>> a036e57e
     proof.accept(calculator);
 
     return validator.check().equals(ListProofStatus.VALID)
@@ -78,16 +73,11 @@
   @Override
   protected void describeMismatchSafely(ProofListIndexProxy<String> list,
                                         Description mismatchDescription) {
-<<<<<<< HEAD
-    ListProofNode proof = proofFunction.apply(list);
-    ListProofRootHashCalculator<String> validator = newProofValidator();
-=======
     ListProof proof = proofFunction.apply(list);
     ListProofRootHashCalculator<String> calculator = newProofHashCodeCalculator();
     proof.accept(calculator);
 
     ListProofStructureValidator validator = newProofStructureValidator();
->>>>>>> a036e57e
     proof.accept(validator);
 
     if (!validator.check().equals(ListProofStatus.VALID)) {
@@ -132,7 +122,7 @@
     checkArgument(0 <= index);
     checkNotNull(expectedValue);
 
-    Function<ProofListIndexProxy<String>, ListProofNode> proofFunction =
+    Function<ProofListIndexProxy<String>, ListProof> proofFunction =
         (list) -> list.getProof(index);
 
     return new ProofListContainsMatcher(proofFunction,
@@ -157,7 +147,7 @@
     checkArgument(!expectedValues.isEmpty(), "Empty list of expected values");
 
     long to = from + expectedValues.size();
-    Function<ProofListIndexProxy<String>, ListProofNode> proofFunction =
+    Function<ProofListIndexProxy<String>, ListProof> proofFunction =
         (list) -> list.getRangeProof(from, to);
 
     Map<Long, String> expectedProofElements = new TreeMap<>();
