--- conflicted
+++ resolved
@@ -20,16 +20,9 @@
 import static com.google.common.base.Preconditions.checkNotNull;
 import static org.hamcrest.core.IsEqual.equalTo;
 
-<<<<<<< HEAD
-import com.exonum.binding.common.proofs.list.CheckedListProof;
-import com.exonum.binding.common.proofs.list.ListProofNode;
-import com.exonum.binding.common.proofs.list.ListProofStatus;
-import com.exonum.binding.common.proofs.list.UncheckedListProofAdapter;
-=======
 import com.exonum.binding.common.proofs.list.ListProof;
 import com.exonum.binding.common.proofs.list.ListProofRootHashCalculator;
 import com.exonum.binding.common.proofs.list.ListProofStructureValidator;
->>>>>>> e972faea
 import com.exonum.binding.common.serialization.StandardSerializers;
 import java.util.Collections;
 import java.util.List;
@@ -42,11 +35,10 @@
 
 class ProofListContainsMatcher extends TypeSafeMatcher<ProofListIndexProxy<String>> {
 
-  private final Function<ProofListIndexProxy<String>, ListProofNode> proofFunction;
+  private final Function<ProofListIndexProxy<String>, ListProof> proofFunction;
   private final Matcher<Map<Long, String>> elementsMatcher;
 
-  private ProofListContainsMatcher(Function<ProofListIndexProxy<String>,
-                                   ListProofNode> proofFunction,
+  private ProofListContainsMatcher(Function<ProofListIndexProxy<String>, ListProof> proofFunction,
                                    Map<Long, String> expectedProofElements) {
     this.proofFunction = proofFunction;
     this.elementsMatcher = equalTo(expectedProofElements);
@@ -58,14 +50,6 @@
       return false;
     }
 
-<<<<<<< HEAD
-    ListProofNode proof = proofFunction.apply(list);
-    CheckedListProof checkedProof = newCheckedListProof(proof);
-
-    return checkedProof.getStatus().equals(ListProofStatus.VALID)
-        && elementsMatcher.matches(checkedProof.getElements())
-        && list.getRootHash().equals(checkedProof.getRootHash());
-=======
     ListProof proof = proofFunction.apply(list);
 
     ListProofStructureValidator validator = newProofStructureValidator(proof);
@@ -74,7 +58,6 @@
     return validator.isValid()
         && elementsMatcher.matches(calculator.getElements())
         && list.getRootHash().equals(calculator.getCalculatedRootHash());
->>>>>>> e972faea
   }
 
   @Override
@@ -86,20 +69,6 @@
   @Override
   protected void describeMismatchSafely(ProofListIndexProxy<String> list,
                                         Description mismatchDescription) {
-<<<<<<< HEAD
-    ListProofNode proof = proofFunction.apply(list);
-    CheckedListProof checkedProof = newCheckedListProof(proof);
-
-    if (!checkedProof.getStatus().equals(ListProofStatus.VALID)) {
-      mismatchDescription.appendText("proof was not valid: ")
-          .appendValue(checkedProof.getStatus().getDescription());
-      return;
-    }
-
-    if (!list.getRootHash().equals(checkedProof.getRootHash())) {
-      mismatchDescription.appendText("calculated root hash doesn't match: ")
-          .appendValue(checkedProof.getRootHash())
-=======
     ListProof proof = proofFunction.apply(list);
 
     ListProofStructureValidator validator = newProofStructureValidator(proof);
@@ -114,23 +83,11 @@
     if (!list.getRootHash().equals(calculator.getCalculatedRootHash())) {
       mismatchDescription.appendText("calculated root hash doesn't match: ")
           .appendValue(calculator.getCalculatedRootHash())
->>>>>>> e972faea
           .appendText("expected root hash: ")
           .appendValue(list.getRootHash());
       return;
     }
 
-<<<<<<< HEAD
-    if (!elementsMatcher.matches(checkedProof.getElements())) {
-      mismatchDescription.appendText("valid proof: ").appendValue(checkedProof)
-          .appendText(", elements mismatch: ");
-      elementsMatcher.describeMismatch(checkedProof.getElements(), mismatchDescription);
-    }
-  }
-
-  private CheckedListProof newCheckedListProof(ListProofNode listProofNode) {
-    return new UncheckedListProofAdapter<>(listProofNode, StandardSerializers.string()).check();
-=======
     if (!elementsMatcher.matches(calculator.getElements())) {
       mismatchDescription.appendText("valid proof: ").appendValue(validator)
           .appendText(", elements mismatch: ");
@@ -144,7 +101,6 @@
 
   private ListProofRootHashCalculator<String> newProofHashCodeCalculator(ListProof listProof) {
     return new ListProofRootHashCalculator<>(listProof, StandardSerializers.string());
->>>>>>> e972faea
   }
 
   /**
@@ -160,7 +116,7 @@
     checkArgument(0 <= index);
     checkNotNull(expectedValue);
 
-    Function<ProofListIndexProxy<String>, ListProofNode> proofFunction =
+    Function<ProofListIndexProxy<String>, ListProof> proofFunction =
         (list) -> list.getProof(index);
 
     return new ProofListContainsMatcher(proofFunction,
@@ -185,7 +141,7 @@
     checkArgument(!expectedValues.isEmpty(), "Empty list of expected values");
 
     long to = from + expectedValues.size();
-    Function<ProofListIndexProxy<String>, ListProofNode> proofFunction =
+    Function<ProofListIndexProxy<String>, ListProof> proofFunction =
         (list) -> list.getRangeProof(from, to);
 
     Map<Long, String> expectedProofElements = new TreeMap<>();
