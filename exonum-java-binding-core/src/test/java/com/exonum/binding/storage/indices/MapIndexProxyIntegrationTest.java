--- conflicted
+++ resolved
@@ -4,12 +4,8 @@
 import static com.exonum.binding.storage.indices.TestStorageItems.K1;
 import static com.exonum.binding.storage.indices.TestStorageItems.K2;
 import static com.exonum.binding.storage.indices.TestStorageItems.V1;
-<<<<<<< HEAD
 import static com.exonum.binding.storage.indices.TestStorageItems.V2;
-=======
-import static com.exonum.binding.test.Bytes.bytes;
 import static com.google.common.base.Preconditions.checkArgument;
->>>>>>> eb99a7b8
 import static org.hamcrest.MatcherAssert.assertThat;
 import static org.hamcrest.core.IsEqual.equalTo;
 import static org.junit.Assert.assertFalse;
@@ -25,7 +21,6 @@
 import com.google.common.collect.ImmutableList;
 import com.google.common.collect.Streams;
 import java.util.ArrayList;
-import java.util.Arrays;
 import java.util.Collections;
 import java.util.ConcurrentModificationException;
 import java.util.List;
@@ -203,35 +198,33 @@
   @Test
   public void putPrefixKeys() throws Exception {
     runTestWithView(database::createFork, (map) -> {
-      byte[] fullKey = bytes("A long key we will take prefixes of");
+      String fullKey = "A long key to take prefixes of";
 
       // Generate a stream of key-value pairs, where each key is a prefix of the longest key:
       // 'A' -> V1
       // 'A ' -> V2
       // 'A l' -> V3
       // …
-      Stream<Integer> keySizes = IntStream.range(1, fullKey.length).boxed();
-      Stream<byte[]> values = TestStorageItems.values.stream();
-      List<MapEntry> entries = Streams.zip(keySizes, values,
-          (size, value) -> new MapEntry(prefix(fullKey, size), value)
-      )
+      Stream<String> keys = IntStream.range(1, fullKey.length())
+          .boxed()
+          .map(size -> prefix(fullKey, size));
+      Stream<String> values = TestStorageItems.values.stream();
+      List<MapEntry<String, String>> entries = Streams.zip(keys, values, MapEntry::from)
           .collect(Collectors.toList());
 
       // Shuffle so that we don't add in a certain order.
       Collections.shuffle(entries);
 
       // Add them to the map
-      for (MapEntry e : entries) {
-        map.put(e.getKey(), e.getValue());
-      }
+      putAll(map, entries);
 
       // Check that each key maps to the correct value.
-      for (MapEntry e : entries) {
-        byte[] key = e.getKey();
+      for (MapEntry<String, String> e : entries) {
+        String key = e.getKey();
         assertTrue(map.containsKey(key));
 
-        byte[] value = map.get(key);
-        byte[] expectedValue = e.getValue();
+        String value = map.get(key);
+        String expectedValue = e.getValue();
         assertThat(value, equalTo(expectedValue));
       }
     });
@@ -433,9 +426,9 @@
         StandardSerializers.string());
   }
 
-  private static byte[] prefix(byte[] source, int prefixSize) {
-    checkArgument(prefixSize <= source.length);
-    return Arrays.copyOf(source, prefixSize);
+  private static String prefix(String source, int prefixSize) {
+    checkArgument(prefixSize <= source.length());
+    return source.substring(0, prefixSize);
   }
 
   /**
