package com.exonum.binding.service;

import static com.exonum.binding.messages.TemplateMessage.TEMPLATE_MESSAGE;
import static org.hamcrest.core.IsEqual.equalTo;
import static org.junit.Assert.assertNotNull;
import static org.junit.Assert.assertThat;
import static org.junit.Assert.assertTrue;

import com.exonum.binding.hash.HashCode;
import com.exonum.binding.messages.AbstractTransaction;
import com.exonum.binding.messages.BinaryMessage;
import com.exonum.binding.messages.Message;
import com.exonum.binding.service.adapters.UserServiceAdapter;
import com.exonum.binding.service.adapters.UserTransactionAdapter;
import com.exonum.binding.storage.database.Fork;
import com.exonum.binding.storage.database.MemoryDb;
import com.exonum.binding.storage.database.View;
import com.google.inject.AbstractModule;
import com.google.inject.Inject;
import io.vertx.ext.web.Router;
import java.util.Collections;
import java.util.List;
import org.junit.Rule;
import org.junit.Test;
import org.junit.rules.ExpectedException;

public class ServiceBootstrapIntegrationTest {

  @Rule
  public ExpectedException expectedException = ExpectedException.none();

  @Test
  public void startService() throws Exception {
    UserServiceAdapter service = ServiceBootstrap.startService(
        UserModule.class.getCanonicalName(), 0);

    // Check the service and its dependencies work as expected.
    assertThat(service.getId(), equalTo(UserService.ID));
    assertThat(service.getName(), equalTo(UserService.NAME));
    BinaryMessage message = new Message.Builder()
        .mergeFrom(TEMPLATE_MESSAGE)
        .setServiceId(service.getId())
        .buildRaw();
    byte[] messageBytes = message.getMessage().array();

    UserTransactionAdapter transactionAdapter = service.convertTransaction(messageBytes);
    assertTrue(transactionAdapter.isValid());

    // Check that once startService returns, the native library is loaded. If it’s not,
    // we’ll get an UnsatisfiedLinkError.
<<<<<<< HEAD
    try (MemoryDb database = new MemoryDb()) {
=======
    try (MemoryDb database = MemoryDb.newInstance()) {
>>>>>>> 4f625656
      assertNotNull(database);
    }
  }

  @Test
  public void startServiceNotModule() {
    String invalidModuleName = Object.class.getCanonicalName();

    expectedException.expectMessage("class java.lang.Object is not a sub-class "
        + "of com.google.inject.Module");
    expectedException.expect(IllegalArgumentException.class);
    ServiceBootstrap.startService(invalidModuleName, 0);
  }
}

class UserModule extends AbstractModule {

  @Override
  protected void configure() {
    bind(Service.class)
        .to(UserService.class);

    bind(TransactionConverter.class)
        .toInstance((m) -> new AbstractTransaction(m) {

          @Override
          public boolean isValid() {
            return true;
          }

          @Override
          public void execute(Fork view) {
            System.out.println("Transaction#execute");
          }
        });
  }
}

class UserService extends AbstractService {

  static final short ID = 1;
  static final String NAME = "UserService";

  @Inject
  UserService(TransactionConverter transactionConverter) {
    super(ID, NAME, transactionConverter);
  }

  @Override
  protected Schema createDataSchema(View view) {
    return new Schema() {

      @Override
      public List<HashCode> getStateHashes() {
        return Collections.emptyList();
      }
    };
  }

  @Override
  public void createPublicApiHandlers(Node node, Router router) {
    // no-op
  }
}<|MERGE_RESOLUTION|>--- conflicted
+++ resolved
@@ -48,11 +48,7 @@
 
     // Check that once startService returns, the native library is loaded. If it’s not,
     // we’ll get an UnsatisfiedLinkError.
-<<<<<<< HEAD
-    try (MemoryDb database = new MemoryDb()) {
-=======
     try (MemoryDb database = MemoryDb.newInstance()) {
->>>>>>> 4f625656
       assertNotNull(database);
     }
   }
