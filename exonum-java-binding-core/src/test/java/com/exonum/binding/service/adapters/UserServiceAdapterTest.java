--- conflicted
+++ resolved
@@ -1,4 +1,4 @@
-/* 
+/*
  * Copyright 2018 The Exonum Team
  *
  * Licensed under the Apache License, Version 2.0 (the "License");
@@ -190,11 +190,7 @@
   }
 
   @Test
-<<<<<<< HEAD
-  public void initialize_ClosesFork() throws Exception {
-=======
   public void initialize_ClosesCleaner() throws Exception {
->>>>>>> 7727875e
     long forkHandle = 0x0A;
     String ignored = serviceAdapter.initialize(forkHandle);
 
