/*
 * Copyright 2018 The Exonum Team
 *
 * Licensed under the Apache License, Version 2.0 (the "License");
 * you may not use this file except in compliance with the License.
 * You may obtain a copy of the License at
 *
 *     http://www.apache.org/licenses/LICENSE-2.0
 *
 * Unless required by applicable law or agreed to in writing, software
 * distributed under the License is distributed on an "AS IS" BASIS,
 * WITHOUT WARRANTIES OR CONDITIONS OF ANY KIND, either express or implied.
 * See the License for the specific language governing permissions and
 * limitations under the License.
 */

package com.exonum.binding.service.adapters;

import static com.exonum.binding.test.Bytes.bytes;
import static java.util.Collections.emptyList;
import static java.util.Collections.singletonList;
import static org.hamcrest.MatcherAssert.assertThat;
import static org.hamcrest.Matchers.containsString;
import static org.hamcrest.Matchers.equalTo;
import static org.junit.jupiter.api.Assertions.assertThrows;
import static org.junit.jupiter.api.Assertions.assertTrue;
import static org.mockito.ArgumentMatchers.any;
import static org.mockito.ArgumentMatchers.eq;
import static org.mockito.Mockito.mock;
import static org.mockito.Mockito.verify;
import static org.mockito.Mockito.when;

import com.exonum.binding.common.hash.HashCode;
import com.exonum.binding.common.message.BinaryMessage;
import com.exonum.binding.common.message.Message;
import com.exonum.binding.common.message.TemplateMessage;
import com.exonum.binding.proxy.Cleaner;
import com.exonum.binding.service.BlockCommittedEvent;
import com.exonum.binding.service.Service;
import com.exonum.binding.storage.database.Snapshot;
import com.exonum.binding.transaction.Transaction;
import com.exonum.binding.transport.Server;
import io.vertx.ext.web.Router;
import io.vertx.ext.web.impl.RouterImpl;
import java.util.Arrays;
import java.util.List;
import java.util.OptionalInt;
import java.util.stream.Collectors;
import org.junit.jupiter.api.Test;
import org.junit.jupiter.api.extension.ExtendWith;
import org.mockito.ArgumentCaptor;
import org.mockito.InjectMocks;
import org.mockito.Mock;
import org.mockito.junit.jupiter.MockitoExtension;

@ExtendWith(MockitoExtension.class)
class UserServiceAdapterTest {

  @Mock
  private Service service;

  @Mock
  private Server server;

  @Mock
  private ViewFactory viewFactory;

  @Mock
  private Snapshot snapshot;

  @InjectMocks
  private UserServiceAdapter serviceAdapter;

  private static final short SERVICE_ID = (short) 0xA103;
  private static final long SNAPSHOT_HANDLE = 0x0A;
  private static final long HEIGHT = 1;
  private static final int VALIDATOR_ID = 1;

  @Test
  void convertTransaction_ThrowsIfNull() {
    assertThrows(NullPointerException.class, () -> serviceAdapter.convertTransaction(null));
  }

  @Test
<<<<<<< HEAD
  public void convertTransaction() {
=======
  void convertTransaction() {
>>>>>>> bf1838d6
    Transaction expectedTransaction = mock(Transaction.class);
    when(service.getId()).thenReturn(SERVICE_ID);
    when(service.convertToTransaction(any(BinaryMessage.class)))
        .thenReturn(expectedTransaction);

    byte[] message = getServiceMessage(SERVICE_ID)
        .getSignedMessage()
        .array();

    UserTransactionAdapter transactionAdapter = serviceAdapter.convertTransaction(message);

    assertThat(transactionAdapter.transaction, equalTo(expectedTransaction));
  }

  @Test
<<<<<<< HEAD
  public void convertTransaction_InvalidServiceImplReturningNull() {
=======
  void convertTransaction_InvalidServiceImplReturningNull() {
>>>>>>> bf1838d6
    when(service.getId()).thenReturn(SERVICE_ID);
    when(service.convertToTransaction(any(BinaryMessage.class)))
        // Such service impl. is not valid
        .thenReturn(null);

    byte[] message = getServiceMessage(SERVICE_ID)
        .getSignedMessage()
        .array();

    NullPointerException thrown = assertThrows(NullPointerException.class,
        () -> serviceAdapter.convertTransaction(message));
    assertThat(thrown.getLocalizedMessage(), containsString("Invalid service implementation: "
        + "Service#convertToTransaction must never return null."));
  }

  /**
   * Returns some transaction of the given service.
   */
  private BinaryMessage getServiceMessage(short serviceId) {
    return new Message.Builder()
        .mergeFrom(TemplateMessage.TEMPLATE_MESSAGE)
        .setServiceId(serviceId)
        .buildRaw();
  }

  @Test
<<<<<<< HEAD
  public void getStateHashes_EmptyList() {
=======
  void getStateHashes_EmptyList() {
>>>>>>> bf1838d6
    when(viewFactory.createSnapshot(eq(SNAPSHOT_HANDLE), any(Cleaner.class)))
        .thenReturn(snapshot);

    when(service.getStateHashes(snapshot))
        .thenReturn(emptyList());

    byte[][] hashes = serviceAdapter.getStateHashes(SNAPSHOT_HANDLE);

    assertThat(hashes.length, equalTo(0));
  }

  @Test
<<<<<<< HEAD
  public void getStateHashes_SingletonList() {
=======
  void getStateHashes_SingletonList() {
>>>>>>> bf1838d6
    when(viewFactory.createSnapshot(eq(SNAPSHOT_HANDLE), any(Cleaner.class)))
        .thenReturn(snapshot);

    byte[] h1 = bytes("hash1");
    when(service.getStateHashes(snapshot))
        .thenReturn(singletonList(HashCode.fromBytes(h1)));

    byte[][] hashes = serviceAdapter.getStateHashes(SNAPSHOT_HANDLE);

    assertThat(hashes.length, equalTo(1));
    assertThat(hashes[0], equalTo(h1));
  }

  @Test
<<<<<<< HEAD
  public void getStateHashes_MultipleHashesList() {
=======
  void getStateHashes_MultipleHashesList() {
>>>>>>> bf1838d6
    when(viewFactory.createSnapshot(eq(SNAPSHOT_HANDLE), any(Cleaner.class)))
        .thenReturn(snapshot);

    byte[][] hashes = {
        bytes("hash1"),
        bytes("hash2"),
        bytes("hash3")
    };
    List<HashCode> hashesFromService = Arrays.stream(hashes)
        .map(HashCode::fromBytes)
        .collect(Collectors.toList());

    when(service.getStateHashes(snapshot))
        .thenReturn(hashesFromService);

    byte[][] actualHashes = serviceAdapter.getStateHashes(SNAPSHOT_HANDLE);

    assertThat(actualHashes, equalTo(hashes));
  }

  @Test
<<<<<<< HEAD
  public void getStateHashes_ClosesCleaner() {
=======
  void getStateHashes_ClosesCleaner() {
>>>>>>> bf1838d6
    byte[][] ignored = serviceAdapter.getStateHashes(SNAPSHOT_HANDLE);

    ArgumentCaptor<Cleaner> ac = ArgumentCaptor.forClass(Cleaner.class);
    verify(viewFactory).createSnapshot(eq(SNAPSHOT_HANDLE), ac.capture());

    Cleaner cleaner = ac.getValue();

    assertTrue(cleaner.isClosed());
  }

  @Test
  void initialize_ClosesCleaner() {
    long forkHandle = 0x0A;
    String ignored = serviceAdapter.initialize(forkHandle);

    ArgumentCaptor<Cleaner> ac = ArgumentCaptor.forClass(Cleaner.class);
    verify(viewFactory).createFork(eq(forkHandle), ac.capture());

    Cleaner cleaner = ac.getValue();

    assertTrue(cleaner.isClosed());
  }

  @Test
  void mountPublicApiHandler() {
    Router router = mock(RouterImpl.class);
    when(server.createRouter())
        .thenReturn(router);

    String serviceName = "service1";
    when(service.getName())
        .thenReturn(serviceName);

    serviceAdapter.mountPublicApiHandler(0x0A);
    verify(server).mountSubRouter(eq("/api/service1"), eq(router));
  }

  @Test
  void mountPublicApiHandler_FailsOnSubsequentCalls() {
    serviceAdapter.mountPublicApiHandler(0x0A);

    assertThrows(IllegalStateException.class, () -> serviceAdapter.mountPublicApiHandler(0x0B));
  }

  @Test
  void afterCommit_ValidatorNode() {
    when(viewFactory.createSnapshot(eq(SNAPSHOT_HANDLE), any(Cleaner.class)))
        .thenReturn(snapshot);
    serviceAdapter.afterCommit(SNAPSHOT_HANDLE, VALIDATOR_ID, HEIGHT);

    ArgumentCaptor<BlockCommittedEvent> ac = ArgumentCaptor.forClass(BlockCommittedEvent.class);
    verify(service).afterCommit(ac.capture());

    BlockCommittedEvent event = ac.getValue();

    assertThat(event.getHeight(), equalTo(HEIGHT));
    assertThat(event.getValidatorId(), equalTo(OptionalInt.of(VALIDATOR_ID)));
    assertThat(event.getSnapshot(), equalTo(snapshot));
  }

  @Test
  void afterCommit_AuditorNode() {
    // For auditor nodes (which do not have validatorId) negative validatorId is passed
    int validatorId = -1;
    when(viewFactory.createSnapshot(eq(SNAPSHOT_HANDLE), any(Cleaner.class)))
        .thenReturn(snapshot);
    serviceAdapter.afterCommit(SNAPSHOT_HANDLE, validatorId, HEIGHT);

    ArgumentCaptor<BlockCommittedEvent> ac = ArgumentCaptor.forClass(BlockCommittedEvent.class);
    verify(service).afterCommit(ac.capture());

    BlockCommittedEvent event = ac.getValue();

    assertThat(event.getHeight(), equalTo(HEIGHT));
    assertThat(event.getValidatorId(), equalTo(OptionalInt.empty()));
  }

  @Test
  void afterCommit_ClosesCleaner() {
    when(viewFactory.createSnapshot(eq(SNAPSHOT_HANDLE), any(Cleaner.class)))
        .thenReturn(snapshot);
    serviceAdapter.afterCommit(SNAPSHOT_HANDLE, VALIDATOR_ID, HEIGHT);

    ArgumentCaptor<Cleaner> ac = ArgumentCaptor.forClass(Cleaner.class);
    verify(viewFactory).createSnapshot(eq(SNAPSHOT_HANDLE), ac.capture());

    Cleaner cleaner = ac.getValue();

    assertTrue(cleaner.isClosed());
  }

  @Test
  public void afterCommit_ValidatorNode() {
    when(viewFactory.createSnapshot(eq(SNAPSHOT_HANDLE), any(Cleaner.class)))
        .thenReturn(snapshot);
    serviceAdapter.afterCommit(SNAPSHOT_HANDLE, VALIDATOR_ID, HEIGHT);

    ArgumentCaptor<BlockCommittedEvent> ac = ArgumentCaptor.forClass(BlockCommittedEvent.class);
    verify(service).afterCommit(ac.capture());

    BlockCommittedEvent event = ac.getValue();

    assertThat(event.getHeight(), equalTo(HEIGHT));
    assertThat(event.getValidatorId(), equalTo(OptionalInt.of(VALIDATOR_ID)));
    assertThat(event.getSnapshot(), equalTo(snapshot));
  }

  @Test
  public void afterCommit_AuditorNode() {
    // For auditor nodes (which do not have validatorId) negative validatorId is passed
    int validatorId = -1;
    when(viewFactory.createSnapshot(eq(SNAPSHOT_HANDLE), any(Cleaner.class)))
        .thenReturn(snapshot);
    serviceAdapter.afterCommit(SNAPSHOT_HANDLE, validatorId, HEIGHT);

    ArgumentCaptor<BlockCommittedEvent> ac = ArgumentCaptor.forClass(BlockCommittedEvent.class);
    verify(service).afterCommit(ac.capture());

    BlockCommittedEvent event = ac.getValue();

    assertThat(event.getHeight(), equalTo(HEIGHT));
    assertThat(event.getValidatorId(), equalTo(OptionalInt.empty()));
  }

  @Test
  public void afterCommit_ClosesCleaner() {
    when(viewFactory.createSnapshot(eq(SNAPSHOT_HANDLE), any(Cleaner.class)))
        .thenReturn(snapshot);
    serviceAdapter.afterCommit(SNAPSHOT_HANDLE, VALIDATOR_ID, HEIGHT);

    ArgumentCaptor<Cleaner> ac = ArgumentCaptor.forClass(Cleaner.class);
    verify(viewFactory).createSnapshot(eq(SNAPSHOT_HANDLE), ac.capture());

    Cleaner cleaner = ac.getValue();

    assertTrue(cleaner.isClosed());
  }
}<|MERGE_RESOLUTION|>--- conflicted
+++ resolved
@@ -82,11 +82,7 @@
   }
 
   @Test
-<<<<<<< HEAD
-  public void convertTransaction() {
-=======
   void convertTransaction() {
->>>>>>> bf1838d6
     Transaction expectedTransaction = mock(Transaction.class);
     when(service.getId()).thenReturn(SERVICE_ID);
     when(service.convertToTransaction(any(BinaryMessage.class)))
@@ -102,11 +98,7 @@
   }
 
   @Test
-<<<<<<< HEAD
-  public void convertTransaction_InvalidServiceImplReturningNull() {
-=======
   void convertTransaction_InvalidServiceImplReturningNull() {
->>>>>>> bf1838d6
     when(service.getId()).thenReturn(SERVICE_ID);
     when(service.convertToTransaction(any(BinaryMessage.class)))
         // Such service impl. is not valid
@@ -133,11 +125,7 @@
   }
 
   @Test
-<<<<<<< HEAD
-  public void getStateHashes_EmptyList() {
-=======
   void getStateHashes_EmptyList() {
->>>>>>> bf1838d6
     when(viewFactory.createSnapshot(eq(SNAPSHOT_HANDLE), any(Cleaner.class)))
         .thenReturn(snapshot);
 
@@ -150,11 +138,7 @@
   }
 
   @Test
-<<<<<<< HEAD
-  public void getStateHashes_SingletonList() {
-=======
   void getStateHashes_SingletonList() {
->>>>>>> bf1838d6
     when(viewFactory.createSnapshot(eq(SNAPSHOT_HANDLE), any(Cleaner.class)))
         .thenReturn(snapshot);
 
@@ -169,11 +153,7 @@
   }
 
   @Test
-<<<<<<< HEAD
-  public void getStateHashes_MultipleHashesList() {
-=======
   void getStateHashes_MultipleHashesList() {
->>>>>>> bf1838d6
     when(viewFactory.createSnapshot(eq(SNAPSHOT_HANDLE), any(Cleaner.class)))
         .thenReturn(snapshot);
 
@@ -195,11 +175,7 @@
   }
 
   @Test
-<<<<<<< HEAD
-  public void getStateHashes_ClosesCleaner() {
-=======
   void getStateHashes_ClosesCleaner() {
->>>>>>> bf1838d6
     byte[][] ignored = serviceAdapter.getStateHashes(SNAPSHOT_HANDLE);
 
     ArgumentCaptor<Cleaner> ac = ArgumentCaptor.forClass(Cleaner.class);
@@ -290,51 +266,4 @@
 
     assertTrue(cleaner.isClosed());
   }
-
-  @Test
-  public void afterCommit_ValidatorNode() {
-    when(viewFactory.createSnapshot(eq(SNAPSHOT_HANDLE), any(Cleaner.class)))
-        .thenReturn(snapshot);
-    serviceAdapter.afterCommit(SNAPSHOT_HANDLE, VALIDATOR_ID, HEIGHT);
-
-    ArgumentCaptor<BlockCommittedEvent> ac = ArgumentCaptor.forClass(BlockCommittedEvent.class);
-    verify(service).afterCommit(ac.capture());
-
-    BlockCommittedEvent event = ac.getValue();
-
-    assertThat(event.getHeight(), equalTo(HEIGHT));
-    assertThat(event.getValidatorId(), equalTo(OptionalInt.of(VALIDATOR_ID)));
-    assertThat(event.getSnapshot(), equalTo(snapshot));
-  }
-
-  @Test
-  public void afterCommit_AuditorNode() {
-    // For auditor nodes (which do not have validatorId) negative validatorId is passed
-    int validatorId = -1;
-    when(viewFactory.createSnapshot(eq(SNAPSHOT_HANDLE), any(Cleaner.class)))
-        .thenReturn(snapshot);
-    serviceAdapter.afterCommit(SNAPSHOT_HANDLE, validatorId, HEIGHT);
-
-    ArgumentCaptor<BlockCommittedEvent> ac = ArgumentCaptor.forClass(BlockCommittedEvent.class);
-    verify(service).afterCommit(ac.capture());
-
-    BlockCommittedEvent event = ac.getValue();
-
-    assertThat(event.getHeight(), equalTo(HEIGHT));
-    assertThat(event.getValidatorId(), equalTo(OptionalInt.empty()));
-  }
-
-  @Test
-  public void afterCommit_ClosesCleaner() {
-    when(viewFactory.createSnapshot(eq(SNAPSHOT_HANDLE), any(Cleaner.class)))
-        .thenReturn(snapshot);
-    serviceAdapter.afterCommit(SNAPSHOT_HANDLE, VALIDATOR_ID, HEIGHT);
-
-    ArgumentCaptor<Cleaner> ac = ArgumentCaptor.forClass(Cleaner.class);
-    verify(viewFactory).createSnapshot(eq(SNAPSHOT_HANDLE), ac.capture());
-
-    Cleaner cleaner = ac.getValue();
-
-    assertTrue(cleaner.isClosed());
-  }
 }