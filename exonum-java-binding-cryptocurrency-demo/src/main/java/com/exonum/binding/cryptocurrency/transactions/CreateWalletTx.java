/* 
 * Copyright 2018 The Exonum Team
 *
 * Licensed under the Apache License, Version 2.0 (the "License");
 * you may not use this file except in compliance with the License.
 * You may obtain a copy of the License at
 *
 *   http://www.apache.org/licenses/LICENSE-2.0
 *
 * Unless required by applicable law or agreed to in writing, software
 * distributed under the License is distributed on an "AS IS" BASIS,
 * WITHOUT WARRANTIES OR CONDITIONS OF ANY KIND, either express or implied.
 * See the License for the specific language governing permissions and
 * limitations under the License.
 */

package com.exonum.binding.cryptocurrency.transactions;

import static com.exonum.binding.cryptocurrency.transactions.CryptocurrencyTransactionTemplate.newCryptocurrencyTransactionBuilder;
import static com.exonum.binding.cryptocurrency.transactions.TransactionPreconditions.checkTransaction;
import static com.google.common.base.Preconditions.checkArgument;
import static org.abstractj.kalium.NaCl.Sodium.CRYPTO_SIGN_ED25519_PUBLICKEYBYTES;

import com.exonum.binding.crypto.PublicKey;
import com.exonum.binding.crypto.PublicKeySerializer;
import com.exonum.binding.cryptocurrency.CryptocurrencySchema;
import com.exonum.binding.cryptocurrency.CryptocurrencyService;
import com.exonum.binding.cryptocurrency.Wallet;
import com.exonum.binding.cryptocurrency.transactions.converters.TransactionMessageConverter;
import com.exonum.binding.messages.BinaryMessage;
import com.exonum.binding.messages.Message;
import com.exonum.binding.messages.Transaction;
import com.exonum.binding.storage.database.Fork;
import com.exonum.binding.storage.indices.MapIndex;
import com.exonum.binding.storage.serialization.Serializer;
import com.google.common.base.Objects;
import com.google.protobuf.ByteString;
import com.google.protobuf.InvalidProtocolBufferException;
import java.nio.ByteBuffer;

/** A transaction that creates a new named wallet with default balance. */
public final class CreateWalletTx extends BaseTx implements Transaction {

  private static final short ID = CryptocurrencyTransaction.CREATE_WALLET.getId();

  private static final Serializer<PublicKey> publicKeySerializer = PublicKeySerializer.INSTANCE;

  static final long DEFAULT_BALANCE = 100L;

  private final PublicKey ownerPublicKey;

  /**
   * Creates a new wallet creation transaction with given name.
   */
  public CreateWalletTx(PublicKey ownerPublicKey) {
    super(CryptocurrencyService.ID, ID);
    checkArgument(
        ownerPublicKey.size() == CRYPTO_SIGN_ED25519_PUBLICKEYBYTES,
        "Public key must have correct size");
    this.ownerPublicKey = ownerPublicKey;
  }

  static TransactionMessageConverter<CreateWalletTx> converter() {
    return TransactionConverter.INSTANCE;
  }

  @Override
  public boolean isValid() {
    return true;
  }

  @Override
  public void execute(Fork view) {
    CryptocurrencySchema schema = new CryptocurrencySchema(view);
<<<<<<< HEAD
    MapIndex<HashCode, Wallet> wallets = schema.wallets();

    HashCode walletId = Hashing.defaultHashFunction().hashString(name, UTF_8);
    if (wallets.containsKey(walletId)) {
      return;
    }

    Wallet wallet = new Wallet(name, 0L);

    wallets.put(walletId, wallet);
=======
    MapIndex<PublicKey, Wallet> wallets = schema.wallets();

    if (wallets.containsKey(ownerPublicKey)) {
      return;
    }

    Wallet wallet = new Wallet(DEFAULT_BALANCE);

    wallets.put(ownerPublicKey, wallet);
>>>>>>> 2145587e
  }

  @Override
  public String info() {
    return CryptocurrencyTransactionGson.instance().toJson(this);
  }

  @Override
  public BinaryMessage getMessage() {
    return converter().toMessage(this);
  }

  @Override
  public boolean equals(Object o) {
    if (this == o) {
      return true;
    }
    if (o == null || getClass() != o.getClass()) {
      return false;
    }
    CreateWalletTx that = (CreateWalletTx) o;
    return service_id == that.service_id
        && message_id == that.message_id
        && Objects.equal(ownerPublicKey, that.ownerPublicKey);
  }

  @Override
  public int hashCode() {
    return Objects.hashCode(service_id, message_id, ownerPublicKey);
  }

  private enum TransactionConverter implements TransactionMessageConverter<CreateWalletTx> {
    INSTANCE;

    @Override
    public CreateWalletTx fromMessage(Message txMessage) {
      checkTransaction(txMessage, ID);

      CreateWalletTx createWalletTx;
      try {
        TxMessagesProtos.CreateWalletTx messageBody =
            TxMessagesProtos.CreateWalletTx.parseFrom(txMessage.getBody());

        PublicKey ownerPublicKey =
            PublicKey.fromBytes((messageBody.getOwnerPublicKey().getRawKey().toByteArray()));
        createWalletTx = new CreateWalletTx(ownerPublicKey);
      } catch (InvalidProtocolBufferException e) {
        throw new IllegalArgumentException(
            "Unable to instantiate TxMessagesProtos.CreateWalletTx instance from provided"
                + " binary data", e);
      }
      return createWalletTx;
    }

    @Override
    public BinaryMessage toMessage(CreateWalletTx transaction) {
      PublicKeyProtos.PublicKey ownerPublicKey = PublicKeyProtos.PublicKey.newBuilder()
          .setRawKey(ByteString.copyFrom(publicKeySerializer.toBytes(transaction.ownerPublicKey)))
          .build();
      TxMessagesProtos.CreateWalletTx createWalletTx =
          TxMessagesProtos.CreateWalletTx.newBuilder()
              .setOwnerPublicKey(ownerPublicKey)
              .build();

      ByteBuffer buffer = ByteBuffer.wrap(createWalletTx.toByteArray());

      return newCryptocurrencyTransactionBuilder(ID).setBody(buffer).buildRaw();
    }
  }
}<|MERGE_RESOLUTION|>--- conflicted
+++ resolved
@@ -72,18 +72,6 @@
   @Override
   public void execute(Fork view) {
     CryptocurrencySchema schema = new CryptocurrencySchema(view);
-<<<<<<< HEAD
-    MapIndex<HashCode, Wallet> wallets = schema.wallets();
-
-    HashCode walletId = Hashing.defaultHashFunction().hashString(name, UTF_8);
-    if (wallets.containsKey(walletId)) {
-      return;
-    }
-
-    Wallet wallet = new Wallet(name, 0L);
-
-    wallets.put(walletId, wallet);
-=======
     MapIndex<PublicKey, Wallet> wallets = schema.wallets();
 
     if (wallets.containsKey(ownerPublicKey)) {
@@ -93,7 +81,6 @@
     Wallet wallet = new Wallet(DEFAULT_BALANCE);
 
     wallets.put(ownerPublicKey, wallet);
->>>>>>> 2145587e
   }
 
   @Override
