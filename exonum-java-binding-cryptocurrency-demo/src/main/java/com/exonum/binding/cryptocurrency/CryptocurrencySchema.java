--- conflicted
+++ resolved
@@ -24,10 +24,6 @@
 import com.exonum.binding.service.Schema;
 import com.exonum.binding.storage.database.View;
 import com.exonum.binding.storage.indices.ProofMapIndexProxy;
-<<<<<<< HEAD
-import com.exonum.binding.storage.serialization.StandardSerializers;
-=======
->>>>>>> 2145587e
 import com.google.common.collect.ImmutableList;
 import java.util.List;
 
@@ -55,11 +51,7 @@
   /**
    * Returns a proof map of wallets.
    */
-<<<<<<< HEAD
-  public ProofMapIndexProxy<HashCode, Wallet> wallets() {
-=======
   public ProofMapIndexProxy<PublicKey, Wallet> wallets() {
->>>>>>> 2145587e
     String name = fullIndexName("wallets");
     return ProofMapIndexProxy.newInstance(name, view, PublicKeySerializer.INSTANCE,
         WalletSerializer.INSTANCE);
