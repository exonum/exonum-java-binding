--- conflicted
+++ resolved
@@ -16,10 +16,6 @@
 
 package com.exonum.binding.cryptocurrency;
 
-<<<<<<< HEAD
-import static com.exonum.binding.cryptocurrency.HashUtils.hashUtf8String;
-=======
->>>>>>> 2145587e
 import static org.mockito.ArgumentMatchers.any;
 import static org.mockito.ArgumentMatchers.eq;
 import static org.mockito.Mockito.doThrow;
@@ -106,13 +102,8 @@
             CryptocurrencyTransaction.TRANSFER,
                 new TransferTx(
                     0L,
-<<<<<<< HEAD
-                    hashUtf8String("from"),
-                    hashUtf8String("to"),
-=======
                     fromKey,
                     toKey,
->>>>>>> 2145587e
                     40L));
 
     int port = httpServer.actualPort();
