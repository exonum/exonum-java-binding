/* 
 * Copyright 2018 The Exonum Team
 *
 * Licensed under the Apache License, Version 2.0 (the "License");
 * you may not use this file except in compliance with the License.
 * You may obtain a copy of the License at
 *
 *   http://www.apache.org/licenses/LICENSE-2.0
 *
 * Unless required by applicable law or agreed to in writing, software
 * distributed under the License is distributed on an "AS IS" BASIS,
 * WITHOUT WARRANTIES OR CONDITIONS OF ANY KIND, either express or implied.
 * See the License for the specific language governing permissions and
 * limitations under the License.
 */

package com.exonum.binding.cryptocurrency.transactions;

<<<<<<< HEAD
import static com.exonum.binding.cryptocurrency.HashUtils.hashUtf8String;
=======
import static com.exonum.binding.cryptocurrency.transactions.CreateWalletTx.DEFAULT_BALANCE;
>>>>>>> 2145587e
import static org.hamcrest.CoreMatchers.equalTo;
import static org.junit.Assert.assertThat;
import static org.junit.Assert.assertTrue;

import com.exonum.binding.crypto.PublicKey;
import com.exonum.binding.cryptocurrency.CryptocurrencySchema;
import com.exonum.binding.cryptocurrency.CryptocurrencyService;
import com.exonum.binding.cryptocurrency.PredefinedOwnerKeys;
import com.exonum.binding.cryptocurrency.Wallet;
<<<<<<< HEAD
import com.exonum.binding.hash.HashCode;
=======
import com.exonum.binding.messages.BinaryMessage;
>>>>>>> 2145587e
import com.exonum.binding.proxy.Cleaner;
import com.exonum.binding.proxy.CloseFailuresException;
import com.exonum.binding.storage.database.Database;
import com.exonum.binding.storage.database.Fork;
import com.exonum.binding.storage.database.MemoryDb;
import com.exonum.binding.storage.indices.MapIndex;
import com.exonum.binding.util.LibraryLoader;
import nl.jqno.equalsverifier.EqualsVerifier;
import org.junit.Rule;
import org.junit.Test;
import org.junit.rules.ExpectedException;

public class CreateWalletTxTest {

  static {
    LibraryLoader.load();
  }

  private static final PublicKey ownerKey = PredefinedOwnerKeys.firstOwnerKey;

  @Rule public final ExpectedException expectedException = ExpectedException.none();

  @Test
  public void walletIsValidWithCorrectOwnerKey() {
    CreateWalletTx tx = new CreateWalletTx(ownerKey);

    assertTrue(tx.isValid());
  }

  @Test
  public void constructorRejectsInvalidSizedKey() {
    PublicKey publicKey = PublicKey.fromBytes(new byte[1]);

    expectedException.expectMessage("Public key must have correct size");
    expectedException.expect(IllegalArgumentException.class);
    new CreateWalletTx(publicKey);
  }

  @Test
  public void executeCreateWalletTx() throws CloseFailuresException {
<<<<<<< HEAD
    String name = "wallet";

    CreateWalletTx tx = new CreateWalletTx(name);

=======
    CreateWalletTx tx = new CreateWalletTx(ownerKey);

>>>>>>> 2145587e
    try (Database db = MemoryDb.newInstance();
         Cleaner cleaner = new Cleaner()) {
      Fork view = db.createFork(cleaner);
      tx.execute(view);

      // Check that entries have been added.
      CryptocurrencySchema schema = new CryptocurrencySchema(view);
<<<<<<< HEAD
      MapIndex<HashCode, Wallet> wallets = schema.wallets();
      HashCode nameHash = hashUtf8String(name);
      
      assertThat(wallets.get(nameHash).getName(), equalTo(name));
      assertThat(wallets.get(nameHash).getBalance(), equalTo(0L));
=======
      MapIndex<PublicKey, Wallet> wallets = schema.wallets();

      assertThat(wallets.get(ownerKey).getBalance(), equalTo(DEFAULT_BALANCE));
>>>>>>> 2145587e
    }
  }

  @Test
  public void executeAlreadyExistingWalletTx() throws CloseFailuresException {
    try (Database db = MemoryDb.newInstance();
         Cleaner cleaner = new Cleaner()) {
      Fork view = db.createFork(cleaner);
<<<<<<< HEAD
      String name = "wallet";
      Long value = 100L;
      HashCode nameHash = hashUtf8String(name);
=======
      Long balance = DEFAULT_BALANCE;
>>>>>>> 2145587e

      // Create a wallet manually.
      CryptocurrencySchema schema = new CryptocurrencySchema(view);
      {
<<<<<<< HEAD
        MapIndex<HashCode, Wallet> wallets = schema.wallets();
        wallets.put(nameHash, new Wallet(name, value));
=======
        MapIndex<PublicKey, Wallet> wallets = schema.wallets();
        wallets.put(ownerKey, new Wallet(balance));
>>>>>>> 2145587e
      }

      // Execute the transaction, that has the same owner key.
      CreateWalletTx tx = new CreateWalletTx(ownerKey);
      tx.execute(view);

      // Check it has not changed the entries in the maps.
      {
<<<<<<< HEAD
        MapIndex<HashCode, Wallet> wallets = schema.wallets();
        assertThat(wallets.get(nameHash).getName(), equalTo(name));
        assertThat(wallets.get(nameHash).getBalance(), equalTo(value));
=======
        MapIndex<PublicKey, Wallet> wallets = schema.wallets();
        assertThat(wallets.get(ownerKey).getBalance(), equalTo(balance));
>>>>>>> 2145587e
      }
    }
  }

  @Test
  public void info() {
    CreateWalletTx tx = new CreateWalletTx(ownerKey);

    String info = tx.info();

    BaseTx txParams = CryptocurrencyTransactionGson.instance().fromJson(info, BaseTx.class);
    assertThat(txParams.getServiceId(), equalTo(CryptocurrencyService.ID));
    assertThat(txParams.getMessageId(), equalTo(CryptocurrencyTransaction.CREATE_WALLET.getId()));
  }

  @Test
  public void converterRoundtrip() {
    CreateWalletTx tx = new CreateWalletTx(ownerKey);
    BinaryMessage message = CreateWalletTx.converter().toMessage(tx);
    CreateWalletTx txFromMessage = CreateWalletTx.converter().fromMessage(message);

    assertThat(txFromMessage, equalTo(tx));
  }

  @Test
  public void verifyEquals() {
    EqualsVerifier
        .forClass(CreateWalletTx.class)
        .verify();
  }
}<|MERGE_RESOLUTION|>--- conflicted
+++ resolved
@@ -16,11 +16,7 @@
 
 package com.exonum.binding.cryptocurrency.transactions;
 
-<<<<<<< HEAD
-import static com.exonum.binding.cryptocurrency.HashUtils.hashUtf8String;
-=======
 import static com.exonum.binding.cryptocurrency.transactions.CreateWalletTx.DEFAULT_BALANCE;
->>>>>>> 2145587e
 import static org.hamcrest.CoreMatchers.equalTo;
 import static org.junit.Assert.assertThat;
 import static org.junit.Assert.assertTrue;
@@ -30,11 +26,7 @@
 import com.exonum.binding.cryptocurrency.CryptocurrencyService;
 import com.exonum.binding.cryptocurrency.PredefinedOwnerKeys;
 import com.exonum.binding.cryptocurrency.Wallet;
-<<<<<<< HEAD
-import com.exonum.binding.hash.HashCode;
-=======
 import com.exonum.binding.messages.BinaryMessage;
->>>>>>> 2145587e
 import com.exonum.binding.proxy.Cleaner;
 import com.exonum.binding.proxy.CloseFailuresException;
 import com.exonum.binding.storage.database.Database;
@@ -75,15 +67,8 @@
 
   @Test
   public void executeCreateWalletTx() throws CloseFailuresException {
-<<<<<<< HEAD
-    String name = "wallet";
-
-    CreateWalletTx tx = new CreateWalletTx(name);
-
-=======
     CreateWalletTx tx = new CreateWalletTx(ownerKey);
 
->>>>>>> 2145587e
     try (Database db = MemoryDb.newInstance();
          Cleaner cleaner = new Cleaner()) {
       Fork view = db.createFork(cleaner);
@@ -91,17 +76,9 @@
 
       // Check that entries have been added.
       CryptocurrencySchema schema = new CryptocurrencySchema(view);
-<<<<<<< HEAD
-      MapIndex<HashCode, Wallet> wallets = schema.wallets();
-      HashCode nameHash = hashUtf8String(name);
-      
-      assertThat(wallets.get(nameHash).getName(), equalTo(name));
-      assertThat(wallets.get(nameHash).getBalance(), equalTo(0L));
-=======
       MapIndex<PublicKey, Wallet> wallets = schema.wallets();
 
       assertThat(wallets.get(ownerKey).getBalance(), equalTo(DEFAULT_BALANCE));
->>>>>>> 2145587e
     }
   }
 
@@ -110,24 +87,13 @@
     try (Database db = MemoryDb.newInstance();
          Cleaner cleaner = new Cleaner()) {
       Fork view = db.createFork(cleaner);
-<<<<<<< HEAD
-      String name = "wallet";
-      Long value = 100L;
-      HashCode nameHash = hashUtf8String(name);
-=======
       Long balance = DEFAULT_BALANCE;
->>>>>>> 2145587e
 
       // Create a wallet manually.
       CryptocurrencySchema schema = new CryptocurrencySchema(view);
       {
-<<<<<<< HEAD
-        MapIndex<HashCode, Wallet> wallets = schema.wallets();
-        wallets.put(nameHash, new Wallet(name, value));
-=======
         MapIndex<PublicKey, Wallet> wallets = schema.wallets();
         wallets.put(ownerKey, new Wallet(balance));
->>>>>>> 2145587e
       }
 
       // Execute the transaction, that has the same owner key.
@@ -136,14 +102,8 @@
 
       // Check it has not changed the entries in the maps.
       {
-<<<<<<< HEAD
-        MapIndex<HashCode, Wallet> wallets = schema.wallets();
-        assertThat(wallets.get(nameHash).getName(), equalTo(name));
-        assertThat(wallets.get(nameHash).getBalance(), equalTo(value));
-=======
         MapIndex<PublicKey, Wallet> wallets = schema.wallets();
         assertThat(wallets.get(ownerKey).getBalance(), equalTo(balance));
->>>>>>> 2145587e
       }
     }
   }
