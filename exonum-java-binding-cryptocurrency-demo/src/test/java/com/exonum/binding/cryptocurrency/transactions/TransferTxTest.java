--- conflicted
+++ resolved
@@ -16,10 +16,6 @@
 
 package com.exonum.binding.cryptocurrency.transactions;
 
-<<<<<<< HEAD
-import static com.exonum.binding.cryptocurrency.HashUtils.hashUtf8String;
-=======
->>>>>>> 2145587e
 import static org.hamcrest.CoreMatchers.equalTo;
 import static org.junit.Assert.assertThat;
 import static org.junit.Assert.assertTrue;
@@ -50,13 +46,6 @@
     LibraryLoader.load();
   }
 
-<<<<<<< HEAD
-  @Test
-  public void isValid() {
-    long seed = 1L;
-    HashCode fromWallet = hashUtf8String("from");
-    HashCode toWallet = hashUtf8String("to");
-=======
   private static final PublicKey fromKey = PredefinedOwnerKeys.firstOwnerKey;
 
   private static final PublicKey toKey = PredefinedOwnerKeys.secondOwnerKey;
@@ -64,7 +53,6 @@
   @Test
   public void isValid() {
     long seed = 1L;
->>>>>>> 2145587e
     long sum = 50L;
 
     TransferTx tx = new TransferTx(seed, fromKey, toKey, sum);
@@ -77,21 +65,6 @@
     try (Database db = MemoryDb.newInstance();
          Cleaner cleaner = new Cleaner()) {
       Fork view = db.createFork(cleaner);
-<<<<<<< HEAD
-      // Create source and target wallets with the given initial values
-      String from = "wallet-1";
-      String to = "wallet-2";
-      long initialValue = 100;
-      createWallet(view, from, initialValue);
-      createWallet(view, to, initialValue);
-
-      // Create and execute the transaction
-      long seed = 1;
-      HashCode fromWallet = hashUtf8String(from);
-      HashCode toWallet = hashUtf8String(to);
-      long transferSum = 40;
-      TransferTx tx = new TransferTx(seed, fromWallet, toWallet, transferSum);
-=======
       // Create source and target wallets with the given initial balances
       long initialBalance = 100L;
       createWallet(view, fromKey, initialBalance);
@@ -126,21 +99,12 @@
       long seed = 1L;
       long transferSum = 40L;
       TransferTx tx = new TransferTx(seed, fromKey, fromKey, transferSum);
->>>>>>> 2145587e
       tx.execute(view);
 
       // Check that the balance of the wallet remains the same
       CryptocurrencySchema schema = new CryptocurrencySchema(view);
-<<<<<<< HEAD
-      ProofMapIndexProxy<HashCode, Wallet> wallets = schema.wallets();
-      long expectedFromValue = initialValue - transferSum;
-      assertThat(wallets.get(fromWallet).getBalance(), equalTo(expectedFromValue));
-      long expectedToValue = initialValue + transferSum;
-      assertThat(wallets.get(toWallet).getBalance(), equalTo(expectedToValue));
-=======
       ProofMapIndexProxy<PublicKey, Wallet> wallets = schema.wallets();
       assertThat(wallets.get(fromKey).getBalance(), equalTo(initialBalance));
->>>>>>> 2145587e
     }
   }
 
@@ -149,23 +113,11 @@
     try (Database db = MemoryDb.newInstance();
          Cleaner cleaner = new Cleaner()) {
       Fork view = db.createFork(cleaner);
-<<<<<<< HEAD
-      // Create source wallet with the given initial value
-      String from = "from-wallet";
-      String to = "unknown-wallet";
-      long initialValue = 50L;
-      createWallet(view, from, initialValue);
-
-      long seed = 1L;
-      HashCode fromWallet = hashUtf8String(from);
-      HashCode toWallet = hashUtf8String(to);
-=======
       // Create source wallet with the given initial balance
       long initialBalance = 50L;
       createWallet(view, fromKey, initialBalance);
 
       long seed = 1L;
->>>>>>> 2145587e
       long transferValue = 50L;
       TransferTx tx = new TransferTx(seed, fromKey, toKey, transferValue);
       // Execute the transaction that attempts to transfer to an unknown wallet
@@ -173,13 +125,8 @@
 
       // Check that balance of fromKey is unchanged
       CryptocurrencySchema schema = new CryptocurrencySchema(view);
-<<<<<<< HEAD
-      MapIndex<HashCode, Wallet> wallets = schema.wallets();
-      assertThat(wallets.get(fromWallet).getBalance(), equalTo(initialValue));
-=======
       MapIndex<PublicKey, Wallet> wallets = schema.wallets();
       assertThat(wallets.get(fromKey).getBalance(), equalTo(initialBalance));
->>>>>>> 2145587e
     }
   }
 
@@ -189,17 +136,8 @@
          Cleaner cleaner = new Cleaner()) {
       Fork view = db.createFork(cleaner);
       // Create and execute the transaction that attempts to transfer from unknown wallet
-<<<<<<< HEAD
-      String from = "unknown-wallet";
-      String to = "to-wallet";
-      HashCode fromWallet = hashUtf8String(from);
-      HashCode toWallet = hashUtf8String(to);
-      long initialValue = 100L;
-      createWallet(view, to, initialValue);
-=======
       long initialBalance = 100L;
       createWallet(view, toKey, initialBalance);
->>>>>>> 2145587e
       long transferValue = 50L;
       long seed = 1L;
       TransferTx tx = new TransferTx(seed, fromKey, toKey, transferValue);
@@ -207,27 +145,14 @@
 
       // Check that balance of toKey is unchanged
       CryptocurrencySchema schema = new CryptocurrencySchema(view);
-<<<<<<< HEAD
-      MapIndex<HashCode, Wallet> wallets = schema.wallets();
-      assertThat(wallets.get(toWallet).getBalance(), equalTo(initialValue));
-=======
       MapIndex<PublicKey, Wallet> wallets = schema.wallets();
       assertThat(wallets.get(toKey).getBalance(), equalTo(initialBalance));
->>>>>>> 2145587e
     }
   }
 
   @Test
   public void converterRoundtrip() {
-<<<<<<< HEAD
-    long seed = 0;
-    String from = "from-wallet";
-    String to = "to-wallet";
-    HashCode fromWallet = hashUtf8String(from);
-    HashCode toWallet = hashUtf8String(to);
-=======
     long seed = 0L;
->>>>>>> 2145587e
     long sum = 50L;
 
     TransferTx tx = new TransferTx(seed, fromKey, toKey, sum);
@@ -239,15 +164,8 @@
 
   @Test
   public void info() {
-<<<<<<< HEAD
-    long seed = Long.MAX_VALUE - 1;
-    String name = "new_wallet";
-    HashCode nameHash = hashUtf8String(name);
-    TransferTx tx = new TransferTx(seed, nameHash, nameHash, 50L);
-=======
     long seed = Long.MAX_VALUE - 1L;
     TransferTx tx = new TransferTx(seed, fromKey, toKey, 50L);
->>>>>>> 2145587e
 
     String info = tx.info();
 
@@ -267,17 +185,9 @@
         .verify();
   }
 
-<<<<<<< HEAD
-  private void createWallet(Fork view, String name, Long initialValue) {
-    HashCode nameHash = hashUtf8String(name);
-    CryptocurrencySchema schema = new CryptocurrencySchema(view);
-    MapIndex<HashCode, Wallet> wallets = schema.wallets();
-    wallets.put(nameHash, new Wallet(name, initialValue));
-=======
   private void createWallet(Fork view, PublicKey publicKey, Long initialBalance) {
     CryptocurrencySchema schema = new CryptocurrencySchema(view);
     MapIndex<PublicKey, Wallet> wallets = schema.wallets();
     wallets.put(publicKey, new Wallet(initialBalance));
->>>>>>> 2145587e
   }
 }