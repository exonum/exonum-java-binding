--- conflicted
+++ resolved
@@ -16,14 +16,7 @@
 
 package com.exonum.binding.cryptocurrency.transactions;
 
-<<<<<<< HEAD
 import static com.exonum.binding.cryptocurrency.transactions.CreateTransferTransactionUtils.createRawTransaction;
-=======
-import static com.exonum.binding.common.serialization.json.JsonSerializer.json;
-import static com.exonum.binding.cryptocurrency.CryptocurrencyServiceImpl.CRYPTO_FUNCTION;
-import static com.exonum.binding.cryptocurrency.transactions.CreateTransferTransactionUtils.createSignedMessage;
-import static com.exonum.binding.cryptocurrency.transactions.CreateTransferTransactionUtils.createUnsignedMessage;
->>>>>>> f6b2104b
 import static com.exonum.binding.cryptocurrency.transactions.CreateTransferTransactionUtils.createWallet;
 import static com.exonum.binding.cryptocurrency.transactions.TransactionError.INSUFFICIENT_FUNDS;
 import static com.exonum.binding.cryptocurrency.transactions.TransactionError.UNKNOWN_RECEIVER;
@@ -34,12 +27,7 @@
 import static org.hamcrest.CoreMatchers.equalTo;
 import static org.hamcrest.CoreMatchers.hasItem;
 import static org.hamcrest.MatcherAssert.assertThat;
-<<<<<<< HEAD
-=======
-import static org.junit.jupiter.api.Assertions.assertFalse;
 import static org.junit.jupiter.api.Assertions.assertThrows;
-import static org.junit.jupiter.api.Assertions.assertTrue;
->>>>>>> f6b2104b
 import static org.mockito.Mockito.lenient;
 import static org.mockito.Mockito.mock;
 
@@ -56,16 +44,10 @@
 import com.exonum.binding.storage.database.MemoryDb;
 import com.exonum.binding.storage.indices.ProofMapIndexProxy;
 import com.exonum.binding.test.RequiresNativeLibrary;
-<<<<<<< HEAD
 import com.exonum.binding.transaction.InternalTransactionContext;
 import com.exonum.binding.transaction.RawTransaction;
-import com.exonum.binding.util.LibraryLoader;
-=======
-import com.exonum.binding.transaction.Transaction;
 import com.exonum.binding.transaction.TransactionExecutionException;
 import com.exonum.binding.util.LibraryLoader;
-import com.google.common.reflect.TypeToken;
->>>>>>> f6b2104b
 import nl.jqno.equalsverifier.EqualsVerifier;
 import org.hamcrest.FeatureMatcher;
 import org.hamcrest.Matcher;
@@ -79,35 +61,32 @@
     LibraryLoader.load();
   }
 
-  private static final PublicKey fromKey = PredefinedOwnerKeys.firstOwnerKey;
-
-  private static final PublicKey toKey = PredefinedOwnerKeys.secondOwnerKey;
+  private static final PublicKey FROM_KEY = PredefinedOwnerKeys.firstOwnerKey;
+  private static final PublicKey TO_KEY = PredefinedOwnerKeys.secondOwnerKey;
 
   @Test
   void fromMessage() {
     long seed = 1;
     long amount = 50L;
-    RawTransaction m = createRawTransaction(seed, fromKey, toKey, amount);
+    RawTransaction m = createRawTransaction(seed, FROM_KEY, TO_KEY, amount);
 
     TransferTx tx = TransferTx.fromMessage(m);
 
-    assertThat(tx, equalTo(withMockMessage(seed, fromKey, toKey, amount)));
-  }
-
-  @Test
-<<<<<<< HEAD
-=======
+    assertThat(tx, equalTo(withMockMessage(seed, FROM_KEY, TO_KEY, amount)));
+  }
+
+  @Test
   void fromMessageRejectsSameSenderAndReceiver() {
     long seed = 1;
     long amount = 50L;
-    BinaryMessage m = createUnsignedMessage(seed, fromKey, fromKey, amount);
+    RawTransaction m = createRawTransaction(seed, FROM_KEY, FROM_KEY, amount);
 
     Exception e = assertThrows(IllegalArgumentException.class,
         () -> TransferTx.fromMessage(m));
 
     assertThat(e.getMessage(), allOf(
         containsStringIgnoringCase("same sender and receiver"),
-        containsStringIgnoringCase(fromKey.toString())));
+        containsStringIgnoringCase(FROM_KEY.toString())));
   }
 
   @ParameterizedTest
@@ -119,7 +98,7 @@
   })
   void fromMessageRejectsNonPositiveBalance(long transferAmount) {
     long seed = 1;
-    BinaryMessage m = createUnsignedMessage(seed, fromKey, toKey, transferAmount);
+    RawTransaction m = createRawTransaction(seed, FROM_KEY, TO_KEY, transferAmount);
 
     Exception e = assertThrows(IllegalArgumentException.class,
         () -> TransferTx.fromMessage(m));
@@ -130,33 +109,6 @@
   }
 
   @Test
-  void isValidSigned() {
-    long seed = 1;
-    long amount = 50L;
-    KeyPair senderKeyPair = CRYPTO_FUNCTION.generateKeyPair();
-
-    BinaryMessage m = createSignedMessage(seed, senderKeyPair, toKey, amount);
-
-    TransferTx tx = TransferTx.fromMessage(m);
-
-    assertTrue(tx.isValid());
-  }
-
-  @Test
-  void isValidWrongSignature() {
-    long seed = 1;
-    long amount = 50L;
-
-    // A message that is not signed does not have a proper cryptographic signature.
-    BinaryMessage m = createUnsignedMessage(seed, fromKey, toKey, amount);
-
-    TransferTx tx = TransferTx.fromMessage(m);
-
-    assertFalse(tx.isValid());
-  }
-
-  @Test
->>>>>>> f6b2104b
   @RequiresNativeLibrary
   void executeTransfer() throws Exception {
     try (Database db = MemoryDb.newInstance();
@@ -166,33 +118,33 @@
 
       // Create source and target wallets with the given initial balances
       long initialBalance = 100L;
-      createWallet(view, fromKey, initialBalance);
-      createWallet(view, toKey, initialBalance);
+      createWallet(view, FROM_KEY, initialBalance);
+      createWallet(view, TO_KEY, initialBalance);
 
       // Create and execute the transaction
       long seed = 1L;
       long transferSum = 40L;
-      TransferTx tx = withMockMessage(seed, fromKey, toKey, transferSum);
+      TransferTx tx = withMockMessage(seed, FROM_KEY, TO_KEY, transferSum);
       tx.execute(context);
 
       // Check that wallets have correct balances
       CryptocurrencySchema schema = new CryptocurrencySchema(view);
       ProofMapIndexProxy<PublicKey, Wallet> wallets = schema.wallets();
       long expectedFromValue = initialBalance - transferSum;
-      assertThat(wallets.get(fromKey).getBalance(), equalTo(expectedFromValue));
+      assertThat(wallets.get(FROM_KEY).getBalance(), equalTo(expectedFromValue));
       long expectedToValue = initialBalance + transferSum;
-      assertThat(wallets.get(toKey).getBalance(), equalTo(expectedToValue));
+      assertThat(wallets.get(TO_KEY).getBalance(), equalTo(expectedToValue));
 
       // Check history
       HistoryEntity expectedEntity = HistoryEntity.Builder.newBuilder()
           .setSeed(seed)
-          .setWalletFrom(fromKey)
-          .setWalletTo(toKey)
+          .setWalletFrom(FROM_KEY)
+          .setWalletTo(TO_KEY)
           .setAmount(transferSum)
           .setTransactionHash(tx.hash())
           .build();
-      assertThat(schema.walletHistory(fromKey), hasItem(expectedEntity));
-      assertThat(schema.walletHistory(toKey), hasItem(expectedEntity));
+      assertThat(schema.walletHistory(FROM_KEY), hasItem(expectedEntity));
+      assertThat(schema.walletHistory(TO_KEY), hasItem(expectedEntity));
     }
   }
 
@@ -202,27 +154,18 @@
     try (Database db = MemoryDb.newInstance();
         Cleaner cleaner = new Cleaner()) {
       Fork view = db.createFork(cleaner);
-<<<<<<< HEAD
-      InternalTransactionContext context = new InternalTransactionContext(view, null, null);
-=======
+      InternalTransactionContext context = new InternalTransactionContext(view, null, null);
+
       // Create a receiver’s wallet with the given initial balance
       long initialBalance = 50L;
-      createWallet(view, toKey, initialBalance);
->>>>>>> f6b2104b
-
-      long seed = 1L;
-<<<<<<< HEAD
-      long transferSum = 40L;
-      TransferTx tx = withMockMessage(seed, fromKey, fromKey, transferSum);
-      tx.execute(context);
-=======
->>>>>>> f6b2104b
-
+      createWallet(view, TO_KEY, initialBalance);
+
+      long seed = 1L;
       long transferValue = 50L;
-      TransferTx tx = withMockMessage(seed, fromKey, toKey, transferValue);
+      TransferTx tx = withMockMessage(seed, FROM_KEY, TO_KEY, transferValue);
       // Execute the transaction that attempts to transfer from an unknown wallet
       TransactionExecutionException e = assertThrows(
-          TransactionExecutionException.class, () -> tx.execute(view));
+          TransactionExecutionException.class, () -> tx.execute(context));
       assertThat(e, hasErrorCode(UNKNOWN_SENDER));
     }
   }
@@ -233,35 +176,20 @@
     try (Database db = MemoryDb.newInstance();
         Cleaner cleaner = new Cleaner()) {
       Fork view = db.createFork(cleaner);
-<<<<<<< HEAD
-      InternalTransactionContext context = new InternalTransactionContext(view, null, null);
-
-      // Create source wallet with the given initial balance
-      long initialBalance = 50L;
-=======
+      InternalTransactionContext context = new InternalTransactionContext(view, null, null);
+
       // Create a sender’s wallet
       long initialBalance = 100L;
->>>>>>> f6b2104b
-      createWallet(view, fromKey, initialBalance);
+      createWallet(view, FROM_KEY, initialBalance);
 
       // Create and execute the transaction that attempts to transfer to unknown wallet
       long transferValue = 50L;
       long seed = 1L;
 
-      TransferTx tx = withMockMessage(seed, fromKey, toKey, transferValue);
-<<<<<<< HEAD
-      // Execute the transaction that attempts to transfer to an unknown wallet
-      tx.execute(context);
-
-      // Check that balance of fromKey is unchanged
-      CryptocurrencySchema schema = new CryptocurrencySchema(view);
-      MapIndex<PublicKey, Wallet> wallets = schema.wallets();
-      assertThat(wallets.get(fromKey).getBalance(), equalTo(initialBalance));
-=======
+      TransferTx tx = withMockMessage(seed, FROM_KEY, TO_KEY, transferValue);
       TransactionExecutionException e = assertThrows(
-          TransactionExecutionException.class, () -> tx.execute(view));
+          TransactionExecutionException.class, () -> tx.execute(context));
       assertThat(e, hasErrorCode(UNKNOWN_RECEIVER));
->>>>>>> f6b2104b
     }
   }
 
@@ -271,51 +199,26 @@
     try (Database db = MemoryDb.newInstance();
         Cleaner cleaner = new Cleaner()) {
       Fork view = db.createFork(cleaner);
-<<<<<<< HEAD
-      InternalTransactionContext context = new InternalTransactionContext(view, null, null);
-
-      // Create and execute the transaction that attempts to transfer from unknown wallet
-=======
+      InternalTransactionContext context = new InternalTransactionContext(view, null, null);
+
       // Create source and target wallets with the given initial balances
->>>>>>> f6b2104b
       long initialBalance = 100L;
-      createWallet(view, fromKey, initialBalance);
-      createWallet(view, toKey, initialBalance);
+      createWallet(view, FROM_KEY, initialBalance);
+      createWallet(view, TO_KEY, initialBalance);
 
       // Create and execute the transaction that attempts to transfer an amount
       // exceeding the balance
       long seed = 1L;
       long transferValue = initialBalance + 50L;
-      TransferTx tx = withMockMessage(seed, fromKey, toKey, transferValue);
-<<<<<<< HEAD
-      tx.execute(context);
-=======
->>>>>>> f6b2104b
+      TransferTx tx = withMockMessage(seed, FROM_KEY, TO_KEY, transferValue);
 
       TransactionExecutionException e = assertThrows(
-          TransactionExecutionException.class, () -> tx.execute(view));
+          TransactionExecutionException.class, () -> tx.execute(context));
       assertThat(e, hasErrorCode(INSUFFICIENT_FUNDS));
     }
   }
 
   @Test
-<<<<<<< HEAD
-=======
-  void info() {
-    long seed = Long.MAX_VALUE - 1L;
-    TransferTx tx = withMockMessage(seed, fromKey, toKey, 50L);
-
-    String info = tx.info();
-
-    // Check the transaction parameters in JSON
-    Transaction txParameters = json().fromJson(info, new TypeToken<TransferTx>() {
-    }.getType());
-
-    assertThat(txParameters, equalTo(tx));
-  }
-
-  @Test
->>>>>>> f6b2104b
   void verifyEquals() {
     EqualsVerifier
         .forClass(TransferTx.class)
