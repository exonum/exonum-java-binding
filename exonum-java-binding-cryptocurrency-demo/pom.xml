<?xml version="1.0" encoding="UTF-8"?>
<project xmlns="http://maven.apache.org/POM/4.0.0"
  xmlns:xsi="http://www.w3.org/2001/XMLSchema-instance"
  xsi:schemaLocation="http://maven.apache.org/POM/4.0.0 http://maven.apache.org/xsd/maven-4.0.0.xsd">

  <parent>
    <artifactId>exonum-java-binding-parent</artifactId>
    <groupId>com.exonum.binding</groupId>
    <version>0.2</version>
  </parent>
  <modelVersion>4.0.0</modelVersion>
  <packaging>jar</packaging>

  <artifactId>exonum-java-binding-cryptocurrency-demo</artifactId>
  <version>0.2</version>
  <name>Exonum Java Binding: Cryptocurrency Java service</name>
  <description>A simple cryptocurrency Exonum Java service.</description>

  <properties>
    <checkstyle.configLocation>${project.parent.basedir}/checkstyle.xml</checkstyle.configLocation>
    <ejb-core.nativeLibPath>${project.parent.basedir}/exonum-java-binding-core/rust/target/debug</ejb-core.nativeLibPath>
    <gson.version>2.8.5</gson.version>
<<<<<<< HEAD
    <protobuf.version>3.5.1</protobuf.version>
    <exonum-bom.version>1.0.0</exonum-bom.version>
    <exonum-java-testing.version>0.1.0</exonum-java-testing.version>
    <!-- Disable as some tests running during 'test' phase require the native library. -->
    <skipTests>${project.skipJavaITs}</skipTests>
=======
    <protobuf.version>3.6.0</protobuf.version>
    <exonum-bom.version>0.2</exonum-bom.version>
    <exonum-java-testing.version>0.2</exonum-java-testing.version>
>>>>>>> 371c4622
  </properties>

  <build>
    <extensions>
      <!-- Use an extension that sets the OS classifier, required to locate
           the correct protoc executable -->
      <extension>
        <groupId>kr.motd.maven</groupId>
        <artifactId>os-maven-plugin</artifactId>
        <version>1.6.0</version>
      </extension>
    </extensions>

    <plugins>
      <plugin>
        <artifactId>maven-compiler-plugin</artifactId>
      </plugin>

      <plugin>
        <artifactId>maven-checkstyle-plugin</artifactId>
        <configuration>
          <suppressionsLocation>${project.basedir}/checkstyle-suppressions.xml</suppressionsLocation>
        </configuration>
      </plugin>

      <plugin>
        <artifactId>maven-surefire-plugin</artifactId>
        <configuration>
          <argLine>
            -Djava.library.path=${ejb-core.nativeLibPath}
            ${java.vm.assertionFlag}
          </argLine>
        </configuration>
      </plugin>

      <plugin>
        <groupId>org.xolstice.maven.plugins</groupId>
        <artifactId>protobuf-maven-plugin</artifactId>
        <version>0.5.1</version>
        <extensions>true</extensions>
        <executions>
          <execution>
            <goals>
              <goal>compile</goal>
              <goal>test-compile</goal>
            </goals>
            <configuration>
              <protocArtifact>com.google.protobuf:protoc:${protobuf.version}:exe:${os.detected.classifier}</protocArtifact>
            </configuration>
          </execution>
        </executions>
      </plugin>

      <!-- Generates a runtime classpath file of ejb-cryptocurrency.
           Bound to the default phase (generate-sources).
           FIXME: a service may be packaged in a fat jar probably? -->
      <plugin>
        <artifactId>maven-dependency-plugin</artifactId>
        <configuration>
          <outputFile>${project.build.directory}/cryptocurrency-classpath.txt</outputFile>
          <includeScope>runtime</includeScope>
        </configuration>
        <executions>
          <execution>
            <id>generate-classpath-file</id>
            <goals>
              <goal>build-classpath</goal>
            </goals>
          </execution>
        </executions>
      </plugin>

      <!-- Skip the deployment of internal module as it is inherited from parent pom -->
      <plugin>
        <groupId>org.apache.maven.plugins</groupId>
        <artifactId>maven-deploy-plugin</artifactId>
        <configuration>
          <skip>true</skip>
        </configuration>
      </plugin>
    </plugins>
  </build>

  <dependencyManagement>
    <dependencies>
      <dependency>
        <groupId>com.exonum.binding</groupId>
        <artifactId>exonum-java-binding-bom</artifactId>
        <version>${exonum-bom.version}</version>
        <type>pom</type>
        <scope>import</scope>
      </dependency>
    </dependencies>
  </dependencyManagement>

  <dependencies>
    <dependency>
      <groupId>com.exonum.binding</groupId>
      <artifactId>exonum-java-binding-core</artifactId>
      <scope>provided</scope>
    </dependency>

    <dependency>
      <groupId>io.vertx</groupId>
      <artifactId>vertx-web</artifactId>
      <scope>provided</scope>
    </dependency>

    <dependency>
      <groupId>com.google.guava</groupId>
      <artifactId>guava</artifactId>
      <scope>provided</scope>
    </dependency>

    <dependency>
      <groupId>com.google.inject</groupId>
      <artifactId>guice</artifactId>
      <scope>provided</scope>
    </dependency>

    <dependency>
      <groupId>com.google.code.gson</groupId>
      <artifactId>gson</artifactId>
      <version>${gson.version}</version>
    </dependency>

    <dependency>
      <groupId>com.google.protobuf</groupId>
      <artifactId>protobuf-java</artifactId>
      <version>${protobuf.version}</version>
    </dependency>

    <dependency>
      <groupId>com.exonum.binding</groupId>
      <artifactId>exonum-java-testing</artifactId>
      <version>${exonum-java-testing.version}</version>
      <scope>test</scope>
    </dependency>

    <dependency>
      <groupId>org.mockito</groupId>
      <artifactId>mockito-core</artifactId>
      <scope>test</scope>
    </dependency>

    <dependency>
      <groupId>io.vertx</groupId>
      <artifactId>vertx-web-client</artifactId>
      <scope>test</scope>
    </dependency>

    <dependency>
      <groupId>io.vertx</groupId>
      <artifactId>vertx-unit</artifactId>
      <scope>test</scope>
    </dependency>

    <dependency>
      <groupId>nl.jqno.equalsverifier</groupId>
      <artifactId>equalsverifier</artifactId>
      <scope>test</scope>
    </dependency>

    <dependency>
      <groupId>org.assertj</groupId>
      <artifactId>assertj-core</artifactId>
      <scope>test</scope>
    </dependency>
  </dependencies>
</project><|MERGE_RESOLUTION|>--- conflicted
+++ resolved
@@ -20,17 +20,11 @@
     <checkstyle.configLocation>${project.parent.basedir}/checkstyle.xml</checkstyle.configLocation>
     <ejb-core.nativeLibPath>${project.parent.basedir}/exonum-java-binding-core/rust/target/debug</ejb-core.nativeLibPath>
     <gson.version>2.8.5</gson.version>
-<<<<<<< HEAD
-    <protobuf.version>3.5.1</protobuf.version>
-    <exonum-bom.version>1.0.0</exonum-bom.version>
-    <exonum-java-testing.version>0.1.0</exonum-java-testing.version>
-    <!-- Disable as some tests running during 'test' phase require the native library. -->
-    <skipTests>${project.skipJavaITs}</skipTests>
-=======
     <protobuf.version>3.6.0</protobuf.version>
     <exonum-bom.version>0.2</exonum-bom.version>
     <exonum-java-testing.version>0.2</exonum-java-testing.version>
->>>>>>> 371c4622
+    <!-- Disable as some tests running during 'test' phase require the native library. -->
+    <skipTests>${project.skipJavaITs}</skipTests>
   </properties>
 
   <build>
