#!/usr/bin/env bash
# Runs all tests.
#
# A JVM will be selected by JAVA_HOME environment variable, or, if it is not set,
# inferred from the java executable available on the path.

# Fail immediately in case of errors and/or unset variables
set -eu -o pipefail

# Run all java tests and native unit tests.
./run_maven_tests.sh

<<<<<<< HEAD
# Run native integration tests that require prepared classpaths for fake classes.
./run_native_integration_tests.sh --skip-compile
=======
# Run native integration tests that require a JVM.
./run_native_integration_tests.sh --skip-compile
./run_ejb_app_tests.sh --skip-compile
>>>>>>> 5af6dcaf
<|MERGE_RESOLUTION|>--- conflicted
+++ resolved
@@ -10,11 +10,6 @@
 # Run all java tests and native unit tests.
 ./run_maven_tests.sh
 
-<<<<<<< HEAD
 # Run native integration tests that require prepared classpaths for fake classes.
 ./run_native_integration_tests.sh --skip-compile
-=======
-# Run native integration tests that require a JVM.
-./run_native_integration_tests.sh --skip-compile
-./run_ejb_app_tests.sh --skip-compile
->>>>>>> 5af6dcaf
+./run_ejb_app_tests.sh --skip-compile