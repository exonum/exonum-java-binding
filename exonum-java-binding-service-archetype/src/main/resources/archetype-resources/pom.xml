--- conflicted
+++ resolved
@@ -14,18 +14,12 @@
         <java.compiler.source>8</java.compiler.source>
         <java.compiler.target>8</java.compiler.target>
         <gson.version>2.8.5</gson.version>
-<<<<<<< HEAD
-        <junit.version>4.12</junit.version>
-        <mockito-core.version>2.18.3</mockito-core.version>
-        <exonum-bom.version>1.0.0</exonum-bom.version>
-        <!--This property is set by jacoco and used in the surefire config further down-->
-        <argLine></argLine>
-=======
         <junit.jupiter.version>5.3.1</junit.jupiter.version>
         <hamcrest.version>1.3</hamcrest.version>
         <mockito-core.version>2.22.0</mockito-core.version>
         <exonum-bom.version>0.2</exonum-bom.version>
->>>>>>> fb54e818
+        <!--This property is set by jacoco and used in the surefire config further down-->
+        <argLine></argLine>
     </properties>
 
     <dependencyManagement>
