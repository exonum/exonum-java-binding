# Changelog

All notable changes to this project will be documented in this file.

The format is based on [Keep a Changelog](http://keepachangelog.com/en/1.0.0/)
and this project adheres to [Semantic Versioning](http://semver.org/spec/v2.0.0.html).

<!-- Use the following sections from the spec: http://keepachangelog.com/en/1.0.0/
  - Added for new features.
  - Changed for changes in existing functionality.
  - Deprecated for soon-to-be removed features.
  - Removed for now removed features.
  - Fixed for any bug fixes.
  - Security in case of vulnerabilities. -->

## Unreleased

<<<<<<< HEAD
## 0.5.0 — 2019-12-TBD

The new release of the light client brings support for dynamic services.

### Versions Support
- Exonum version, <version TBD>
- Exonum Java Binding version, 0.9.0-rc1

### Added
- Java 13 support.
=======
### Added
- `ExonumClient#findServiceInfo(String)` to retrieve a service id by its
  name and `ExonumClient#getServiceInfoList` to retrieve the list of all
  started services - their names and ids. (#1247)

### Changed
- `TransactionResponse#getExecutionResult` now returns `ExecutionStatus`
  instead of `TransactionResult`. (#1244)
>>>>>>> 5a5cbb00

## 0.4.0 — 2019-10-09

The new release of the light client brings support for Exonum 0.12
and Exonum Java 0.8.

### Versions Support
- Exonum 0.12.*
- Exonum Java 0.8.*

### Changed
- `ExonumClient#getBlockByHeight` and `#getBlocks` to throw
  `IllegalArgumentException` when blocks with heights exceeding
  the current blockchain height are requested (#1137)
- `Block` JSON representation to be compatible with the one used
  for blocks by the core. Applied `@SerializedName` annotation
  to all fields. (#1137)
- Updated project dependencies to the newest versions.

## 0.3.0 - 2019-07-22

The third release of Exonum Java Light Client which improves
a convenience in working with blocks and allows
specifying a custom path prefix to Exonum API.

### Versions Support
- Exonum version, 0.11.0
- Exonum Java Binding version, 0.6.0-0.7.0

### Added
- `ExonumClient#findNonEmptyBlocks` to find a certain number of the most recent non-empty
  blocks (from the last block and up to the genesis block). (#953)
- Prefix URL can be set for routing all Light Client requests. (#997) 

### Changed
- `ExonumClient#getBlocks` accepts a closed range of block heights _[from; to]_
  and returns only the blocks which heights fall into that range. The size of
  the range _(to - from + 1)_ is no longer limited. If needed, the client
  performs multiple requests to the node. (#953)
- `ExonumClient#getLastBlocks` returns only the blocks from the closed range 
  _[max(0, blockchainHeight - count + 1), blockchainHeight]_. The size of
  the range _(min(count, blockchainHeight + 1))_ is no longer limited. (#953)
- Now port is optional in the Exonum host URL. (#997) 

## 0.2.0 - 2019-05-27

Second release of Exonum Java Light Client which brings
system API and blockchain explorer API endpoints support.

### Versions Support
- Exonum version, 0.11.0
- Exonum Java Binding version, 0.6.0

### Added
- Support of [System API public][system-api-public] endpoints. (#716) 
- Support of [Explorer API][explorer-api] endpoints. (#725, #734) 

## 0.1.0 - 2019-02-18

The first release of Exonum Java Light Client.

### Versions Support
- Exonum version, 0.10
- Exonum Java Binding version, 0.4

### Highlights

This release brings:
- Support of sending transactions to Exonum blockchain nodes.
- Support of Exonum Java Binding Commons library.

[system-api-public]: https://exonum.com/doc/version/0.12/advanced/node-management/#public-endpoints
[explorer-api]: https://exonum.com/doc/version/0.12/advanced/node-management/#explorer-api-endpoints<|MERGE_RESOLUTION|>--- conflicted
+++ resolved
@@ -15,7 +15,6 @@
 
 ## Unreleased
 
-<<<<<<< HEAD
 ## 0.5.0 — 2019-12-TBD
 
 The new release of the light client brings support for dynamic services.
@@ -26,8 +25,6 @@
 
 ### Added
 - Java 13 support.
-=======
-### Added
 - `ExonumClient#findServiceInfo(String)` to retrieve a service id by its
   name and `ExonumClient#getServiceInfoList` to retrieve the list of all
   started services - their names and ids. (#1247)
@@ -35,7 +32,6 @@
 ### Changed
 - `TransactionResponse#getExecutionResult` now returns `ExecutionStatus`
   instead of `TransactionResult`. (#1244)
->>>>>>> 5a5cbb00
 
 ## 0.4.0 — 2019-10-09
 
