--- conflicted
+++ resolved
@@ -15,7 +15,6 @@
 
 ## Unreleased
 
-<<<<<<< HEAD
 ## 0.5.0 — 2019-12-TBD
 
 The new release of the light client brings support for dynamic services.
@@ -26,11 +25,10 @@
 
 ### Added
 - Java 13 support.
-=======
+
 ### Changed
 - `TransactionResponse#getExecutionResult` now returns `ExecutionStatus`
   instead of `TransactionResult`. (#1244)
->>>>>>> f98dc7ad
 
 ## 0.4.0 — 2019-10-09
 
