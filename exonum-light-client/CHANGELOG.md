--- conflicted
+++ resolved
@@ -16,14 +16,9 @@
 ## Unreleased
 
 ### Added
-<<<<<<< HEAD
+- `ExonumClient#findNonEmptyBlocks` to find a certain number of the most recent non-empty
+  blocks (from the last block and up to the genesis block). (#953)
 - Prefix URL can be set for routing all Light Client requests. (#997) 
-
-### Changed
-- Now port is optional in the Exonum host URL. (#997) 
-=======
-* `ExonumClient#findNonEmptyBlocks` to find a certain number of the most recent non-empty
-  blocks (from the last block and up to the genesis block). (#953)
 
 ### Changed
 - `ExonumClient#getBlocks` accepts a closed range of block heights _[from; to]_
@@ -33,7 +28,7 @@
 - `ExonumClient#getLastBlocks` returns only the blocks from the closed range 
   _[max(0, blockchainHeight - count + 1), blockchainHeight]_. The size of
   the range _(min(count, blockchainHeight + 1))_ is no longer limited. (#953)
->>>>>>> 705a1ab4
+- Now port is optional in the Exonum host URL. (#997) 
 
 ## 0.2.0 - 2019-05-27
 
