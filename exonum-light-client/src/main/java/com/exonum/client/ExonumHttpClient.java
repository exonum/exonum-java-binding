--- conflicted
+++ resolved
@@ -54,11 +54,7 @@
   @Override
   public HashCode submitTransaction(TransactionMessage transactionMessage) {
     Request request = postRequest(toFullUrl(SUBMIT_TRANSACTION),
-<<<<<<< HEAD
         new SubmitTxRequest(transactionMessage));
-=======
-        ExplorerApiHelper.createSubmitTxBody(msg));
->>>>>>> 65627198
 
     return blockingExecuteAndParse(request, ExplorerApiHelper::parseSubmitTxResponse);
   }
