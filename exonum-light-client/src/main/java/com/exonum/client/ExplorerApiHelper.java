/*
 * Copyright 2019 The Exonum Team
 *
 * Licensed under the Apache License, Version 2.0 (the "License");
 * you may not use this file except in compliance with the License.
 * You may obtain a copy of the License at
 *
 *     http://www.apache.org/licenses/LICENSE-2.0
 *
 * Unless required by applicable law or agreed to in writing, software
 * distributed under the License is distributed on an "AS IS" BASIS,
 * WITHOUT WARRANTIES OR CONDITIONS OF ANY KIND, either express or implied.
 * See the License for the specific language governing permissions and
 * limitations under the License.
 *
 */

package com.exonum.client;

import static com.exonum.binding.common.serialization.json.JsonSerializer.json;

import com.exonum.binding.common.hash.HashCode;
import com.exonum.binding.common.message.TransactionMessage;
import com.google.gson.annotations.SerializedName;
import lombok.Value;

/**
 * Utility class for Exonum Explorer API.
 */
final class ExplorerApiHelper {

<<<<<<< HEAD
  static HashCode submitTxParser(String json) {
=======
  static String createSubmitTxBody(String message) {
    SubmitTxRequest request = new SubmitTxRequest(message);
    return json().toJson(request);
  }

  static HashCode parseSubmitTxResponse(String json) {
>>>>>>> 65627198
    SubmitTxResponse response = json().fromJson(json, SubmitTxResponse.class);
    return response.getHash();
  }

  /**
   * Json object wrapper for submit transaction request.
   */
  @Value
  static class SubmitTxRequest {
    @SerializedName("tx_body")
    TransactionMessage body;
  }

  /**
   * Json object wrapper for submit transaction response.
   */
  @Value
  private static class SubmitTxResponse {
    @SerializedName("tx_hash")
    HashCode hash;
  }

  private ExplorerApiHelper() {
    throw new UnsupportedOperationException("Not instantiable");
  }
}<|MERGE_RESOLUTION|>--- conflicted
+++ resolved
@@ -29,16 +29,7 @@
  */
 final class ExplorerApiHelper {
 
-<<<<<<< HEAD
-  static HashCode submitTxParser(String json) {
-=======
-  static String createSubmitTxBody(String message) {
-    SubmitTxRequest request = new SubmitTxRequest(message);
-    return json().toJson(request);
-  }
-
   static HashCode parseSubmitTxResponse(String json) {
->>>>>>> 65627198
     SubmitTxResponse response = json().fromJson(json, SubmitTxResponse.class);
     return response.getHash();
   }
