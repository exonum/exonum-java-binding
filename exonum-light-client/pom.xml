<?xml version="1.0" encoding="UTF-8"?>
<project xmlns="http://maven.apache.org/POM/4.0.0" xmlns:xsi="http://www.w3.org/2001/XMLSchema-instance" xsi:schemaLocation="http://maven.apache.org/POM/4.0.0 http://maven.apache.org/xsd/maven-4.0.0.xsd">
  <modelVersion>4.0.0</modelVersion>

  <groupId>com.exonum.client</groupId>
  <artifactId>exonum-light-client</artifactId>
  <version>0.5.0-SNAPSHOT</version>
  <packaging>jar</packaging>

  <name>Exonum Java Light Client</name>
  <description>
    The Exonum light client library to work with Exonum blockchain.
    Can be used to create and submit transactions to blockchain.
  </description>
  <url>https://github.com/exonum/exonum-java-binding/tree/master/exonum-light-client</url>
  <organization>
    <name>Exonum</name>
    <url>https://exonum.com/</url>
  </organization>
  <licenses>
    <license>
      <name>The Apache License, Version 2.0</name>
      <url>http://www.apache.org/licenses/LICENSE-2.0.txt</url>
    </license>
  </licenses>

  <developers>
    <developer>
      <id>dmitry-timofeev</id>
      <name>Dmitry Timofeev</name>
      <url>https://github.com/dmitry-timofeev</url>
    </developer>

    <developer>
      <id>bullet-tooth</id>
      <name>Oleg Bondar</name>
      <url>https://github.com/bullet-tooth</url>
    </developer>
  </developers>

  <scm>
    <connection>scm:git:https://github.com/exonum/exonum-java-binding.git</connection>
    <developerConnection>scm:git:git@github.com:/exonum/exonum-java-binding.git</developerConnection>
    <url>https://github.com/exonum/exonum-java-binding</url>
    <tag>HEAD</tag>
  </scm>
  <issueManagement>
    <system>github</system>
    <url>https://github.com/exonum/exonum-java-binding/issues</url>
  </issueManagement>
  <distributionManagement>
    <snapshotRepository>
      <id>ossrh</id>
      <url>https://oss.sonatype.org/content/repositories/snapshots</url>
    </snapshotRepository>
    <repository>
      <id>ossrh</id>
      <url>https://oss.sonatype.org/service/local/staging/deploy/maven2/</url>
    </repository>
  </distributionManagement>

  <properties>
    <!-- Project configuration -->
<<<<<<< HEAD
    <ejb.version>0.9.0-rc1</ejb.version>
=======
    <ejb.version>0.9.0-SNAPSHOT</ejb.version>
>>>>>>> 5a5cbb00
    <java.compiler.source>8</java.compiler.source>
    <java.compiler.target>8</java.compiler.target>
    <project.build.sourceEncoding>UTF-8</project.build.sourceEncoding>
    <project.reporting.outputEncoding>UTF-8</project.reporting.outputEncoding>
    <!-- Project dependencies -->
    <okhttp.version>4.2.2</okhttp.version>
    <lombok.version>1.18.10</lombok.version>
    <!--Test dependencies-->
    <junit.jupiter.version>5.5.2</junit.jupiter.version>
    <mockito.version>3.2.0</mockito.version>
    <hamcrest.version>2.2</hamcrest.version>
    <equalsverifier.version>3.1.10</equalsverifier.version>
    <!--Plugins-->
    <!-- Checkstyle -->
    <checkstyle.severity>warning</checkstyle.severity>
    <!-- Default values of properties set by Jacoco when coverage is enabled.
    Passed to the JVM running tests. -->
    <jacoco.args></jacoco.args>
    <jacoco.reports-path>${project.build.directory}/coverage-reports</jacoco.reports-path>
    <!-- Skip generating Javadocs by default. Some profiles override this.  -->
    <maven.javadoc.skip>true</maven.javadoc.skip>
    <!-- Empty for all JDKs but 11+ -->
    <maven.javadoc.joption></maven.javadoc.joption>
  </properties>

  <dependencyManagement>
    <dependencies>
      <dependency>
        <groupId>org.junit</groupId>
        <artifactId>junit-bom</artifactId>
        <version>${junit.jupiter.version}</version>
        <type>pom</type>
        <scope>import</scope>
      </dependency>
    </dependencies>
  </dependencyManagement>
  <dependencies>
    <dependency>
      <groupId>com.exonum.binding</groupId>
      <artifactId>exonum-java-binding-common</artifactId>
      <version>${ejb.version}</version>
    </dependency>

    <dependency>
      <groupId>com.squareup.okhttp3</groupId>
      <artifactId>okhttp</artifactId>
      <version>${okhttp.version}</version>
    </dependency>

    <dependency>
      <groupId>org.projectlombok</groupId>
      <artifactId>lombok</artifactId>
      <version>${lombok.version}</version>
      <scope>provided</scope>
    </dependency>

    <dependency>
      <groupId>org.junit.jupiter</groupId>
      <artifactId>junit-jupiter</artifactId>
      <scope>test</scope>
    </dependency>

    <dependency>
      <groupId>org.mockito</groupId>
      <artifactId>mockito-junit-jupiter</artifactId>
      <version>${mockito.version}</version>
      <scope>test</scope>
    </dependency>

    <dependency>
      <groupId>org.hamcrest</groupId>
      <artifactId>hamcrest</artifactId>
      <version>${hamcrest.version}</version>
      <scope>test</scope>
    </dependency>

    <!-- An empty artifact, required while JUnit 4 is on the classpath (from mockwebserver)
         to override its dependency on hamcrest.

         See http://hamcrest.org/JavaHamcrest/distributables#upgrading-from-hamcrest-1x
     -->
    <dependency>
      <groupId>org.hamcrest</groupId>
      <artifactId>hamcrest-core</artifactId>
      <version>${hamcrest.version}</version>
      <scope>test</scope>
    </dependency>

    <dependency>
      <groupId>com.squareup.okhttp3</groupId>
      <artifactId>mockwebserver</artifactId>
      <version>${okhttp.version}</version>
      <scope>test</scope>
    </dependency>

    <dependency>
      <groupId>nl.jqno.equalsverifier</groupId>
      <artifactId>equalsverifier</artifactId>
      <version>${equalsverifier.version}</version>
      <scope>test</scope>
    </dependency>

  </dependencies>

  <build>
    <plugins>
      <plugin>
        <groupId>org.apache.maven.plugins</groupId>
        <artifactId>maven-compiler-plugin</artifactId>
        <version>3.8.1</version>
        <configuration>
          <showWarnings>true</showWarnings>
          <source>${java.compiler.source}</source>
          <target>${java.compiler.target}</target>
        </configuration>
      </plugin>

      <!-- Checkstyle plugin is run during validate phase (before javac) -->
      <plugin>
        <groupId>org.apache.maven.plugins</groupId>
        <artifactId>maven-checkstyle-plugin</artifactId>
        <version>3.1.0</version>
        <configuration>
          <configLocation>${project.basedir}/../checkstyle.xml</configLocation>
          <suppressionsLocation>${project.basedir}/checkstyle-suppressions.xml</suppressionsLocation>
          <propertyExpansion>checkstyle.severity=${checkstyle.severity}</propertyExpansion>
          <linkXRef>false</linkXRef>
        </configuration>
        <executions>
          <execution>
            <id>check-java-code-style</id>
            <phase>validate</phase>
            <configuration>
              <encoding>UTF-8</encoding>
              <consoleOutput>true</consoleOutput>
              <failsOnError>true</failsOnError>
              <includeTestSourceDirectory>true</includeTestSourceDirectory>
            </configuration>
            <goals>
              <goal>check</goal>
            </goals>
          </execution>
        </executions>
        <dependencies>
          <dependency>
            <groupId>com.puppycrawl.tools</groupId>
            <artifactId>checkstyle</artifactId>
            <version>8.19</version>
          </dependency>
        </dependencies>
      </plugin>

      <!-- Checks that the POMs match the code convention:
           https://maven.apache.org/developers/conventions/code.html#POM_Code_Convention

           Use `mvn tidy:pom` to fix any style issues -->
      <plugin>
        <groupId>org.codehaus.mojo</groupId>
        <artifactId>tidy-maven-plugin</artifactId>
        <version>1.1.0</version>
        <executions>
          <execution>
            <id>check-pom-code-style</id>
            <phase>validate</phase>
            <goals>
              <goal>check</goal>
            </goals>
          </execution>
        </executions>
      </plugin>

      <plugin>
        <groupId>org.apache.maven.plugins</groupId>
        <artifactId>maven-surefire-plugin</artifactId>
        <version>2.22.2</version>
        <configuration>
          <argLine>
            ${jacoco.args}
          </argLine>
          <!-- Set up JUnit 5 configuration parameters.
          See also: https://junit.org/junit5/docs/current/user-guide/#running-tests-build-maven-config-params -->
          <properties>
            <configurationParameters>
              # Enable parallel execution, with concurrent mode by default
              junit.jupiter.execution.parallel.enabled = true
              junit.jupiter.execution.parallel.mode.default = concurrent

              # Use 1.5 times the number of CPUs
              junit.jupiter.execution.parallel.config.dynamic.factor = 1.5
            </configurationParameters>
          </properties>
        </configuration>
      </plugin>

      <plugin>
        <groupId>org.apache.maven.plugins</groupId>
        <artifactId>maven-javadoc-plugin</artifactId>
        <version>3.1.1</version>
        <configuration>
          <source>${java.compiler.source}</source>
          <doclint>none</doclint>
          <detectOfflineLinks>false</detectOfflineLinks>
          <additionalJOption>${maven.javadoc.joption}</additionalJOption>
          <!-- Allow fetching external resources to generate links -->
          <isOffline>false</isOffline>
          <links>
            <link>https://exonum.com/doc/api/java-binding/${ejb.version}</link>
          </links>
        </configuration>
        <executions>
          <execution>
            <id>attach-javadocs</id>
            <goals>
              <goal>jar</goal>
            </goals>
          </execution>
        </executions>
      </plugin>

      <plugin>
        <groupId>org.apache.maven.plugins</groupId>
        <artifactId>maven-source-plugin</artifactId>
        <version>3.2.0</version>
        <executions>
          <execution>
            <id>attach-sources</id>
            <goals>
              <goal>jar-no-fork</goal>
            </goals>
          </execution>
        </executions>
      </plugin>

      <plugin>
        <groupId>org.projectlombok</groupId>
        <artifactId>lombok-maven-plugin</artifactId>
        <version>1.18.10.0</version>
        <executions>
          <execution>
            <phase>generate-sources</phase>
            <goals>
              <goal>delombok</goal>
            </goals>
          </execution>
        </executions>
      </plugin>

      <plugin>
        <groupId>org.pitest</groupId>
        <artifactId>pitest-maven</artifactId>
        <version>1.4.10</version>
        <dependencies>
          <dependency>
            <groupId>org.pitest</groupId>
            <artifactId>pitest-junit5-plugin</artifactId>
            <version>0.10</version>
          </dependency>
        </dependencies>
      </plugin>
    </plugins>
  </build>

  <profiles>
    <!-- A build profile for a build performed on a CI server:
        - Fails if the code has style issues
        - Collects test coverage information
 -->
    <profile>
      <id>ci-build</id>
      <properties>
        <checkstyle.severity>error</checkstyle.severity>
        <jacoco.args>${argLine}</jacoco.args>
      </properties>

      <build>
        <plugins>
          <plugin>
            <groupId>org.jacoco</groupId>
            <artifactId>jacoco-maven-plugin</artifactId>
            <version>0.8.5</version>
            <configuration>
              <excludes>
                <!--
                Exclude lombok annotated classes which are located at `src/main/lombok`,
                because the plugin can't be configured to look for sources there.

                We ignore the whole package as there are little to no non-lombok classes.
                -->
                <exclude>com/exonum/client/response/*</exclude>
              </excludes>
            </configuration>
            <executions>
              <execution>
                <id>prepare-jacoco-agent</id>
                <goals>
                  <goal>prepare-agent</goal>
                </goals>
                <configuration>
                  <destFile>${jacoco.reports-path}/jacoco-unit.exec</destFile>
                </configuration>
              </execution>
              <execution>
                <id>generate-jacoco-report</id>
                <phase>prepare-package</phase>
                <goals>
                  <goal>report</goal>
                </goals>
                <configuration>
                  <dataFile>${jacoco.reports-path}/jacoco-unit.exec</dataFile>
                </configuration>
              </execution>
            </executions>
          </plugin>
        </plugins>
      </build>
    </profile>

    <!-- Profile used during deploy:
       - Generates Javadocs.
       - Signs the artefacts.
       - Deploys them to the remote repository. -->
    <profile>
      <id>deploy-sign-artifacts</id>
      <properties>
        <maven.javadoc.skip>false</maven.javadoc.skip>
      </properties>
      <build>
        <plugins>
          <plugin>
            <groupId>org.apache.maven.plugins</groupId>
            <artifactId>maven-gpg-plugin</artifactId>
            <version>1.6</version>
            <executions>
              <execution>
                <id>sign-artifacts</id>
                <phase>verify</phase>
                <goals>
                  <goal>sign</goal>
                </goals>
                <configuration>
                  <!--It is needed for correct gpg signing with gpg 2.1-->
                  <gpgArguments>
                    <arg>--pinentry-mode</arg>
                    <arg>loopback</arg>
                  </gpgArguments>
                </configuration>
              </execution>
            </executions>
          </plugin>

          <plugin>
            <groupId>org.apache.maven.plugins</groupId>
            <artifactId>maven-deploy-plugin</artifactId>
            <version>2.8.2</version>
            <executions>
              <execution>
                <id>default-deploy</id>
                <phase>deploy</phase>
                <goals>
                  <goal>deploy</goal>
                </goals>
              </execution>
            </executions>
          </plugin>
        </plugins>
      </build>
    </profile>

    <!-- Fill in needed property when generating Javadocs on JDK 11–12 -->
    <profile>
      <id>generate-javadocs-jdk11-12</id>
      <activation>
        <!-- Removed in 13 https://bugs.openjdk.java.net/browse/JDK-8215582-->
        <jdk>[11,13)</jdk>
      </activation>
      <properties>
        <maven.javadoc.joption>--no-module-directories</maven.javadoc.joption>
      </properties>
    </profile>
  </profiles>
</project><|MERGE_RESOLUTION|>--- conflicted
+++ resolved
@@ -61,11 +61,7 @@
 
   <properties>
     <!-- Project configuration -->
-<<<<<<< HEAD
     <ejb.version>0.9.0-rc1</ejb.version>
-=======
-    <ejb.version>0.9.0-SNAPSHOT</ejb.version>
->>>>>>> 5a5cbb00
     <java.compiler.source>8</java.compiler.source>
     <java.compiler.target>8</java.compiler.target>
     <project.build.sourceEncoding>UTF-8</project.build.sourceEncoding>
